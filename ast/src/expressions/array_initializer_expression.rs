// Copyright (C) 2019-2020 Aleo Systems Inc.
// This file is part of the Leo library.

// The Leo library is free software: you can redistribute it and/or modify
// it under the terms of the GNU General Public License as published by
// the Free Software Foundation, either version 3 of the License, or
// (at your option) any later version.

// The Leo library is distributed in the hope that it will be useful,
// but WITHOUT ANY WARRANTY; without even the implied warranty of
// MERCHANTABILITY or FITNESS FOR A PARTICULAR PURPOSE. See the
// GNU General Public License for more details.

// You should have received a copy of the GNU General Public License
// along with the Leo library. If not, see <https://www.gnu.org/licenses/>.

<<<<<<< HEAD
use crate::{ast::Rule, expressions::Expression, values::PositiveNumber, SpanDef};
=======
use crate::{ast::Rule, expressions::Expression, types::ArrayDimensions, SpanDef};
>>>>>>> 6fc3393f

use pest::Span;
use pest_ast::FromPest;
use serde::Serialize;

#[derive(Clone, Debug, FromPest, PartialEq, Serialize)]
#[pest_ast(rule(Rule::expression_array_initializer))]
pub struct ArrayInitializerExpression<'ast> {
    pub expression: Box<Expression<'ast>>,
<<<<<<< HEAD
    pub count: PositiveNumber<'ast>,
=======
    pub dimensions: ArrayDimensions<'ast>,
>>>>>>> 6fc3393f
    #[pest_ast(outer())]
    #[serde(with = "SpanDef")]
    pub span: Span<'ast>,
}<|MERGE_RESOLUTION|>--- conflicted
+++ resolved
@@ -14,11 +14,7 @@
 // You should have received a copy of the GNU General Public License
 // along with the Leo library. If not, see <https://www.gnu.org/licenses/>.
 
-<<<<<<< HEAD
-use crate::{ast::Rule, expressions::Expression, values::PositiveNumber, SpanDef};
-=======
 use crate::{ast::Rule, expressions::Expression, types::ArrayDimensions, SpanDef};
->>>>>>> 6fc3393f
 
 use pest::Span;
 use pest_ast::FromPest;
@@ -28,11 +24,7 @@
 #[pest_ast(rule(Rule::expression_array_initializer))]
 pub struct ArrayInitializerExpression<'ast> {
     pub expression: Box<Expression<'ast>>,
-<<<<<<< HEAD
-    pub count: PositiveNumber<'ast>,
-=======
     pub dimensions: ArrayDimensions<'ast>,
->>>>>>> 6fc3393f
     #[pest_ast(outer())]
     #[serde(with = "SpanDef")]
     pub span: Span<'ast>,
