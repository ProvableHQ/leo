#!/bin/bash
# First check that Leo is installed.
if ! command -v leo &> /dev/null
then
    echo "leo is not installed."
    exit
fi

# The private key and address of the first bidder.
# Swap these into program.json, when running transactions as the first bidder.
# NETWORK=mainnet
# PRIVATE_KEY=APrivateKey1zkp8CZNn3yeCseEtxuVPbDCwSyhGW6yZKUYKfgXmcpoGPWH

# The private key and address of the second bidder.
# Swap these into program.json, when running transactions as the second bidder.
# NETWORK=mainnet
# PRIVATE_KEY=APrivateKey1zkp2RWGDcde3efb89rjhME1VYA8QMxcxep5DShNBR6n8Yjh


# The private key and address of the auctioneer.
# Swap these into program.json, when running transactions as the auctioneer.
# NETWORK=mainnet
# PRIVATE_KEY=APrivateKey1zkp2GUmKbVsuc1NSj28pa1WTQuZaK5f1DQJAT6vPcHyWokG


echo "
###############################################################################
########                                                               ########
########            STEP 0: Initialize a new 2-party auction           ########
########                                                               ########
########                -------------------------------                ########
########                |  OPEN   |    A    |    B    |                ########
########                -------------------------------                ########
########                |   Bid   |         |         |                ########
########                -------------------------------                ########
########                                                               ########
###############################################################################
"
# Swap in the private key and address of the first bidder to .env.
echo "
<<<<<<< HEAD
NETWORK=testnet
PRIVATE_KEY=APrivateKey1zkpG9Af9z5Ha4ejVyMCqVFXRKknSm8L1ELEwcc4htk9YhVK
=======
NETWORK=mainnet
PRIVATE_KEY=APrivateKey1zkp8CZNn3yeCseEtxuVPbDCwSyhGW6yZKUYKfgXmcpoGPWH
>>>>>>> 48f135cb
" > .env

# Have the first bidder place a bid of 10.
echo "
###############################################################################
########                                                               ########
########          STEP 1: The first bidder places a bid of 10          ########
########                                                               ########
########                -------------------------------                ########
########                |  OPEN   |    A    |    B    |                ########
########                -------------------------------                ########
########                |   Bid   |   10    |         |                ########
########                -------------------------------                ########
########                                                               ########
###############################################################################
"
leo run place_bid aleo1rhgdu77hgyqd3xjj8ucu3jj9r2krwz6mnzyd80gncr5fxcwlh5rsvzp9px 10u64 || exit

# Swap in the private key and address of the second bidder to .env.
echo "
<<<<<<< HEAD
NETWORK=testnet
PRIVATE_KEY=APrivateKey1zkpAFshdsj2EqQzXh5zHceDapFWVCwR6wMCJFfkLYRKupug
=======
NETWORK=mainnet
PRIVATE_KEY=APrivateKey1zkp2RWGDcde3efb89rjhME1VYA8QMxcxep5DShNBR6n8Yjh
>>>>>>> 48f135cb
" > .env

# Have the second bidder place a bid of 90.
echo "
###############################################################################
########                                                               ########
########         STEP 2: The second bidder places a bid of 90          ########
########                                                               ########
########                -------------------------------                ########
########                |  OPEN   |    A    |    B    |                ########
########                -------------------------------                ########
########                |   Bid   |   10    |   90    |                ########
########                -------------------------------                ########
########                                                               ########
###############################################################################
"
leo run place_bid aleo1s3ws5tra87fjycnjrwsjcrnw2qxr8jfqqdugnf0xzqqw29q9m5pqem2u4t 90u64 || exit

# Swap in the private key and address of the auctioneer to .env.
echo "
<<<<<<< HEAD
NETWORK=testnet
PRIVATE_KEY=APrivateKey1zkp5wvamYgK3WCAdpBQxZqQX8XnuN2u11Y6QprZTriVwZVc
=======
NETWORK=mainnet
PRIVATE_KEY=APrivateKey1zkp2GUmKbVsuc1NSj28pa1WTQuZaK5f1DQJAT6vPcHyWokG
>>>>>>> 48f135cb
" > .env

# Have the auctioneer select the winning bid.
echo "
###############################################################################
########                                                               ########
########       STEP 3: The auctioneer selects the winning bidder       ########
########                                                               ########
########                -------------------------------                ########
########                |  OPEN   |    A    |  → B ←  |                ########
########                -------------------------------                ########
########                |   Bid   |   10    |  → 90 ← |                ########
########                -------------------------------                ########
########                                                               ########
###############################################################################
"
leo run resolve "{
        owner: aleo1ashyu96tjwe63u0gtnnv8z5lhapdu4l5pjsl2kha7fv7hvz2eqxs5dz0rg.private,
        bidder: aleo1rhgdu77hgyqd3xjj8ucu3jj9r2krwz6mnzyd80gncr5fxcwlh5rsvzp9px.private,
        amount: 10u64.private,
        is_winner: false.private,
        _nonce: 4668394794828730542675887906815309351994017139223602571716627453741502624516group.public
    }" "{
        owner: aleo1ashyu96tjwe63u0gtnnv8z5lhapdu4l5pjsl2kha7fv7hvz2eqxs5dz0rg.private,
        bidder: aleo1s3ws5tra87fjycnjrwsjcrnw2qxr8jfqqdugnf0xzqqw29q9m5pqem2u4t.private,
        amount: 90u64.private,
        is_winner: false.private,
        _nonce: 5952811863753971450641238938606857357746712138665944763541786901326522216736group.public
    }" || exit

# Have the auctioneer finish the auction.
echo "
###############################################################################
########                                                               ########
########         STEP 4: The auctioneer completes the auction.         ########
########                                                               ########
########                -------------------------------                ########
########                |  CLOSE  |    A    |  → B ←  |                ########
########                -------------------------------                ########
########                |   Bid   |   10    |  → 90 ← |                ########
########                -------------------------------                ########
########                                                               ########
###############################################################################
"
leo run finish "{
        owner: aleo1ashyu96tjwe63u0gtnnv8z5lhapdu4l5pjsl2kha7fv7hvz2eqxs5dz0rg.private,
        bidder: aleo1s3ws5tra87fjycnjrwsjcrnw2qxr8jfqqdugnf0xzqqw29q9m5pqem2u4t.private,
        amount: 90u64.private,
        is_winner: false.private,
        _nonce: 5952811863753971450641238938606857357746712138665944763541786901326522216736group.public
    }" || exit


# Restore the .env file to its original state.
echo "
NETWORK=mainnet
PRIVATE_KEY=APrivateKey1zkp8CZNn3yeCseEtxuVPbDCwSyhGW6yZKUYKfgXmcpoGPWH
" > .env





<|MERGE_RESOLUTION|>--- conflicted
+++ resolved
@@ -8,18 +8,18 @@
 
 # The private key and address of the first bidder.
 # Swap these into program.json, when running transactions as the first bidder.
-# NETWORK=mainnet
+# NETWORK=testnet
 # PRIVATE_KEY=APrivateKey1zkp8CZNn3yeCseEtxuVPbDCwSyhGW6yZKUYKfgXmcpoGPWH
 
 # The private key and address of the second bidder.
 # Swap these into program.json, when running transactions as the second bidder.
-# NETWORK=mainnet
+# NETWORK=testnet
 # PRIVATE_KEY=APrivateKey1zkp2RWGDcde3efb89rjhME1VYA8QMxcxep5DShNBR6n8Yjh
 
 
 # The private key and address of the auctioneer.
 # Swap these into program.json, when running transactions as the auctioneer.
-# NETWORK=mainnet
+# NETWORK=testnet
 # PRIVATE_KEY=APrivateKey1zkp2GUmKbVsuc1NSj28pa1WTQuZaK5f1DQJAT6vPcHyWokG
 
 
@@ -38,13 +38,8 @@
 "
 # Swap in the private key and address of the first bidder to .env.
 echo "
-<<<<<<< HEAD
 NETWORK=testnet
-PRIVATE_KEY=APrivateKey1zkpG9Af9z5Ha4ejVyMCqVFXRKknSm8L1ELEwcc4htk9YhVK
-=======
-NETWORK=mainnet
 PRIVATE_KEY=APrivateKey1zkp8CZNn3yeCseEtxuVPbDCwSyhGW6yZKUYKfgXmcpoGPWH
->>>>>>> 48f135cb
 " > .env
 
 # Have the first bidder place a bid of 10.
@@ -65,13 +60,8 @@
 
 # Swap in the private key and address of the second bidder to .env.
 echo "
-<<<<<<< HEAD
 NETWORK=testnet
-PRIVATE_KEY=APrivateKey1zkpAFshdsj2EqQzXh5zHceDapFWVCwR6wMCJFfkLYRKupug
-=======
-NETWORK=mainnet
 PRIVATE_KEY=APrivateKey1zkp2RWGDcde3efb89rjhME1VYA8QMxcxep5DShNBR6n8Yjh
->>>>>>> 48f135cb
 " > .env
 
 # Have the second bidder place a bid of 90.
@@ -92,13 +82,8 @@
 
 # Swap in the private key and address of the auctioneer to .env.
 echo "
-<<<<<<< HEAD
 NETWORK=testnet
-PRIVATE_KEY=APrivateKey1zkp5wvamYgK3WCAdpBQxZqQX8XnuN2u11Y6QprZTriVwZVc
-=======
-NETWORK=mainnet
 PRIVATE_KEY=APrivateKey1zkp2GUmKbVsuc1NSj28pa1WTQuZaK5f1DQJAT6vPcHyWokG
->>>>>>> 48f135cb
 " > .env
 
 # Have the auctioneer select the winning bid.
@@ -154,7 +139,7 @@
 
 # Restore the .env file to its original state.
 echo "
-NETWORK=mainnet
+NETWORK=testnet
 PRIVATE_KEY=APrivateKey1zkp8CZNn3yeCseEtxuVPbDCwSyhGW6yZKUYKfgXmcpoGPWH
 " > .env
 
