--- conflicted
+++ resolved
@@ -13,12 +13,8 @@
 
 // You should have received a copy of the GNU General Public License
 // along with the Leo library. If not, see <https://www.gnu.org/licenses/>.
-<<<<<<< HEAD
 use leo_asg::AsgConvertError;
-use leo_ast::{Error as FormattedError, Identifier, Span};
-=======
-use leo_ast::{DeprecatedError, Error as FormattedError, Identifier, Span};
->>>>>>> f2c5f3b2
+use leo_ast::{AstError, DeprecatedError, Error as FormattedError, Identifier, Span};
 use leo_grammar::ParserError;
 
 use std::{io, path::Path};
@@ -33,13 +29,16 @@
 
     #[error("{}", _0)]
     ParserError(#[from] ParserError),
+
     #[error("{}", _0)]
     AsgConvertError(#[from] AsgConvertError),
 }
 
+#[allow(clippy::from_over_into)]
 impl Into<AsgConvertError> for ImportParserError {
     fn into(self) -> AsgConvertError {
         match self {
+            ImportParserError::DeprecatedError(x) => AsgConvertError::AstError(AstError::DeprecatedError(x)),
             ImportParserError::Error(x) => AsgConvertError::ImportError(x),
             ImportParserError::ParserError(x) => x.into(),
             ImportParserError::AsgConvertError(x) => x,
