// Copyright (C) 2019-2020 Aleo Systems Inc.
// This file is part of the Leo library.

// The Leo library is free software: you can redistribute it and/or modify
// it under the terms of the GNU General Public License as published by
// the Free Software Foundation, either version 3 of the License, or
// (at your option) any later version.

// The Leo library is distributed in the hope that it will be useful,
// but WITHOUT ANY WARRANTY; without even the implied warranty of
// MERCHANTABILITY or FITNESS FOR A PARTICULAR PURPOSE. See the
// GNU General Public License for more details.

// You should have received a copy of the GNU General Public License
// along with the Leo library. If not, see <https://www.gnu.org/licenses/>.

use crate::{errors::ImportParserError, ImportParser};
use leo_ast::{Program, Span};
use leo_grammar::Grammar;

use std::fs::DirEntry;

static LIBRARY_FILE: &str = "src/lib.leo";
<<<<<<< HEAD
=======
static FILE_EXTENSION: &str = "leo";

///
/// Returns a Leo syntax tree from a given package.
///
/// Builds an abstract syntax tree from the given file and then builds the Leo syntax tree.
///
fn parse_import_file(package: &DirEntry, span: &Span) -> Result<Program, ImportParserError> {
    // Get the package file type.
    let file_type = package
        .file_type()
        .map_err(|error| ImportParserError::directory_error(error, span.clone(), &package.path()))?;
    let file_name = package
        .file_name()
        .into_string()
        .map_err(|_| ImportParserError::convert_os_string(span.clone()))?;

    let mut file_path = package.path();
    if file_type.is_dir() {
        file_path.push(LIBRARY_FILE);

        if !file_path.exists() {
            return Err(ImportParserError::expected_lib_file(
                format!("{:?}", file_path.as_path()),
                span.clone(),
            ));
        }
    }

    // Build the package abstract syntax tree.
    let program_string = &Grammar::load_file(&file_path)?;
    let ast = &Grammar::new(&file_path, &program_string)?;

    // Build the package Leo syntax tree from the package abstract syntax tree.
    Ok(Program::from(&file_name, ast.as_repr())?)
}
>>>>>>> f2c5f3b2

impl ImportParser {
    ///
    /// Returns a Leo syntax tree from a given package.
    ///
    /// Builds an abstract syntax tree from the given file and then builds the Leo syntax tree.
    ///
    pub(crate) fn parse_import_file(package: &DirEntry, span: &Span) -> Result<Program, ImportParserError> {
        // Get the package file type.
        let file_type = package
            .file_type()
            .map_err(|error| ImportParserError::directory_error(error, span.clone(), &package.path()))?;
        let file_name = package
            .file_name()
            .into_string()
            .map_err(|_| ImportParserError::convert_os_string(span.clone()))?;

        let mut file_path = package.path();
        if file_type.is_dir() {
            file_path.push(LIBRARY_FILE);

            if !file_path.exists() {
                return Err(ImportParserError::expected_lib_file(
                    format!("{:?}", file_path.as_path()),
                    span.clone(),
                ));
            }
        }

        // Build the package abstract syntax tree.
        let program_string = &Grammar::load_file(&file_path)?;
        let ast = &Grammar::new(&file_path, &program_string)?;

        // Build the package Leo syntax tree from the package abstract syntax tree.
        Ok(Program::from(&file_name, ast.as_repr()))
    }
}<|MERGE_RESOLUTION|>--- conflicted
+++ resolved
@@ -21,45 +21,6 @@
 use std::fs::DirEntry;
 
 static LIBRARY_FILE: &str = "src/lib.leo";
-<<<<<<< HEAD
-=======
-static FILE_EXTENSION: &str = "leo";
-
-///
-/// Returns a Leo syntax tree from a given package.
-///
-/// Builds an abstract syntax tree from the given file and then builds the Leo syntax tree.
-///
-fn parse_import_file(package: &DirEntry, span: &Span) -> Result<Program, ImportParserError> {
-    // Get the package file type.
-    let file_type = package
-        .file_type()
-        .map_err(|error| ImportParserError::directory_error(error, span.clone(), &package.path()))?;
-    let file_name = package
-        .file_name()
-        .into_string()
-        .map_err(|_| ImportParserError::convert_os_string(span.clone()))?;
-
-    let mut file_path = package.path();
-    if file_type.is_dir() {
-        file_path.push(LIBRARY_FILE);
-
-        if !file_path.exists() {
-            return Err(ImportParserError::expected_lib_file(
-                format!("{:?}", file_path.as_path()),
-                span.clone(),
-            ));
-        }
-    }
-
-    // Build the package abstract syntax tree.
-    let program_string = &Grammar::load_file(&file_path)?;
-    let ast = &Grammar::new(&file_path, &program_string)?;
-
-    // Build the package Leo syntax tree from the package abstract syntax tree.
-    Ok(Program::from(&file_name, ast.as_repr())?)
-}
->>>>>>> f2c5f3b2
 
 impl ImportParser {
     ///
@@ -94,6 +55,6 @@
         let ast = &Grammar::new(&file_path, &program_string)?;
 
         // Build the package Leo syntax tree from the package abstract syntax tree.
-        Ok(Program::from(&file_name, ast.as_repr()))
+        Ok(Program::from(&file_name, ast.as_repr())?)
     }
 }