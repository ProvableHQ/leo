--- conflicted
+++ resolved
@@ -1,14 +1,7 @@
 function main () -> i8 {
     if true {
-<<<<<<< HEAD
-        return 1i8;   //ignored;
-    }
-    return 2i8;       //ignored;
-    return 3i8;       //returns;
-=======
         return 1i8;   //ignored
     }
     return 2i8;       //ignored
     return 3i8;       //returns
->>>>>>> df60874d
 }