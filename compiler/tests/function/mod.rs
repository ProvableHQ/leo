--- conflicted
+++ resolved
@@ -1,5 +1,9 @@
 use crate::{
-    compile_program, get_error, get_output, integer::u32::output_one, EdwardsConstrainedValue,
+    compile_program,
+    get_error,
+    get_output,
+    integer::u32::output_one,
+    EdwardsConstrainedValue,
     EdwardsTestCompiler,
 };
 use leo_compiler::{
@@ -13,14 +17,7 @@
 
 pub(crate) fn output_empty(program: EdwardsTestCompiler) {
     let output = get_output(program);
-<<<<<<< HEAD
-    assert_eq!(ConstrainedValue::<Fr, EdwardsProjective>::Return(vec![]), output);
-=======
-    assert_eq!(
-        EdwardsConstrainedValue::Return(vec![]).to_string(),
-        output.to_string()
-    );
->>>>>>> 8dc4682b
+    assert_eq!(EdwardsConstrainedValue::Return(vec![]).to_string(), output.to_string());
 }
 
 // (true, false)
