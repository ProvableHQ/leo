// Copyright (C) 2019-2025 Provable Inc.
// This file is part of the Leo library.

// The Leo library is free software: you can redistribute it and/or modify
// it under the terms of the GNU General Public License as published by
// the Free Software Foundation, either version 3 of the License, or
// (at your option) any later version.

// The Leo library is distributed in the hope that it will be useful,
// but WITHOUT ANY WARRANTY; without even the implied warranty of
// MERCHANTABILITY or FITNESS FOR A PARTICULAR PURPOSE. See the
// GNU General Public License for more details.

// You should have received a copy of the GNU General Public License
// along with the Leo library. If not, see <https://www.gnu.org/licenses/>.

use leo_errors::{BufferEmitter, ErrBuffer, Handler, LeoError, Result, WarningBuffer};

use aleo_std::StorageMode;
use snarkvm::{
    prelude::{
        Address,
        Execution,
        Ledger,
        PrivateKey,
        ProgramID,
        TestnetV0,
        Transaction,
        VM,
        Value,
        anyhow,
        store::{ConsensusStore, helpers::memory::ConsensusMemory},
    },
    synthesizer::program::ProgramCore,
};

use rand_chacha::{ChaCha20Rng, rand_core::SeedableRng as _};
use serde_json;
use snarkvm::prelude::{ConsensusVersion, Network};
use std::{fmt, str::FromStr as _};

type CurrentNetwork = TestnetV0;

/// Programs and configuration to run.
pub struct Config {
    pub seed: u64,
    pub start_height: Option<u32>,
    pub programs: Vec<Program>,
}

/// A program to deploy to the ledger.
#[derive(Clone, Debug, Default)]
pub struct Program {
    pub bytecode: String,
    pub name: String,
}

/// A particular case to run.
#[derive(Clone, Debug, Default)]
pub struct Case {
    pub program_name: String,
    pub function: String,
    pub private_key: Option<String>,
    pub input: Vec<String>,
}

/// The status of a case that was run.
#[derive(Clone, PartialEq, Eq)]
pub enum Status {
    None,
    Aborted,
    Accepted,
    Rejected,
    Halted(String),
}

impl fmt::Display for Status {
    fn fmt(&self, f: &mut fmt::Formatter<'_>) -> fmt::Result {
        match self {
            Status::Halted(s) => write!(f, "halted ({s})"),
            Status::None => "none".fmt(f),
            Status::Aborted => "aborted".fmt(f),
            Status::Accepted => "accepted".fmt(f),
            Status::Rejected => "rejected".fmt(f),
        }
    }
}

/// All details about the result of a case that was run.
pub struct CaseOutcome {
    pub status: Status,
    pub verified: bool,
    pub errors: ErrBuffer,
    pub warnings: WarningBuffer,
    pub execution: String,
}

/// Run the functions indicated by `cases` from the programs in `config`.
// Currently this is used both by the test runner in `test_execution.rs`
// as well as the Leo test in `cli/commands/test.rs`.
// `leo-compiler` is not necessarily the perfect place for it, but
// it's the easiest place for now to make it accessible to both of those.
pub fn run_with_ledger(
    config: &Config,
    cases: &[Case],
    handler: &Handler,
    buf: &BufferEmitter,
) -> Result<Vec<CaseOutcome>> {
    if cases.is_empty() {
        return Ok(Vec::new());
    }

    // Initialize an rng.
    let mut rng = ChaCha20Rng::seed_from_u64(config.seed);

    // Initialize a genesis private key.
    let genesis_private_key = PrivateKey::new(&mut rng).unwrap();

    // Initialize a `VM` and construct the genesis block. This should always succeed.
    let genesis_block = VM::<CurrentNetwork, ConsensusMemory<CurrentNetwork>>::from(ConsensusStore::open(0).unwrap())
        .unwrap()
        .genesis_beacon(&genesis_private_key, &mut rng)
        .unwrap();

    // Initialize a `Ledger`. This should always succeed.
    let ledger =
        Ledger::<CurrentNetwork, ConsensusMemory<CurrentNetwork>>::load(genesis_block, StorageMode::Production)
            .unwrap();

<<<<<<< HEAD
    // Advance the `VM` to the start height, defaulting to the height for the latest consensus version.
    let latest_consensus_version = ConsensusVersion::latest();
    let start_height =
        config.start_height.unwrap_or(CurrentNetwork::CONSENSUS_HEIGHT(latest_consensus_version).unwrap());
    while ledger.latest_height() < start_height {
        let block = ledger
            .prepare_advance_to_next_beacon_block(&genesis_private_key, vec![], vec![], vec![], &mut rng)
            .map_err(|_| anyhow!("Failed to prepare advance to next beacon block"))?;
        ledger.advance_to_next_block(&block).map_err(|_| anyhow!("Failed to advance to next block"))?;
=======
    // Advance the ledger with empty blocks until the specified height.
    let current_height = ledger.vm().block_store().current_block_height();
    let num_blocks = config.min_height.saturating_sub(current_height);
    for _ in 0..num_blocks {
        let block = ledger
            .prepare_advance_to_next_beacon_block(&genesis_private_key, vec![], vec![], vec![], &mut rng)
            .expect("Failed to prepare advance to next beacon block");
        ledger.advance_to_next_block(&block).expect("Failed to advance to next block");
>>>>>>> c1c10223
    }

    // Deploy each bytecode separately.
    for Program { bytecode, name } in &config.programs {
        // Parse the bytecode as an Aleo program.
        // Note that this function checks that the bytecode is well-formed.
        let aleo_program =
            ProgramCore::from_str(bytecode).map_err(|_| anyhow!("Failed to parse bytecode of program {name}"))?;

        let mut deploy = || -> Result<()> {
            // Add the program to the ledger.
            // Note that this function performs an additional validity check on the bytecode.
            let deployment = ledger
                .vm()
                .deploy(&genesis_private_key, &aleo_program, None, 0, None, &mut rng)
                .map_err(|_| anyhow!("Failed to deploy program {name}"))?;
            let block = ledger
                .prepare_advance_to_next_beacon_block(&genesis_private_key, vec![], vec![], vec![deployment], &mut rng)
                .map_err(|_| anyhow!("Failed to prepare to advance block for program {name}"))?;
            ledger.advance_to_next_block(&block).map_err(|_| anyhow!("Failed to advance block for program {name}"))?;

            // Check that the deployment transaction was accepted.
            if block.transactions().num_accepted() != 1 {
                return Err(anyhow!("Deployment transaction for program {name} not accepted.").into());
            }
            Ok(())
        };

        // Temporarily deploy each program twice, to get it to edition 1. This won't be necessary
        // after upgrades are in place.
        deploy()?;
        deploy()?;
    }

    // Fund each private key used in the test cases with 1M ALEO.
    let transactions: Vec<Transaction<CurrentNetwork>> = cases
        .iter()
        .filter_map(|case| case.private_key.as_ref())
        .map(|key| {
            // Parse the private key.
            let private_key = PrivateKey::<CurrentNetwork>::from_str(key).expect("Failed to parse private key.");
            // Convert the private key to an address.
            let address = Address::try_from(private_key).expect("Failed to convert private key to address.");
            // Generate the transaction.
            ledger
                .vm()
                .execute(
                    &genesis_private_key,
                    ("credits.aleo", "transfer_public"),
                    [
                        Value::from_str(&format!("{address}")).expect("Failed to parse recipient address"),
                        Value::from_str("1_000_000_000_000u64").expect("Failed to parse amount"),
                    ]
                    .iter(),
                    None,
                    0u64,
                    None,
                    &mut rng,
                )
                .expect("Failed to generate funding transaction")
        })
        .collect();

    // Create a block with the funding transactions.
    let block = ledger
        .prepare_advance_to_next_beacon_block(&genesis_private_key, vec![], vec![], transactions, &mut rng)
        .expect("Failed to prepare advance to next beacon block");
    // Assert that no transactions were aborted or rejected.
    assert!(block.aborted_transaction_ids().is_empty());
    assert_eq!(block.transactions().num_rejected(), 0);
    // Advance the ledger to the next block.
    ledger.advance_to_next_block(&block).expect("Failed to advance to next block");

    let mut case_outcomes = Vec::new();

    for case in cases {
        assert!(
            ledger.vm().contains_program(&ProgramID::from_str(&case.program_name).unwrap()),
            "Program {} should exist.",
            case.program_name
        );

        let private_key = case
            .private_key
            .as_ref()
            .map(|key| PrivateKey::from_str(key).expect("Failed to parse private key."))
            .unwrap_or(genesis_private_key);

        let mut execution = None;
        let mut verified = false;
        let mut status = Status::None;

        // Halts are handled by panics, so we need to catch them.
        // I'm not thrilled about this usage of `AssertUnwindSafe`, but it seems to be
        // used frequently in SnarkVM anyway.
        let execute_output = std::panic::catch_unwind(std::panic::AssertUnwindSafe(|| {
            ledger.vm().execute(
                &private_key,
                (&case.program_name, &case.function),
                case.input.iter(),
                None,
                0,
                None,
                &mut rng,
            )
        }));

        if let Err(payload) = execute_output {
            let s1 = payload.downcast_ref::<&str>().map(|s| s.to_string());
            let s2 = payload.downcast_ref::<String>().cloned();
            let s = s1.or(s2).unwrap_or_else(|| "Unknown panic payload".to_string());

            case_outcomes.push(CaseOutcome {
                status: Status::Halted(s),
                verified: false,
                errors: buf.extract_errs(),
                warnings: buf.extract_warnings(),
                execution: "".to_string(),
            });
            continue;
        }

        let result = execute_output
            .unwrap()
            .and_then(|transaction| {
                verified = ledger.vm().check_transaction(&transaction, None, &mut rng).is_ok();
                execution = Some(transaction.clone());
                ledger.prepare_advance_to_next_beacon_block(&private_key, vec![], vec![], vec![transaction], &mut rng)
            })
            .and_then(|block| {
                status = match (block.aborted_transaction_ids().is_empty(), block.transactions().num_accepted() == 1) {
                    (false, _) => Status::Aborted,
                    (true, true) => Status::Accepted,
                    (true, false) => Status::Rejected,
                };
                ledger.advance_to_next_block(&block)
            });

        if let Err(e) = result {
            handler.emit_err(LeoError::Anyhow(e));
        }

        // Extract the execution, removing the global state root and proof.
        // This is necessary as they are not deterministic across runs, even with RNG fixed.
        let execution = if let Some(Transaction::Execute(_, _, execution, _)) = execution {
            let transitions = execution.into_transitions();
            Some(Execution::from(transitions, Default::default(), None).unwrap())
        } else {
            None
        };

        case_outcomes.push(CaseOutcome {
            status,
            verified,
            errors: buf.extract_errs(),
            warnings: buf.extract_warnings(),
            execution: serde_json::to_string_pretty(&execution).expect("Serialization failure"),
        });
    }

    Ok(case_outcomes)
}<|MERGE_RESOLUTION|>--- conflicted
+++ resolved
@@ -124,10 +124,9 @@
 
     // Initialize a `Ledger`. This should always succeed.
     let ledger =
-        Ledger::<CurrentNetwork, ConsensusMemory<CurrentNetwork>>::load(genesis_block, StorageMode::Production)
+        Ledger::<CurrentNetwork, ConsensusMemory<CurrentNetwork>>::load(genesis_block, StorageMode::Test(None))
             .unwrap();
 
-<<<<<<< HEAD
     // Advance the `VM` to the start height, defaulting to the height for the latest consensus version.
     let latest_consensus_version = ConsensusVersion::latest();
     let start_height =
@@ -137,16 +136,6 @@
             .prepare_advance_to_next_beacon_block(&genesis_private_key, vec![], vec![], vec![], &mut rng)
             .map_err(|_| anyhow!("Failed to prepare advance to next beacon block"))?;
         ledger.advance_to_next_block(&block).map_err(|_| anyhow!("Failed to advance to next block"))?;
-=======
-    // Advance the ledger with empty blocks until the specified height.
-    let current_height = ledger.vm().block_store().current_block_height();
-    let num_blocks = config.min_height.saturating_sub(current_height);
-    for _ in 0..num_blocks {
-        let block = ledger
-            .prepare_advance_to_next_beacon_block(&genesis_private_key, vec![], vec![], vec![], &mut rng)
-            .expect("Failed to prepare advance to next beacon block");
-        ledger.advance_to_next_block(&block).expect("Failed to advance to next block");
->>>>>>> c1c10223
     }
 
     // Deploy each bytecode separately.
