// Copyright (C) 2019-2024 Aleo Systems Inc.
// This file is part of the Leo library.

// The Leo library is free software: you can redistribute it and/or modify
// it under the terms of the GNU General Public License as published by
// the Free Software Foundation, either version 3 of the License, or
// (at your option) any later version.

// The Leo library is distributed in the hope that it will be useful,
// but WITHOUT ANY WARRANTY; without even the implied warranty of
// MERCHANTABILITY or FITNESS FOR A PARTICULAR PURPOSE. See the
// GNU General Public License for more details.

// You should have received a copy of the GNU General Public License
// along with the Leo library. If not, see <https://www.gnu.org/licenses/>.

//! The compiler for Leo programs.
//!
//! The [`Compiler`] type compiles Leo programs into R1CS circuits.

use crate::CompilerOptions;

pub use leo_ast::Ast;
use leo_ast::{NodeBuilder, Program, Stub};
use leo_errors::{CompilerError, Result, emitter::Handler};
pub use leo_passes::SymbolTable;
use leo_passes::*;
use leo_span::{Symbol, source_map::FileName, symbol::with_session_globals};

use snarkvm::prelude::Network;

use indexmap::{IndexMap, IndexSet};
use std::path::PathBuf;

/// The primary entry point of the Leo compiler.
#[derive(Clone)]
pub struct Compiler<'a, N: Network> {
    /// A name used to identify the instance of the compiler.
    pub name: String,
    /// The handler is used for error and warning emissions.
    handler: &'a Handler,
    /// The source files and their content.
    sources: Vec<(FileName, String)>,
    /// The path to where the compiler outputs all generated files.
    output_directory: PathBuf,
    /// The AST for the program.
    pub ast: Ast,
    /// Options configuring compilation.
    compiler_options: CompilerOptions,
    /// The `NodeCounter` used to generate sequentially increasing `NodeID`s.
    node_builder: NodeBuilder,
    /// The `Assigner` is used to construct (unique) assignment statements.
    assigner: Assigner,
    /// The type table.
    type_table: TypeTable,
    /// The stubs for imported programs. Produced by `Retriever` module.
    import_stubs: IndexMap<Symbol, Stub>,
    // Allows the compiler to be generic over the network.
    phantom: std::marker::PhantomData<N>,
}

impl<'a, N: Network> Compiler<'a, N> {
    /// Returns a new Leo compiler.
    pub fn new(
        name: String,
        handler: &'a Handler,
        sources: Vec<(FileName, String)>,
        output_directory: PathBuf,
        compiler_options: CompilerOptions,
        import_stubs: IndexMap<Symbol, Stub>,
    ) -> Self {
        let node_builder = NodeBuilder::default();
        let assigner = Assigner::default();
        let type_table = TypeTable::default();
        Self {
            name,
            handler,
            sources,
            output_directory,
            ast: Ast::new(Program::default()),
            compiler_options,
            node_builder,
            assigner,
            import_stubs,
            type_table,
            phantom: Default::default(),
        }
    }

    // TODO: Rethink build caching.
    // /// Returns a SHA256 checksum of the program file.
    // pub fn checksum(&self) -> Result<String> {
    //     // Read in the main file as string
    //     let unparsed_file = fs::read_to_string(&self.main_file_path)
    //         .map_err(|e| CompilerError::file_read_error(self.main_file_path.clone(), e))?;
    //
    //     // Hash the file contents
    //     let mut hasher = Sha256::new();
    //     hasher.update(unparsed_file.as_bytes());
    //     let hash = hasher.finalize();
    //
    //     Ok(format!("{hash:x}"))
    // }

    /// Reset the compiler with new sources.
    pub fn reset(&mut self, sources: Vec<(FileName, String)>) {
        // Reset the sources and AST.
        self.sources = sources;
        self.ast = Ast::new(Program::default());
        // Reset the internal state.
        self.node_builder = NodeBuilder::default();
        self.assigner = Assigner::default();
        self.type_table = TypeTable::default();
    }

    /// Parses and stores the source information, constructs the AST, and optionally outputs it.
    pub fn parse(&mut self) -> Result<()> {
        // Initialize the AST.
        let mut ast = Ast::default();
        // Parse the sources.
        for (name, program_string) in &self.sources {
            // Register the source (`program_string`) in the source map.
            let prg_sf = with_session_globals(|s| s.source_map.new_source(program_string, name.clone()));
            // Use the parser to construct the abstract syntax tree (ast).
            ast.combine(leo_parser::parse_ast::<N>(self.handler, &self.node_builder, &prg_sf.src, prg_sf.start_pos)?);
        }
        // Store the AST.
        self.ast = ast;
        // Write the AST to a JSON file.
        if self.compiler_options.output.initial_ast {
            self.write_ast_to_json("initial_ast.json")?;
        }
        Ok(())
    }

    /// Runs the symbol table pass.
    pub fn symbol_table_pass(&self) -> Result<SymbolTable> {
        let symbol_table = SymbolTableCreator::do_pass((&self.ast, self.handler))?;
        if self.compiler_options.output.initial_symbol_table {
            self.write_symbol_table_to_json("initial_symbol_table.json", &symbol_table)?;
        }
        Ok(symbol_table)
    }

    /// Runs the type checker pass.
    pub fn type_checker_pass(&'a self, symbol_table: SymbolTable) -> Result<(SymbolTable, StructGraph, CallGraph)> {
        let (symbol_table, struct_graph, call_graph) =
            TypeChecker::<N>::do_pass((&self.ast, self.handler, symbol_table, &self.type_table))?;
        if self.compiler_options.output.type_checked_symbol_table {
            self.write_symbol_table_to_json("type_checked_symbol_table.json", &symbol_table)?;
        }
        Ok((symbol_table, struct_graph, call_graph))
    }

    /// Runs the static analysis pass.
    pub fn static_analysis_pass(&mut self, symbol_table: &SymbolTable) -> Result<()> {
        StaticAnalyzer::<N>::do_pass((
            &self.ast,
            self.handler,
            symbol_table,
            &self.type_table,
            self.compiler_options.build.conditional_block_max_depth,
            self.compiler_options.build.disable_conditional_branch_type_checking,
<<<<<<< HEAD
            self.compiler_options.output.build_tests,
        ))?;
        if self.compiler_options.output.type_checked_symbol_table {
            self.write_symbol_table_to_json("type_checked_symbol_table.json", &symbol_table)?;
        }
        Ok((symbol_table, struct_graph, call_graph))
=======
        ))
>>>>>>> 26ce60d9
    }

    /// Runs the loop unrolling pass.
    pub fn loop_unrolling_pass(&mut self, symbol_table: SymbolTable) -> Result<SymbolTable> {
        let (ast, symbol_table) = Unroller::do_pass((
            std::mem::take(&mut self.ast),
            self.handler,
            &self.node_builder,
            symbol_table,
            &self.type_table,
        ))?;
        self.ast = ast;

        if self.compiler_options.output.unrolled_ast {
            self.write_ast_to_json("unrolled_ast.json")?;
        }

        if self.compiler_options.output.unrolled_symbol_table {
            self.write_symbol_table_to_json("unrolled_symbol_table.json", &symbol_table)?;
        }

        Ok(symbol_table)
    }

    /// Runs the static single assignment pass.
    pub fn static_single_assignment_pass(&mut self, symbol_table: &SymbolTable) -> Result<()> {
        self.ast = StaticSingleAssigner::do_pass((
            std::mem::take(&mut self.ast),
            &self.node_builder,
            &self.assigner,
            symbol_table,
            &self.type_table,
        ))?;

        if self.compiler_options.output.ssa_ast {
            self.write_ast_to_json("ssa_ast.json")?;
        }

        Ok(())
    }

    /// Runs the flattening pass.
    pub fn flattening_pass(&mut self, symbol_table: &SymbolTable) -> Result<()> {
        self.ast = Flattener::do_pass((
            std::mem::take(&mut self.ast),
            symbol_table,
            &self.type_table,
            &self.node_builder,
            &self.assigner,
        ))?;

        if self.compiler_options.output.flattened_ast {
            self.write_ast_to_json("flattened_ast.json")?;
        }

        Ok(())
    }

    /// Runs the destructuring pass.
    pub fn destructuring_pass(&mut self) -> Result<()> {
        self.ast = Destructurer::do_pass((
            std::mem::take(&mut self.ast),
            &self.type_table,
            &self.node_builder,
            &self.assigner,
        ))?;

        if self.compiler_options.output.destructured_ast {
            self.write_ast_to_json("destructured_ast.json")?;
        }

        Ok(())
    }

    /// Runs the function inlining pass.
    pub fn function_inlining_pass(&mut self, call_graph: &CallGraph) -> Result<()> {
        let ast = FunctionInliner::do_pass((
            std::mem::take(&mut self.ast),
            &self.node_builder,
            call_graph,
            &self.assigner,
            &self.type_table,
        ))?;
        self.ast = ast;

        if self.compiler_options.output.inlined_ast {
            self.write_ast_to_json("inlined_ast.json")?;
        }

        Ok(())
    }

    /// Runs the dead code elimination pass.
    pub fn dead_code_elimination_pass(&mut self) -> Result<()> {
        if self.compiler_options.build.dce_enabled {
            self.ast = DeadCodeEliminator::do_pass((std::mem::take(&mut self.ast), &self.node_builder))?;
        }

        if self.compiler_options.output.dce_ast {
            self.write_ast_to_json("dce_ast.json")?;
        }

        Ok(())
    }

    /// Runs the code generation pass.
    pub fn code_generation_pass(
        &mut self,
        symbol_table: &SymbolTable,
        struct_graph: &StructGraph,
        call_graph: &CallGraph,
    ) -> Result<String> {
        CodeGenerator::do_pass((&self.ast, symbol_table, &self.type_table, struct_graph, call_graph, &self.ast.ast))
    }

    /// Runs the compiler stages.
    pub fn compiler_stages(&mut self) -> Result<(SymbolTable, StructGraph, CallGraph)> {
        let st = self.symbol_table_pass()?;

        let (st, struct_graph, call_graph) = self.type_checker_pass(st)?;

        self.static_analysis_pass(&st)?;

        // TODO: Make this pass optional.
        let st = self.loop_unrolling_pass(st)?;

        self.static_single_assignment_pass(&st)?;

        self.flattening_pass(&st)?;

        self.destructuring_pass()?;

        self.function_inlining_pass(&call_graph)?;

        self.dead_code_elimination_pass()?;

        Ok((st, struct_graph, call_graph))
    }

    /// Runs the test symbol table pass.
    pub fn test_symbol_table_pass(&self) -> Result<SymbolTable> {
        let symbol_table = SymbolTableCreator::do_pass((&self.ast, self.handler))?;
        if self.compiler_options.output.initial_symbol_table {
            self.write_symbol_table_to_json("initial_symbol_table.json", &symbol_table)?;
        }
        Ok(symbol_table)
    }

    /// Runs the test type checker pass.
    pub fn test_type_checker_pass(
        &'a self,
        symbol_table: SymbolTable,
    ) -> Result<(SymbolTable, StructGraph, CallGraph)> {
        let (symbol_table, struct_graph, call_graph) = TypeChecker::<N>::do_pass((
            &self.ast,
            self.handler,
            symbol_table,
            &self.type_table,
            self.compiler_options.build.conditional_block_max_depth,
            self.compiler_options.build.disable_conditional_branch_type_checking,
            self.compiler_options.output.build_tests,
        ))?;
        if self.compiler_options.output.type_checked_symbol_table {
            self.write_symbol_table_to_json("type_checked_symbol_table.json", &symbol_table)?;
        }
        Ok((symbol_table, struct_graph, call_graph))
    }

    /// Runs the test loop unrolling pass.
    pub fn test_loop_unrolling_pass(&mut self, symbol_table: SymbolTable) -> Result<SymbolTable> {
        let (ast, symbol_table) = Unroller::do_pass((
            std::mem::take(&mut self.ast),
            self.handler,
            &self.node_builder,
            symbol_table,
            &self.type_table,
        ))?;
        self.ast = ast;

        if self.compiler_options.output.unrolled_ast {
            self.write_ast_to_json("unrolled_ast.json")?;
        }

        if self.compiler_options.output.unrolled_symbol_table {
            self.write_symbol_table_to_json("unrolled_symbol_table.json", &symbol_table)?;
        }

        Ok(symbol_table)
    }

    /// Runs the test static single assignment pass.
    pub fn test_static_single_assignment_pass(&mut self, symbol_table: &SymbolTable) -> Result<()> {
        self.ast = StaticSingleAssigner::do_pass((
            std::mem::take(&mut self.ast),
            &self.node_builder,
            &self.assigner,
            symbol_table,
            &self.type_table,
        ))?;

        if self.compiler_options.output.ssa_ast {
            self.write_ast_to_json("ssa_ast.json")?;
        }

        Ok(())
    }

    /// Runs the test flattening pass.
    pub fn test_flattening_pass(&mut self, symbol_table: &SymbolTable) -> Result<()> {
        self.ast = Flattener::do_pass((
            std::mem::take(&mut self.ast),
            symbol_table,
            &self.type_table,
            &self.node_builder,
            &self.assigner,
        ))?;

        if self.compiler_options.output.flattened_ast {
            self.write_ast_to_json("flattened_ast.json")?;
        }

        Ok(())
    }

    /// Runs the test destructuring pass.
    pub fn test_destructuring_pass(&mut self) -> Result<()> {
        self.ast = Destructurer::do_pass((
            std::mem::take(&mut self.ast),
            &self.type_table,
            &self.node_builder,
            &self.assigner,
        ))?;

        if self.compiler_options.output.destructured_ast {
            self.write_ast_to_json("destructured_ast.json")?;
        }

        Ok(())
    }

    /// Runs the test function inlining pass.
    pub fn test_function_inlining_pass(&mut self, call_graph: &CallGraph) -> Result<()> {
        let ast = FunctionInliner::do_pass((
            std::mem::take(&mut self.ast),
            &self.node_builder,
            call_graph,
            &self.assigner,
            &self.type_table,
        ))?;
        self.ast = ast;

        if self.compiler_options.output.inlined_ast {
            self.write_ast_to_json("inlined_ast.json")?;
        }

        Ok(())
    }

    /// Runs the test dead code elimination pass.
    pub fn test_dead_code_elimination_pass(&mut self) -> Result<()> {
        if self.compiler_options.build.dce_enabled {
            self.ast = DeadCodeEliminator::do_pass((std::mem::take(&mut self.ast), &self.node_builder))?;
        }

        if self.compiler_options.output.dce_ast {
            self.write_ast_to_json("dce_ast.json")?;
        }

        Ok(())
    }

    /// Runs the test code generation pass.
    pub fn test_code_generation_pass(
        &mut self,
        symbol_table: &SymbolTable,
        struct_graph: &StructGraph,
        call_graph: &CallGraph,
    ) -> Result<String> {
        CodeGenerator::do_pass((&self.ast, symbol_table, &self.type_table, struct_graph, call_graph, &self.ast.ast))
    }

    /// Runs the test compiler stages.
    pub fn test_compiler_stages(&mut self) -> Result<(SymbolTable, StructGraph, CallGraph)> {
        let st = self.test_symbol_table_pass()?;
        let (st, struct_graph, call_graph) = self.test_type_checker_pass(st)?;

        let st = self.test_loop_unrolling_pass(st)?;

        self.test_static_single_assignment_pass(&st)?;

        self.test_flattening_pass(&st)?;

        self.test_destructuring_pass()?;

        self.test_function_inlining_pass(&call_graph)?;

        self.test_dead_code_elimination_pass()?;

        Ok((st, struct_graph, call_graph))
    }

    /// Returns a compiled Leo program.
    pub fn compile(&mut self) -> Result<String> {
        // Parse the program.
        self.parse()?;
        // Copy the dependencies specified in `program.json` into the AST.
        self.add_import_stubs()?;
        // Run the intermediate compiler stages.
        let (symbol_table, struct_graph, call_graph) = self.compiler_stages()?;
        // Run code generation.
        let bytecode = self.code_generation_pass(&symbol_table, &struct_graph, &call_graph)?;
        Ok(bytecode)
    }

    /// Returns the compiled Leo tests.
    pub fn compile_tests(&mut self) -> Result<String> {
        // Parse the program.
        self.parse()?;
        // Copy the dependencies specified in `program.json` into the AST.
        self.add_import_stubs()?;
        // Run the intermediate compiler stages.
        let (symbol_table, struct_graph, call_graph) = self.test_compiler_stages()?;
        // Run code generation.
        let bytecode = self.test_code_generation_pass(&symbol_table, &struct_graph, &call_graph)?;
        Ok(bytecode)
    }

    /// Writes the AST to a JSON file.
    fn write_ast_to_json(&self, file_suffix: &str) -> Result<()> {
        // Remove `Span`s if they are not enabled.
        if self.compiler_options.output.ast_spans_enabled {
            self.ast.to_json_file(self.output_directory.clone(), &format!("{}.{file_suffix}", self.name))?;
        } else {
            self.ast.to_json_file_without_keys(
                self.output_directory.clone(),
                &format!("{}.{file_suffix}", self.name),
                &["_span", "span"],
            )?;
        }
        Ok(())
    }

    /// Writes the Symbol Table to a JSON file.
    fn write_symbol_table_to_json(&self, file_suffix: &str, symbol_table: &SymbolTable) -> Result<()> {
        // Remove `Span`s if they are not enabled.
        if self.compiler_options.output.symbol_table_spans_enabled {
            symbol_table.to_json_file(self.output_directory.clone(), &format!("{}.{file_suffix}", self.name))?;
        } else {
            symbol_table.to_json_file_without_keys(
                self.output_directory.clone(),
                &format!("{}.{file_suffix}", self.name),
                &["_span", "span"],
            )?;
        }
        Ok(())
    }

    /// Merges the dependencies defined in `program.json` with the dependencies imported in `.leo` file
    pub fn add_import_stubs(&mut self) -> Result<()> {
        // Create a list of both the explicit dependencies specified in the `.leo` file, as well as the implicit ones derived from those dependencies.
        let (mut unexplored, mut explored): (IndexSet<Symbol>, IndexSet<Symbol>) =
            (self.ast.ast.imports.keys().cloned().collect(), IndexSet::new());
        while !unexplored.is_empty() {
            let mut current_dependencies: IndexSet<Symbol> = IndexSet::new();
            for program_name in unexplored.iter() {
                if let Some(stub) = self.import_stubs.get(program_name) {
                    // Add the program to the explored set
                    explored.insert(*program_name);
                    for dependency in stub.imports.iter() {
                        // If dependency is already explored then don't need to re-explore it
                        if explored.insert(dependency.name.name) {
                            current_dependencies.insert(dependency.name.name);
                        }
                    }
                } else {
                    return Err(CompilerError::imported_program_not_found(
                        *program_name,
                        self.ast.ast.imports[program_name].1,
                    )
                    .into());
                }
            }

            // Create next batch to explore
            unexplored = current_dependencies;
        }

        // Combine the dependencies from `program.json` and `.leo` file while preserving the post-order
        self.ast.ast.stubs =
            self.import_stubs.clone().into_iter().filter(|(program_name, _)| explored.contains(program_name)).collect();
        Ok(())
    }
}<|MERGE_RESOLUTION|>--- conflicted
+++ resolved
@@ -145,7 +145,7 @@
     /// Runs the type checker pass.
     pub fn type_checker_pass(&'a self, symbol_table: SymbolTable) -> Result<(SymbolTable, StructGraph, CallGraph)> {
         let (symbol_table, struct_graph, call_graph) =
-            TypeChecker::<N>::do_pass((&self.ast, self.handler, symbol_table, &self.type_table))?;
+            TypeChecker::<N>::do_pass((&self.ast, self.handler, symbol_table, &self.type_table, false))?;
         if self.compiler_options.output.type_checked_symbol_table {
             self.write_symbol_table_to_json("type_checked_symbol_table.json", &symbol_table)?;
         }
@@ -161,16 +161,7 @@
             &self.type_table,
             self.compiler_options.build.conditional_block_max_depth,
             self.compiler_options.build.disable_conditional_branch_type_checking,
-<<<<<<< HEAD
-            self.compiler_options.output.build_tests,
-        ))?;
-        if self.compiler_options.output.type_checked_symbol_table {
-            self.write_symbol_table_to_json("type_checked_symbol_table.json", &symbol_table)?;
-        }
-        Ok((symbol_table, struct_graph, call_graph))
-=======
         ))
->>>>>>> 26ce60d9
     }
 
     /// Runs the loop unrolling pass.
@@ -324,15 +315,8 @@
         &'a self,
         symbol_table: SymbolTable,
     ) -> Result<(SymbolTable, StructGraph, CallGraph)> {
-        let (symbol_table, struct_graph, call_graph) = TypeChecker::<N>::do_pass((
-            &self.ast,
-            self.handler,
-            symbol_table,
-            &self.type_table,
-            self.compiler_options.build.conditional_block_max_depth,
-            self.compiler_options.build.disable_conditional_branch_type_checking,
-            self.compiler_options.output.build_tests,
-        ))?;
+        let (symbol_table, struct_graph, call_graph) =
+            TypeChecker::<N>::do_pass((&self.ast, self.handler, symbol_table, &self.type_table, true))?;
         if self.compiler_options.output.type_checked_symbol_table {
             self.write_symbol_table_to_json("type_checked_symbol_table.json", &symbol_table)?;
         }
