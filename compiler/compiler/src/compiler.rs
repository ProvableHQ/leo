--- conflicted
+++ resolved
@@ -108,11 +108,7 @@
         upgrade_config: Option<UpgradeConfig>,
     ) -> Self {
         Self {
-<<<<<<< HEAD
-            state: CompilerState { handler, upgrade_config, ..Default::default() },
-=======
-            state: CompilerState { handler, is_test, ..Default::default() },
->>>>>>> a7d5121f
+            state: CompilerState { handler, upgrade_config, is_test, ..Default::default() },
             output_directory,
             program_name: expected_program_name,
             compiler_options: compiler_options.unwrap_or_default(),
@@ -149,16 +145,9 @@
             max_functions: N::MAX_FUNCTIONS,
         })?;
 
-<<<<<<< HEAD
-        self.do_pass::<StaticAnalyzing<N>>(StaticAnalyzingInput {
-            max_depth: self.compiler_options.build.conditional_block_max_depth,
-            conditional_branch_type_checking: !self.compiler_options.build.disable_conditional_branch_type_checking,
-        })?;
-=======
         self.do_pass::<ProcessingScript>(())?;
 
-        self.do_pass::<StaticAnalyzing>(())?;
->>>>>>> a7d5121f
+        self.do_pass::<StaticAnalyzing<N>>(())?;
 
         self.do_pass::<ConstPropagationAndUnrolling>(())?;
 
