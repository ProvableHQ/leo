--- conflicted
+++ resolved
@@ -70,11 +70,6 @@
 
 [dependencies.snarkvm-ir]
 version = "0.7.9"
-<<<<<<< HEAD
-git = "https://github.com/AleoHQ/snarkVM"
-branch = "master"
-=======
->>>>>>> 07be851c
 
 [dependencies.snarkvm-r1cs]
 version = "0.7.9"
@@ -117,18 +112,6 @@
 [dependencies.num-bigint]
 version = "0.4"
 
-<<<<<<< HEAD
-#todo 0rphon replace once snarkvm releases and before merging staging to master.
-[dependencies.snarkvm-eval]
-version = "0.7.9"
-git = "https://github.com/AleoHQ/snarkVM"
-branch = "master"
-
-[dependencies.snarkvm-curves]
-version = "0.7.9"
-
-=======
->>>>>>> 07be851c
 [dev-dependencies.rand_core]
 version = "0.6.3"
 
