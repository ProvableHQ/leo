--- conflicted
+++ resolved
@@ -76,34 +76,13 @@
 [dependencies.snarkvm-ir]
 version = "0.7.9"
 
-<<<<<<< HEAD
-[dependencies.snarkvm-fields]
-version = "0.7.9"
-default-features = false
-
-[dependencies.snarkvm-dpc]
-=======
 [dependencies.snarkvm-r1cs]
->>>>>>> 70a7a19b
 version = "0.7.9"
 
-<<<<<<< HEAD
-[dependencies.snarkvm-gadgets]
-version = "0.7.9"
-default-features = false
-features = [ "curves" ]
-
-[dependencies.snarkvm-r1cs]
-version = "0.7.9"
-default-features = false
-
-[dependencies.snarkvm-utilities]
-=======
 [dependencies.snarkvm-eval]
 version = "0.7.9"
 
 [dependencies.snarkvm-curves]
->>>>>>> 70a7a19b
 version = "0.7.9"
 
 [dependencies.bincode]
