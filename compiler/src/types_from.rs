//! Logic to convert from an abstract syntax tree (ast) representation to a Leo program.

use crate::{ast, types, Import, ImportSymbol};

<<<<<<< HEAD
use snarkos_models::{
    curves::{Field, Group, PrimeField},
    gadgets::utilities::{
        boolean::Boolean,
        uint128::UInt128,
        uint16::UInt16,
        uint32::UInt32,
        uint64::UInt64,
        uint8::UInt8,
    },
=======
use snarkos_models::gadgets::utilities::{
    boolean::Boolean,
    uint::{UInt128, UInt16, UInt32, UInt64, UInt8},
>>>>>>> 8dc4682b
};
use std::collections::HashMap;

/// pest ast -> types::Identifier

<<<<<<< HEAD
impl<'ast, F: Field + PrimeField, G: Group> From<ast::Identifier<'ast>> for types::Identifier<F, G> {
=======
impl<'ast> From<ast::Identifier<'ast>> for types::Identifier {
>>>>>>> 8dc4682b
    fn from(identifier: ast::Identifier<'ast>) -> Self {
        types::Identifier::new(identifier.value)
    }
}

<<<<<<< HEAD
impl<'ast, F: Field + PrimeField, G: Group> From<ast::Identifier<'ast>> for types::Expression<F, G> {
=======
impl<'ast> From<ast::Identifier<'ast>> for types::Expression {
>>>>>>> 8dc4682b
    fn from(identifier: ast::Identifier<'ast>) -> Self {
        types::Expression::Identifier(types::Identifier::from(identifier))
    }
}

/// pest ast -> types::Variable

impl<'ast> From<ast::Variable<'ast>> for types::Variable {
    fn from(variable: ast::Variable<'ast>) -> Self {
        types::Variable {
            identifier: types::Identifier::from(variable.identifier),
            mutable: variable.mutable.is_some(),
            _type: variable._type.map(|_type| types::Type::from(_type)),
        }
    }
}

/// pest ast - types::Integer

impl<'ast> types::Integer {
    pub(crate) fn from(number: ast::Number<'ast>, _type: ast::IntegerType) -> Self {
        match _type {
            ast::IntegerType::U8Type(_u8) => {
                types::Integer::U8(UInt8::constant(number.value.parse::<u8>().expect("unable to parse u8")))
            }
            ast::IntegerType::U16Type(_u16) => types::Integer::U16(UInt16::constant(
                number.value.parse::<u16>().expect("unable to parse u16"),
            )),
            ast::IntegerType::U32Type(_u32) => types::Integer::U32(UInt32::constant(
                number.value.parse::<u32>().expect("unable to parse integers.u32"),
            )),
            ast::IntegerType::U64Type(_u64) => types::Integer::U64(UInt64::constant(
                number.value.parse::<u64>().expect("unable to parse u64"),
            )),
            ast::IntegerType::U128Type(_u128) => types::Integer::U128(UInt128::constant(
                number.value.parse::<u128>().expect("unable to parse u128"),
            )),
        }
    }

    pub(crate) fn from_implicit(number: String) -> Self {
        types::Integer::U128(UInt128::constant(number.parse::<u128>().expect("unable to parse u128")))
    }
}

impl<'ast> From<ast::Integer<'ast>> for types::Expression {
    fn from(field: ast::Integer<'ast>) -> Self {
        types::Expression::Integer(types::Integer::from(field.number, field._type))
    }
}

<<<<<<< HEAD
impl<'ast, F: Field + PrimeField, G: Group> From<ast::RangeOrExpression<'ast>> for types::RangeOrExpression<F, G> {
    fn from(range_or_expression: ast::RangeOrExpression<'ast>) -> Self {
        match range_or_expression {
            ast::RangeOrExpression::Range(range) => {
                let from = range.from.map(|from| match types::Expression::<F, G>::from(from.0) {
                    types::Expression::Integer(number) => number,
                    types::Expression::Implicit(string) => types::Integer::from_implicit(string),
                    expression => unimplemented!("Range bounds should be integers, found {}", expression),
                });
                let to = range.to.map(|to| match types::Expression::<F, G>::from(to.0) {
                    types::Expression::Integer(number) => number,
                    types::Expression::Implicit(string) => types::Integer::from_implicit(string),
                    expression => unimplemented!("Range bounds should be integers, found {}", expression),
=======
impl<'ast> From<ast::RangeOrExpression<'ast>> for types::RangeOrExpression {
    fn from(range_or_expression: ast::RangeOrExpression<'ast>) -> Self {
        match range_or_expression {
            ast::RangeOrExpression::Range(range) => {
                let from = range
                    .from
                    .map(|from| match types::Expression::from(from.0) {
                        types::Expression::Integer(number) => number,
                        types::Expression::Implicit(string) => {
                            types::Integer::from_implicit(string)
                        }
                        expression => {
                            unimplemented!("Range bounds should be integers, found {}", expression)
                        }
                    });
                let to = range.to.map(|to| match types::Expression::from(to.0) {
                    types::Expression::Integer(number) => number,
                    types::Expression::Implicit(string) => types::Integer::from_implicit(string),
                    expression => {
                        unimplemented!("Range bounds should be integers, found {}", expression)
                    }
>>>>>>> 8dc4682b
                });

                types::RangeOrExpression::Range(from, to)
            }
            ast::RangeOrExpression::Expression(expression) => {
                types::RangeOrExpression::Expression(types::Expression::from(expression))
            }
        }
    }
}

/// pest ast -> types::Field

impl<'ast> From<ast::Field<'ast>> for types::Expression {
    fn from(field: ast::Field<'ast>) -> Self {
        types::Expression::Field(field.number.value)
    }
}

/// pest ast -> types::Group

impl<'ast> From<ast::Group<'ast>> for types::Expression {
    fn from(group: ast::Group<'ast>) -> Self {
        types::Expression::Group(group.to_string())
    }
}

/// pest ast -> types::Boolean

impl<'ast> From<ast::Boolean<'ast>> for types::Expression {
    fn from(boolean: ast::Boolean<'ast>) -> Self {
        types::Expression::Boolean(Boolean::Constant(
            boolean.value.parse::<bool>().expect("unable to parse boolean"),
        ))
    }
}

/// pest ast -> types::NumberImplicit

<<<<<<< HEAD
impl<'ast, F: Field + PrimeField, G: Group> From<ast::NumberImplicit<'ast>> for types::Expression<F, G> {
=======
impl<'ast> From<ast::NumberImplicit<'ast>> for types::Expression {
>>>>>>> 8dc4682b
    fn from(number: ast::NumberImplicit<'ast>) -> Self {
        types::Expression::Implicit(number.number.value)
    }
}

/// pest ast -> types::Expression

impl<'ast> From<ast::Value<'ast>> for types::Expression {
    fn from(value: ast::Value<'ast>) -> Self {
        match value {
            ast::Value::Integer(num) => types::Expression::from(num),
            ast::Value::Field(field) => types::Expression::from(field),
            ast::Value::Group(group) => types::Expression::from(group),
            ast::Value::Boolean(bool) => types::Expression::from(bool),
            ast::Value::Implicit(value) => types::Expression::from(value),
        }
    }
}

<<<<<<< HEAD
impl<'ast, F: Field + PrimeField, G: Group> From<ast::NotExpression<'ast>> for types::Expression<F, G> {
=======
impl<'ast> From<ast::NotExpression<'ast>> for types::Expression {
>>>>>>> 8dc4682b
    fn from(expression: ast::NotExpression<'ast>) -> Self {
        types::Expression::Not(Box::new(types::Expression::from(*expression.expression)))
    }
}

<<<<<<< HEAD
impl<'ast, F: Field + PrimeField, G: Group> From<ast::SpreadOrExpression<'ast>> for types::SpreadOrExpression<F, G> {
=======
impl<'ast> From<ast::SpreadOrExpression<'ast>> for types::SpreadOrExpression {
>>>>>>> 8dc4682b
    fn from(s_or_e: ast::SpreadOrExpression<'ast>) -> Self {
        match s_or_e {
            ast::SpreadOrExpression::Spread(spread) => {
                types::SpreadOrExpression::Spread(types::Expression::from(spread.expression))
            }
            ast::SpreadOrExpression::Expression(expression) => {
                types::SpreadOrExpression::Expression(types::Expression::from(expression))
            }
        }
    }
}

<<<<<<< HEAD
impl<'ast, F: Field + PrimeField, G: Group> From<ast::BinaryExpression<'ast>> for types::Expression<F, G> {
=======
impl<'ast> From<ast::BinaryExpression<'ast>> for types::Expression {
>>>>>>> 8dc4682b
    fn from(expression: ast::BinaryExpression<'ast>) -> Self {
        match expression.operation {
            // Boolean operations
            ast::BinaryOperator::Or => types::Expression::Or(
                Box::new(types::Expression::from(*expression.left)),
                Box::new(types::Expression::from(*expression.right)),
            ),
            ast::BinaryOperator::And => types::Expression::And(
                Box::new(types::Expression::from(*expression.left)),
                Box::new(types::Expression::from(*expression.right)),
            ),
            ast::BinaryOperator::Eq => types::Expression::Eq(
                Box::new(types::Expression::from(*expression.left)),
                Box::new(types::Expression::from(*expression.right)),
            ),
<<<<<<< HEAD
            ast::BinaryOperator::Neq => types::Expression::Not(Box::new(types::Expression::from(expression))),
            ast::BinaryOperator::Geq => types::Expression::Geq(
=======
            ast::BinaryOperator::Ne => {
                types::Expression::Not(Box::new(types::Expression::from(expression)))
            }
            ast::BinaryOperator::Ge => types::Expression::Ge(
>>>>>>> 8dc4682b
                Box::new(types::Expression::from(*expression.left)),
                Box::new(types::Expression::from(*expression.right)),
            ),
            ast::BinaryOperator::Gt => types::Expression::Gt(
                Box::new(types::Expression::from(*expression.left)),
                Box::new(types::Expression::from(*expression.right)),
            ),
            ast::BinaryOperator::Le => types::Expression::Le(
                Box::new(types::Expression::from(*expression.left)),
                Box::new(types::Expression::from(*expression.right)),
            ),
            ast::BinaryOperator::Lt => types::Expression::Lt(
                Box::new(types::Expression::from(*expression.left)),
                Box::new(types::Expression::from(*expression.right)),
            ),
            // Number operations
            ast::BinaryOperator::Add => types::Expression::Add(
                Box::new(types::Expression::from(*expression.left)),
                Box::new(types::Expression::from(*expression.right)),
            ),
            ast::BinaryOperator::Sub => types::Expression::Sub(
                Box::new(types::Expression::from(*expression.left)),
                Box::new(types::Expression::from(*expression.right)),
            ),
            ast::BinaryOperator::Mul => types::Expression::Mul(
                Box::new(types::Expression::from(*expression.left)),
                Box::new(types::Expression::from(*expression.right)),
            ),
            ast::BinaryOperator::Div => types::Expression::Div(
                Box::new(types::Expression::from(*expression.left)),
                Box::new(types::Expression::from(*expression.right)),
            ),
            ast::BinaryOperator::Pow => types::Expression::Pow(
                Box::new(types::Expression::from(*expression.left)),
                Box::new(types::Expression::from(*expression.right)),
            ),
        }
    }
}

<<<<<<< HEAD
impl<'ast, F: Field + PrimeField, G: Group> From<ast::TernaryExpression<'ast>> for types::Expression<F, G> {
=======
impl<'ast> From<ast::TernaryExpression<'ast>> for types::Expression {
>>>>>>> 8dc4682b
    fn from(expression: ast::TernaryExpression<'ast>) -> Self {
        types::Expression::IfElse(
            Box::new(types::Expression::from(*expression.first)),
            Box::new(types::Expression::from(*expression.second)),
            Box::new(types::Expression::from(*expression.third)),
        )
    }
}

<<<<<<< HEAD
impl<'ast, F: Field + PrimeField, G: Group> From<ast::ArrayInlineExpression<'ast>> for types::Expression<F, G> {
=======
impl<'ast> From<ast::ArrayInlineExpression<'ast>> for types::Expression {
>>>>>>> 8dc4682b
    fn from(array: ast::ArrayInlineExpression<'ast>) -> Self {
        types::Expression::Array(
            array
                .expressions
                .into_iter()
                .map(|s_or_e| Box::new(types::SpreadOrExpression::from(s_or_e)))
                .collect(),
        )
    }
}
<<<<<<< HEAD
impl<'ast, F: Field + PrimeField, G: Group> From<ast::ArrayInitializerExpression<'ast>> for types::Expression<F, G> {
=======
impl<'ast> From<ast::ArrayInitializerExpression<'ast>> for types::Expression {
>>>>>>> 8dc4682b
    fn from(array: ast::ArrayInitializerExpression<'ast>) -> Self {
        let count = types::Expression::get_count(array.count);
        let expression = Box::new(types::SpreadOrExpression::from(*array.expression));

        types::Expression::Array(vec![expression; count])
    }
}

<<<<<<< HEAD
impl<'ast, F: Field + PrimeField, G: Group> From<ast::CircuitField<'ast>> for types::CircuitFieldDefinition<F, G> {
=======
impl<'ast> From<ast::CircuitField<'ast>> for types::CircuitFieldDefinition {
>>>>>>> 8dc4682b
    fn from(member: ast::CircuitField<'ast>) -> Self {
        types::CircuitFieldDefinition {
            identifier: types::Identifier::from(member.identifier),
            expression: types::Expression::from(member.expression),
        }
    }
}

<<<<<<< HEAD
impl<'ast, F: Field + PrimeField, G: Group> From<ast::CircuitInlineExpression<'ast>> for types::Expression<F, G> {
=======
impl<'ast> From<ast::CircuitInlineExpression<'ast>> for types::Expression {
>>>>>>> 8dc4682b
    fn from(expression: ast::CircuitInlineExpression<'ast>) -> Self {
        let variable = types::Identifier::from(expression.identifier);
        let members = expression
            .members
            .into_iter()
            .map(|member| types::CircuitFieldDefinition::from(member))
            .collect::<Vec<types::CircuitFieldDefinition>>();

        types::Expression::Circuit(variable, members)
    }
}

<<<<<<< HEAD
impl<'ast, F: Field + PrimeField, G: Group> From<ast::PostfixExpression<'ast>> for types::Expression<F, G> {
=======
impl<'ast> From<ast::PostfixExpression<'ast>> for types::Expression {
>>>>>>> 8dc4682b
    fn from(expression: ast::PostfixExpression<'ast>) -> Self {
        let variable = types::Expression::Identifier(types::Identifier::from(expression.identifier));

        // ast::PostFixExpression contains an array of "accesses": `a(34)[42]` is represented as `[a, [Call(34), Select(42)]]`, but Access call expressions
        // are recursive, so it is `Select(Call(a, 34), 42)`. We apply this transformation here

        // we start with the id, and we fold the array of accesses by wrapping the current value
        expression
            .accesses
            .into_iter()
            .fold(variable, |acc, access| match access {
                // Handle array accesses
                ast::Access::Array(array) => types::Expression::ArrayAccess(
                    Box::new(acc),
                    Box::new(types::RangeOrExpression::from(array.expression)),
                ),

                // Handle function calls
                ast::Access::Call(function) => types::Expression::FunctionCall(
                    Box::new(acc),
                    function
                        .expressions
                        .into_iter()
                        .map(|expression| types::Expression::from(expression))
                        .collect(),
                ),

                // Handle circuit member accesses
                ast::Access::Object(circuit_object) => types::Expression::CircuitMemberAccess(
                    Box::new(acc),
                    types::Identifier::from(circuit_object.identifier),
                ),
                ast::Access::StaticObject(circuit_object) => types::Expression::CircuitStaticFunctionAccess(
                    Box::new(acc),
                    types::Identifier::from(circuit_object.identifier),
                ),
            })
    }
}

<<<<<<< HEAD
impl<'ast, F: Field + PrimeField, G: Group> From<ast::Expression<'ast>> for types::Expression<F, G> {
=======
impl<'ast> From<ast::Expression<'ast>> for types::Expression {
>>>>>>> 8dc4682b
    fn from(expression: ast::Expression<'ast>) -> Self {
        match expression {
            ast::Expression::Value(value) => types::Expression::from(value),
            ast::Expression::Identifier(variable) => types::Expression::from(variable),
            ast::Expression::Not(expression) => types::Expression::from(expression),
            ast::Expression::Binary(expression) => types::Expression::from(expression),
            ast::Expression::Ternary(expression) => types::Expression::from(expression),
            ast::Expression::ArrayInline(expression) => types::Expression::from(expression),
            ast::Expression::ArrayInitializer(expression) => types::Expression::from(expression),
            ast::Expression::CircuitInline(expression) => types::Expression::from(expression),
            ast::Expression::Postfix(expression) => types::Expression::from(expression),
        }
    }
}

impl<'ast> types::Expression {
    fn get_count(count: ast::Value<'ast>) -> usize {
        match count {
            ast::Value::Integer(integer) => integer
                .number
                .value
                .parse::<usize>()
                .expect("Unable to read array size"),
            ast::Value::Implicit(number) => number.number.value.parse::<usize>().expect("Unable to read array size"),
            size => unimplemented!("Array size should be an integer {}", size),
        }
    }
}

// ast::Assignee -> types::Expression for operator assign statements
impl<'ast> From<ast::Assignee<'ast>> for types::Expression {
    fn from(assignee: ast::Assignee<'ast>) -> Self {
        let variable = types::Expression::Identifier(types::Identifier::from(assignee.identifier));

        // we start with the id, and we fold the array of accesses by wrapping the current value
        assignee
            .accesses
            .into_iter()
            .fold(variable, |acc, access| match access {
                ast::AssigneeAccess::Member(circuit_member) => types::Expression::CircuitMemberAccess(
                    Box::new(acc),
                    types::Identifier::from(circuit_member.identifier),
                ),
                ast::AssigneeAccess::Array(array) => types::Expression::ArrayAccess(
                    Box::new(acc),
                    Box::new(types::RangeOrExpression::from(array.expression)),
                ),
            })
    }
}

/// pest ast -> types::Assignee

impl<'ast> From<ast::Identifier<'ast>> for types::Assignee {
    fn from(variable: ast::Identifier<'ast>) -> Self {
        types::Assignee::Identifier(types::Identifier::from(variable))
    }
}

impl<'ast> From<ast::Assignee<'ast>> for types::Assignee {
    fn from(assignee: ast::Assignee<'ast>) -> Self {
        let variable = types::Assignee::from(assignee.identifier);

        // we start with the id, and we fold the array of accesses by wrapping the current value
        assignee
            .accesses
            .into_iter()
            .fold(variable, |acc, access| match access {
                ast::AssigneeAccess::Array(array) => {
                    types::Assignee::Array(Box::new(acc), types::RangeOrExpression::from(array.expression))
                }
                ast::AssigneeAccess::Member(circuit_field) => {
                    types::Assignee::CircuitField(Box::new(acc), types::Identifier::from(circuit_field.identifier))
                }
            })
    }
}

/// pest ast -> types::Statement

<<<<<<< HEAD
impl<'ast, F: Field + PrimeField, G: Group> From<ast::ReturnStatement<'ast>> for types::Statement<F, G> {
=======
impl<'ast> From<ast::ReturnStatement<'ast>> for types::Statement {
>>>>>>> 8dc4682b
    fn from(statement: ast::ReturnStatement<'ast>) -> Self {
        types::Statement::Return(
            statement
                .expressions
                .into_iter()
                .map(|expression| types::Expression::from(expression))
                .collect(),
        )
    }
}

<<<<<<< HEAD
impl<'ast, F: Field + PrimeField, G: Group> From<ast::DefinitionStatement<'ast>> for types::Statement<F, G> {
=======
impl<'ast> From<ast::DefinitionStatement<'ast>> for types::Statement {
>>>>>>> 8dc4682b
    fn from(statement: ast::DefinitionStatement<'ast>) -> Self {
        types::Statement::Definition(
            types::Variable::from(statement.variable),
            types::Expression::from(statement.expression),
        )
    }
}

<<<<<<< HEAD
impl<'ast, F: Field + PrimeField, G: Group> From<ast::AssignStatement<'ast>> for types::Statement<F, G> {
=======
impl<'ast> From<ast::AssignStatement<'ast>> for types::Statement {
>>>>>>> 8dc4682b
    fn from(statement: ast::AssignStatement<'ast>) -> Self {
        match statement.assign {
            ast::OperationAssign::Assign(ref _assign) => types::Statement::Assign(
                types::Assignee::from(statement.assignee),
                types::Expression::from(statement.expression),
            ),
            operation_assign => {
                // convert assignee into postfix expression
                let converted = types::Expression::from(statement.assignee.clone());

                match operation_assign {
                    ast::OperationAssign::AddAssign(ref _assign) => types::Statement::Assign(
                        types::Assignee::from(statement.assignee),
                        types::Expression::Add(
                            Box::new(converted),
                            Box::new(types::Expression::from(statement.expression)),
                        ),
                    ),
                    ast::OperationAssign::SubAssign(ref _assign) => types::Statement::Assign(
                        types::Assignee::from(statement.assignee),
                        types::Expression::Sub(
                            Box::new(converted),
                            Box::new(types::Expression::from(statement.expression)),
                        ),
                    ),
                    ast::OperationAssign::MulAssign(ref _assign) => types::Statement::Assign(
                        types::Assignee::from(statement.assignee),
                        types::Expression::Mul(
                            Box::new(converted),
                            Box::new(types::Expression::from(statement.expression)),
                        ),
                    ),
                    ast::OperationAssign::DivAssign(ref _assign) => types::Statement::Assign(
                        types::Assignee::from(statement.assignee),
                        types::Expression::Div(
                            Box::new(converted),
                            Box::new(types::Expression::from(statement.expression)),
                        ),
                    ),
                    ast::OperationAssign::PowAssign(ref _assign) => types::Statement::Assign(
                        types::Assignee::from(statement.assignee),
                        types::Expression::Pow(
                            Box::new(converted),
                            Box::new(types::Expression::from(statement.expression)),
                        ),
                    ),
                    ast::OperationAssign::Assign(ref _assign) => {
                        unimplemented!("cannot assign twice to assign statement")
                    }
                }
            }
        }
    }
}

<<<<<<< HEAD
impl<'ast, F: Field + PrimeField, G: Group> From<ast::MultipleAssignmentStatement<'ast>> for types::Statement<F, G> {
=======
impl<'ast> From<ast::MultipleAssignmentStatement<'ast>> for types::Statement {
>>>>>>> 8dc4682b
    fn from(statement: ast::MultipleAssignmentStatement<'ast>) -> Self {
        let variables = statement
            .variables
            .into_iter()
            .map(|typed_variable| types::Variable::from(typed_variable))
            .collect();

        types::Statement::MultipleAssign(
            variables,
            types::Expression::FunctionCall(
                Box::new(types::Expression::from(statement.function_name)),
                statement
                    .arguments
                    .into_iter()
                    .map(|e| types::Expression::from(e))
                    .collect(),
            ),
        )
    }
}

impl<'ast> From<ast::ConditionalNestedOrEnd<'ast>> for types::ConditionalNestedOrEnd {
    fn from(statement: ast::ConditionalNestedOrEnd<'ast>) -> Self {
        match statement {
            ast::ConditionalNestedOrEnd::Nested(nested) => {
                types::ConditionalNestedOrEnd::Nested(Box::new(types::ConditionalStatement::from(*nested)))
            }
            ast::ConditionalNestedOrEnd::End(statements) => types::ConditionalNestedOrEnd::End(
                statements
                    .into_iter()
                    .map(|statement| types::Statement::from(statement))
                    .collect(),
            ),
        }
    }
}

impl<'ast> From<ast::ConditionalStatement<'ast>> for types::ConditionalStatement {
    fn from(statement: ast::ConditionalStatement<'ast>) -> Self {
        types::ConditionalStatement {
            condition: types::Expression::from(statement.condition),
            statements: statement
                .statements
                .into_iter()
                .map(|statement| types::Statement::from(statement))
                .collect(),
            next: statement
                .next
                .map(|n_or_e| Some(types::ConditionalNestedOrEnd::from(n_or_e)))
                .unwrap_or(None),
        }
    }
}

<<<<<<< HEAD
impl<'ast, F: Field + PrimeField, G: Group> From<ast::ForStatement<'ast>> for types::Statement<F, G> {
=======
impl<'ast> From<ast::ForStatement<'ast>> for types::Statement {
>>>>>>> 8dc4682b
    fn from(statement: ast::ForStatement<'ast>) -> Self {
        let from = match types::Expression::from(statement.start) {
            types::Expression::Integer(number) => number,
            types::Expression::Implicit(string) => types::Integer::from_implicit(string),
            expression => unimplemented!("Range bounds should be integers, found {}", expression),
        };
        let to = match types::Expression::from(statement.stop) {
            types::Expression::Integer(number) => number,
            types::Expression::Implicit(string) => types::Integer::from_implicit(string),
            expression => unimplemented!("Range bounds should be integers, found {}", expression),
        };

        types::Statement::For(
            types::Identifier::from(statement.index),
            from,
            to,
            statement
                .statements
                .into_iter()
                .map(|statement| types::Statement::from(statement))
                .collect(),
        )
    }
}

<<<<<<< HEAD
impl<'ast, F: Field + PrimeField, G: Group> From<ast::AssertStatement<'ast>> for types::Statement<F, G> {
=======
impl<'ast> From<ast::AssertStatement<'ast>> for types::Statement {
>>>>>>> 8dc4682b
    fn from(statement: ast::AssertStatement<'ast>) -> Self {
        match statement {
            ast::AssertStatement::AssertEq(assert_eq) => types::Statement::AssertEq(
                types::Expression::from(assert_eq.left),
                types::Expression::from(assert_eq.right),
            ),
        }
    }
}

<<<<<<< HEAD
impl<'ast, F: Field + PrimeField, G: Group> From<ast::ExpressionStatement<'ast>> for types::Statement<F, G> {
=======
impl<'ast> From<ast::ExpressionStatement<'ast>> for types::Statement {
>>>>>>> 8dc4682b
    fn from(statement: ast::ExpressionStatement<'ast>) -> Self {
        types::Statement::Expression(types::Expression::from(statement.expression))
    }
}

impl<'ast> From<ast::Statement<'ast>> for types::Statement {
    fn from(statement: ast::Statement<'ast>) -> Self {
        match statement {
            ast::Statement::Return(statement) => types::Statement::from(statement),
            ast::Statement::Definition(statement) => types::Statement::from(statement),
            ast::Statement::Assign(statement) => types::Statement::from(statement),
            ast::Statement::MultipleAssignment(statement) => types::Statement::from(statement),
            ast::Statement::Conditional(statement) => {
                types::Statement::Conditional(types::ConditionalStatement::from(statement))
            }
            ast::Statement::Iteration(statement) => types::Statement::from(statement),
            ast::Statement::Assert(statement) => types::Statement::from(statement),
            ast::Statement::Expression(statement) => types::Statement::from(statement),
        }
    }
}

/// pest ast -> Explicit types::Type for defining circuit members and function params

impl From<ast::IntegerType> for types::IntegerType {
    fn from(integer_type: ast::IntegerType) -> Self {
        match integer_type {
            ast::IntegerType::U8Type(_type) => types::IntegerType::U8,
            ast::IntegerType::U16Type(_type) => types::IntegerType::U16,
            ast::IntegerType::U32Type(_type) => types::IntegerType::U32,
            ast::IntegerType::U64Type(_type) => types::IntegerType::U64,
            ast::IntegerType::U128Type(_type) => types::IntegerType::U128,
        }
    }
}

impl From<ast::BasicType> for types::Type {
    fn from(basic_type: ast::BasicType) -> Self {
        match basic_type {
<<<<<<< HEAD
            ast::BasicType::Integer(_type) => types::Type::IntegerType(types::IntegerType::from(_type)),
            ast::BasicType::Field(_type) => types::Type::FieldElement,
            ast::BasicType::Group(_type) => types::Type::GroupElement,
=======
            ast::BasicType::Integer(_type) => {
                types::Type::IntegerType(types::IntegerType::from(_type))
            }
            ast::BasicType::Field(_type) => types::Type::Field,
            ast::BasicType::Group(_type) => types::Type::Group,
>>>>>>> 8dc4682b
            ast::BasicType::Boolean(_type) => types::Type::Boolean,
        }
    }
}

impl<'ast> From<ast::ArrayType<'ast>> for types::Type {
    fn from(array_type: ast::ArrayType<'ast>) -> Self {
        let element_type = Box::new(types::Type::from(array_type._type));
        let dimensions = array_type
            .dimensions
            .into_iter()
            .map(|row| types::Expression::get_count(row))
            .collect();

        types::Type::Array(element_type, dimensions)
    }
}

impl<'ast> From<ast::CircuitType<'ast>> for types::Type {
    fn from(circuit_type: ast::CircuitType<'ast>) -> Self {
        types::Type::Circuit(types::Identifier::from(circuit_type.identifier))
    }
}

impl<'ast> From<ast::Type<'ast>> for types::Type {
    fn from(_type: ast::Type<'ast>) -> Self {
        match _type {
            ast::Type::Basic(_type) => types::Type::from(_type),
            ast::Type::Array(_type) => types::Type::from(_type),
            ast::Type::Circuit(_type) => types::Type::from(_type),
            ast::Type::SelfType(_type) => types::Type::SelfType,
        }
    }
}

/// pest ast -> types::Circuit

<<<<<<< HEAD
impl<'ast, F: Field + PrimeField, G: Group> From<ast::CircuitFieldDefinition<'ast>> for types::CircuitMember<F, G> {
=======
impl<'ast> From<ast::CircuitFieldDefinition<'ast>> for types::CircuitMember {
>>>>>>> 8dc4682b
    fn from(circuit_value: ast::CircuitFieldDefinition<'ast>) -> Self {
        types::CircuitMember::CircuitField(
            types::Identifier::from(circuit_value.identifier),
            types::Type::from(circuit_value._type),
        )
    }
}

<<<<<<< HEAD
impl<'ast, F: Field + PrimeField, G: Group> From<ast::CircuitFunction<'ast>> for types::CircuitMember<F, G> {
=======
impl<'ast> From<ast::CircuitFunction<'ast>> for types::CircuitMember {
>>>>>>> 8dc4682b
    fn from(circuit_function: ast::CircuitFunction<'ast>) -> Self {
        types::CircuitMember::CircuitFunction(
            circuit_function._static.is_some(),
            types::Function::from(circuit_function.function),
        )
    }
}

<<<<<<< HEAD
impl<'ast, F: Field + PrimeField, G: Group> From<ast::CircuitMember<'ast>> for types::CircuitMember<F, G> {
=======
impl<'ast> From<ast::CircuitMember<'ast>> for types::CircuitMember {
>>>>>>> 8dc4682b
    fn from(object: ast::CircuitMember<'ast>) -> Self {
        match object {
            ast::CircuitMember::CircuitFieldDefinition(circuit_value) => types::CircuitMember::from(circuit_value),
            ast::CircuitMember::CircuitFunction(circuit_function) => types::CircuitMember::from(circuit_function),
        }
    }
}

impl<'ast> From<ast::Circuit<'ast>> for types::Circuit {
    fn from(circuit: ast::Circuit<'ast>) -> Self {
        let variable = types::Identifier::from(circuit.identifier);
        let members = circuit
            .members
            .into_iter()
            .map(|member| types::CircuitMember::from(member))
            .collect();

        types::Circuit {
            identifier: variable,
            members,
        }
    }
}

/// pest ast -> function types::Parameters

<<<<<<< HEAD
impl<'ast, F: Field + PrimeField, G: Group> From<ast::InputModel<'ast>> for types::InputModel<F, G> {
=======
impl<'ast> From<ast::InputModel<'ast>> for types::InputModel {
>>>>>>> 8dc4682b
    fn from(parameter: ast::InputModel<'ast>) -> Self {
        types::InputModel {
            identifier: types::Identifier::from(parameter.identifier),
            mutable: parameter.mutable.is_some(),
            // private by default
            private: parameter.visibility.map_or(true, |visibility| {
                visibility.eq(&ast::Visibility::Private(ast::Private {}))
            }),
            _type: types::Type::from(parameter._type),
        }
    }
}

/// pest ast -> types::Function

impl<'ast> From<ast::Function<'ast>> for types::Function {
    fn from(function_definition: ast::Function<'ast>) -> Self {
        let function_name = types::Identifier::from(function_definition.function_name);
        let parameters = function_definition
            .parameters
            .into_iter()
            .map(|parameter| types::InputModel::from(parameter))
            .collect();
        let returns = function_definition
            .returns
            .into_iter()
            .map(|return_type| types::Type::from(return_type))
            .collect();
        let statements = function_definition
            .statements
            .into_iter()
            .map(|statement| types::Statement::from(statement))
            .collect();

        types::Function {
            function_name,
            inputs: parameters,
            returns,
            statements,
        }
    }
}

/// pest ast -> Import

impl<'ast> From<ast::ImportSymbol<'ast>> for ImportSymbol {
    fn from(symbol: ast::ImportSymbol<'ast>) -> Self {
        ImportSymbol {
            symbol: types::Identifier::from(symbol.value),
            alias: symbol.alias.map(|alias| types::Identifier::from(alias)),
        }
    }
}

impl<'ast> From<ast::Import<'ast>> for Import {
    fn from(import: ast::Import<'ast>) -> Self {
        Import {
            path_string: import.source.value,
            symbols: import
                .symbols
                .into_iter()
                .map(|symbol| ImportSymbol::from(symbol))
                .collect(),
        }
    }
}

/// pest ast -> Test
impl<'ast> From<ast::Test<'ast>> for types::Test {
    fn from(test: ast::Test) -> Self {
        types::Test(types::Function::from(test.function))
    }
}

/// pest ast -> types::Program

impl<'ast> types::Program {
    pub fn from(file: ast::File<'ast>, name: String) -> Self {
        // Compiled ast -> aleo program representation
        let imports = file
            .imports
            .into_iter()
            .map(|import| Import::from(import))
            .collect::<Vec<Import>>();

        let mut circuits = HashMap::new();
        let mut functions = HashMap::new();
        let mut tests = HashMap::new();
        let mut num_parameters = 0usize;

        file.circuits.into_iter().for_each(|circuit| {
            circuits.insert(
                types::Identifier::from(circuit.identifier.clone()),
                types::Circuit::from(circuit),
            );
        });
        file.functions.into_iter().for_each(|function_def| {
            functions.insert(
                types::Identifier::from(function_def.function_name.clone()),
                types::Function::from(function_def),
            );
        });
        file.tests.into_iter().for_each(|test_def| {
            tests.insert(
                types::Identifier::from(test_def.function.function_name.clone()),
                types::Test::from(test_def),
            );
        });

        if let Some(main_function) = functions.get(&types::Identifier::new("main".into())) {
            num_parameters = main_function.inputs.len();
        }

        types::Program {
            name: types::Identifier::new(name),
            num_parameters,
            imports,
            circuits,
            functions,
            tests,
        }
    }
}<|MERGE_RESOLUTION|>--- conflicted
+++ resolved
@@ -2,42 +2,21 @@
 
 use crate::{ast, types, Import, ImportSymbol};
 
-<<<<<<< HEAD
-use snarkos_models::{
-    curves::{Field, Group, PrimeField},
-    gadgets::utilities::{
-        boolean::Boolean,
-        uint128::UInt128,
-        uint16::UInt16,
-        uint32::UInt32,
-        uint64::UInt64,
-        uint8::UInt8,
-    },
-=======
 use snarkos_models::gadgets::utilities::{
     boolean::Boolean,
     uint::{UInt128, UInt16, UInt32, UInt64, UInt8},
->>>>>>> 8dc4682b
 };
 use std::collections::HashMap;
 
 /// pest ast -> types::Identifier
 
-<<<<<<< HEAD
-impl<'ast, F: Field + PrimeField, G: Group> From<ast::Identifier<'ast>> for types::Identifier<F, G> {
-=======
 impl<'ast> From<ast::Identifier<'ast>> for types::Identifier {
->>>>>>> 8dc4682b
     fn from(identifier: ast::Identifier<'ast>) -> Self {
         types::Identifier::new(identifier.value)
     }
 }
 
-<<<<<<< HEAD
-impl<'ast, F: Field + PrimeField, G: Group> From<ast::Identifier<'ast>> for types::Expression<F, G> {
-=======
 impl<'ast> From<ast::Identifier<'ast>> for types::Expression {
->>>>>>> 8dc4682b
     fn from(identifier: ast::Identifier<'ast>) -> Self {
         types::Expression::Identifier(types::Identifier::from(identifier))
     }
@@ -89,43 +68,19 @@
     }
 }
 
-<<<<<<< HEAD
-impl<'ast, F: Field + PrimeField, G: Group> From<ast::RangeOrExpression<'ast>> for types::RangeOrExpression<F, G> {
+impl<'ast> From<ast::RangeOrExpression<'ast>> for types::RangeOrExpression {
     fn from(range_or_expression: ast::RangeOrExpression<'ast>) -> Self {
         match range_or_expression {
             ast::RangeOrExpression::Range(range) => {
-                let from = range.from.map(|from| match types::Expression::<F, G>::from(from.0) {
+                let from = range.from.map(|from| match types::Expression::from(from.0) {
                     types::Expression::Integer(number) => number,
                     types::Expression::Implicit(string) => types::Integer::from_implicit(string),
                     expression => unimplemented!("Range bounds should be integers, found {}", expression),
                 });
-                let to = range.to.map(|to| match types::Expression::<F, G>::from(to.0) {
+                let to = range.to.map(|to| match types::Expression::from(to.0) {
                     types::Expression::Integer(number) => number,
                     types::Expression::Implicit(string) => types::Integer::from_implicit(string),
                     expression => unimplemented!("Range bounds should be integers, found {}", expression),
-=======
-impl<'ast> From<ast::RangeOrExpression<'ast>> for types::RangeOrExpression {
-    fn from(range_or_expression: ast::RangeOrExpression<'ast>) -> Self {
-        match range_or_expression {
-            ast::RangeOrExpression::Range(range) => {
-                let from = range
-                    .from
-                    .map(|from| match types::Expression::from(from.0) {
-                        types::Expression::Integer(number) => number,
-                        types::Expression::Implicit(string) => {
-                            types::Integer::from_implicit(string)
-                        }
-                        expression => {
-                            unimplemented!("Range bounds should be integers, found {}", expression)
-                        }
-                    });
-                let to = range.to.map(|to| match types::Expression::from(to.0) {
-                    types::Expression::Integer(number) => number,
-                    types::Expression::Implicit(string) => types::Integer::from_implicit(string),
-                    expression => {
-                        unimplemented!("Range bounds should be integers, found {}", expression)
-                    }
->>>>>>> 8dc4682b
                 });
 
                 types::RangeOrExpression::Range(from, to)
@@ -165,11 +120,7 @@
 
 /// pest ast -> types::NumberImplicit
 
-<<<<<<< HEAD
-impl<'ast, F: Field + PrimeField, G: Group> From<ast::NumberImplicit<'ast>> for types::Expression<F, G> {
-=======
 impl<'ast> From<ast::NumberImplicit<'ast>> for types::Expression {
->>>>>>> 8dc4682b
     fn from(number: ast::NumberImplicit<'ast>) -> Self {
         types::Expression::Implicit(number.number.value)
     }
@@ -189,21 +140,13 @@
     }
 }
 
-<<<<<<< HEAD
-impl<'ast, F: Field + PrimeField, G: Group> From<ast::NotExpression<'ast>> for types::Expression<F, G> {
-=======
 impl<'ast> From<ast::NotExpression<'ast>> for types::Expression {
->>>>>>> 8dc4682b
     fn from(expression: ast::NotExpression<'ast>) -> Self {
         types::Expression::Not(Box::new(types::Expression::from(*expression.expression)))
     }
 }
 
-<<<<<<< HEAD
-impl<'ast, F: Field + PrimeField, G: Group> From<ast::SpreadOrExpression<'ast>> for types::SpreadOrExpression<F, G> {
-=======
 impl<'ast> From<ast::SpreadOrExpression<'ast>> for types::SpreadOrExpression {
->>>>>>> 8dc4682b
     fn from(s_or_e: ast::SpreadOrExpression<'ast>) -> Self {
         match s_or_e {
             ast::SpreadOrExpression::Spread(spread) => {
@@ -216,11 +159,7 @@
     }
 }
 
-<<<<<<< HEAD
-impl<'ast, F: Field + PrimeField, G: Group> From<ast::BinaryExpression<'ast>> for types::Expression<F, G> {
-=======
 impl<'ast> From<ast::BinaryExpression<'ast>> for types::Expression {
->>>>>>> 8dc4682b
     fn from(expression: ast::BinaryExpression<'ast>) -> Self {
         match expression.operation {
             // Boolean operations
@@ -236,15 +175,8 @@
                 Box::new(types::Expression::from(*expression.left)),
                 Box::new(types::Expression::from(*expression.right)),
             ),
-<<<<<<< HEAD
-            ast::BinaryOperator::Neq => types::Expression::Not(Box::new(types::Expression::from(expression))),
-            ast::BinaryOperator::Geq => types::Expression::Geq(
-=======
-            ast::BinaryOperator::Ne => {
-                types::Expression::Not(Box::new(types::Expression::from(expression)))
-            }
+            ast::BinaryOperator::Ne => types::Expression::Not(Box::new(types::Expression::from(expression))),
             ast::BinaryOperator::Ge => types::Expression::Ge(
->>>>>>> 8dc4682b
                 Box::new(types::Expression::from(*expression.left)),
                 Box::new(types::Expression::from(*expression.right)),
             ),
@@ -285,11 +217,7 @@
     }
 }
 
-<<<<<<< HEAD
-impl<'ast, F: Field + PrimeField, G: Group> From<ast::TernaryExpression<'ast>> for types::Expression<F, G> {
-=======
 impl<'ast> From<ast::TernaryExpression<'ast>> for types::Expression {
->>>>>>> 8dc4682b
     fn from(expression: ast::TernaryExpression<'ast>) -> Self {
         types::Expression::IfElse(
             Box::new(types::Expression::from(*expression.first)),
@@ -299,11 +227,7 @@
     }
 }
 
-<<<<<<< HEAD
-impl<'ast, F: Field + PrimeField, G: Group> From<ast::ArrayInlineExpression<'ast>> for types::Expression<F, G> {
-=======
 impl<'ast> From<ast::ArrayInlineExpression<'ast>> for types::Expression {
->>>>>>> 8dc4682b
     fn from(array: ast::ArrayInlineExpression<'ast>) -> Self {
         types::Expression::Array(
             array
@@ -314,11 +238,8 @@
         )
     }
 }
-<<<<<<< HEAD
-impl<'ast, F: Field + PrimeField, G: Group> From<ast::ArrayInitializerExpression<'ast>> for types::Expression<F, G> {
-=======
+
 impl<'ast> From<ast::ArrayInitializerExpression<'ast>> for types::Expression {
->>>>>>> 8dc4682b
     fn from(array: ast::ArrayInitializerExpression<'ast>) -> Self {
         let count = types::Expression::get_count(array.count);
         let expression = Box::new(types::SpreadOrExpression::from(*array.expression));
@@ -327,11 +248,7 @@
     }
 }
 
-<<<<<<< HEAD
-impl<'ast, F: Field + PrimeField, G: Group> From<ast::CircuitField<'ast>> for types::CircuitFieldDefinition<F, G> {
-=======
 impl<'ast> From<ast::CircuitField<'ast>> for types::CircuitFieldDefinition {
->>>>>>> 8dc4682b
     fn from(member: ast::CircuitField<'ast>) -> Self {
         types::CircuitFieldDefinition {
             identifier: types::Identifier::from(member.identifier),
@@ -340,11 +257,7 @@
     }
 }
 
-<<<<<<< HEAD
-impl<'ast, F: Field + PrimeField, G: Group> From<ast::CircuitInlineExpression<'ast>> for types::Expression<F, G> {
-=======
 impl<'ast> From<ast::CircuitInlineExpression<'ast>> for types::Expression {
->>>>>>> 8dc4682b
     fn from(expression: ast::CircuitInlineExpression<'ast>) -> Self {
         let variable = types::Identifier::from(expression.identifier);
         let members = expression
@@ -357,11 +270,7 @@
     }
 }
 
-<<<<<<< HEAD
-impl<'ast, F: Field + PrimeField, G: Group> From<ast::PostfixExpression<'ast>> for types::Expression<F, G> {
-=======
 impl<'ast> From<ast::PostfixExpression<'ast>> for types::Expression {
->>>>>>> 8dc4682b
     fn from(expression: ast::PostfixExpression<'ast>) -> Self {
         let variable = types::Expression::Identifier(types::Identifier::from(expression.identifier));
 
@@ -402,11 +311,7 @@
     }
 }
 
-<<<<<<< HEAD
-impl<'ast, F: Field + PrimeField, G: Group> From<ast::Expression<'ast>> for types::Expression<F, G> {
-=======
 impl<'ast> From<ast::Expression<'ast>> for types::Expression {
->>>>>>> 8dc4682b
     fn from(expression: ast::Expression<'ast>) -> Self {
         match expression {
             ast::Expression::Value(value) => types::Expression::from(value),
@@ -487,11 +392,7 @@
 
 /// pest ast -> types::Statement
 
-<<<<<<< HEAD
-impl<'ast, F: Field + PrimeField, G: Group> From<ast::ReturnStatement<'ast>> for types::Statement<F, G> {
-=======
 impl<'ast> From<ast::ReturnStatement<'ast>> for types::Statement {
->>>>>>> 8dc4682b
     fn from(statement: ast::ReturnStatement<'ast>) -> Self {
         types::Statement::Return(
             statement
@@ -503,11 +404,7 @@
     }
 }
 
-<<<<<<< HEAD
-impl<'ast, F: Field + PrimeField, G: Group> From<ast::DefinitionStatement<'ast>> for types::Statement<F, G> {
-=======
 impl<'ast> From<ast::DefinitionStatement<'ast>> for types::Statement {
->>>>>>> 8dc4682b
     fn from(statement: ast::DefinitionStatement<'ast>) -> Self {
         types::Statement::Definition(
             types::Variable::from(statement.variable),
@@ -516,11 +413,7 @@
     }
 }
 
-<<<<<<< HEAD
-impl<'ast, F: Field + PrimeField, G: Group> From<ast::AssignStatement<'ast>> for types::Statement<F, G> {
-=======
 impl<'ast> From<ast::AssignStatement<'ast>> for types::Statement {
->>>>>>> 8dc4682b
     fn from(statement: ast::AssignStatement<'ast>) -> Self {
         match statement.assign {
             ast::OperationAssign::Assign(ref _assign) => types::Statement::Assign(
@@ -576,11 +469,7 @@
     }
 }
 
-<<<<<<< HEAD
-impl<'ast, F: Field + PrimeField, G: Group> From<ast::MultipleAssignmentStatement<'ast>> for types::Statement<F, G> {
-=======
 impl<'ast> From<ast::MultipleAssignmentStatement<'ast>> for types::Statement {
->>>>>>> 8dc4682b
     fn from(statement: ast::MultipleAssignmentStatement<'ast>) -> Self {
         let variables = statement
             .variables
@@ -635,11 +524,7 @@
     }
 }
 
-<<<<<<< HEAD
-impl<'ast, F: Field + PrimeField, G: Group> From<ast::ForStatement<'ast>> for types::Statement<F, G> {
-=======
 impl<'ast> From<ast::ForStatement<'ast>> for types::Statement {
->>>>>>> 8dc4682b
     fn from(statement: ast::ForStatement<'ast>) -> Self {
         let from = match types::Expression::from(statement.start) {
             types::Expression::Integer(number) => number,
@@ -665,11 +550,7 @@
     }
 }
 
-<<<<<<< HEAD
-impl<'ast, F: Field + PrimeField, G: Group> From<ast::AssertStatement<'ast>> for types::Statement<F, G> {
-=======
 impl<'ast> From<ast::AssertStatement<'ast>> for types::Statement {
->>>>>>> 8dc4682b
     fn from(statement: ast::AssertStatement<'ast>) -> Self {
         match statement {
             ast::AssertStatement::AssertEq(assert_eq) => types::Statement::AssertEq(
@@ -680,11 +561,7 @@
     }
 }
 
-<<<<<<< HEAD
-impl<'ast, F: Field + PrimeField, G: Group> From<ast::ExpressionStatement<'ast>> for types::Statement<F, G> {
-=======
 impl<'ast> From<ast::ExpressionStatement<'ast>> for types::Statement {
->>>>>>> 8dc4682b
     fn from(statement: ast::ExpressionStatement<'ast>) -> Self {
         types::Statement::Expression(types::Expression::from(statement.expression))
     }
@@ -724,17 +601,9 @@
 impl From<ast::BasicType> for types::Type {
     fn from(basic_type: ast::BasicType) -> Self {
         match basic_type {
-<<<<<<< HEAD
             ast::BasicType::Integer(_type) => types::Type::IntegerType(types::IntegerType::from(_type)),
-            ast::BasicType::Field(_type) => types::Type::FieldElement,
-            ast::BasicType::Group(_type) => types::Type::GroupElement,
-=======
-            ast::BasicType::Integer(_type) => {
-                types::Type::IntegerType(types::IntegerType::from(_type))
-            }
             ast::BasicType::Field(_type) => types::Type::Field,
             ast::BasicType::Group(_type) => types::Type::Group,
->>>>>>> 8dc4682b
             ast::BasicType::Boolean(_type) => types::Type::Boolean,
         }
     }
@@ -772,11 +641,7 @@
 
 /// pest ast -> types::Circuit
 
-<<<<<<< HEAD
-impl<'ast, F: Field + PrimeField, G: Group> From<ast::CircuitFieldDefinition<'ast>> for types::CircuitMember<F, G> {
-=======
 impl<'ast> From<ast::CircuitFieldDefinition<'ast>> for types::CircuitMember {
->>>>>>> 8dc4682b
     fn from(circuit_value: ast::CircuitFieldDefinition<'ast>) -> Self {
         types::CircuitMember::CircuitField(
             types::Identifier::from(circuit_value.identifier),
@@ -785,11 +650,7 @@
     }
 }
 
-<<<<<<< HEAD
-impl<'ast, F: Field + PrimeField, G: Group> From<ast::CircuitFunction<'ast>> for types::CircuitMember<F, G> {
-=======
 impl<'ast> From<ast::CircuitFunction<'ast>> for types::CircuitMember {
->>>>>>> 8dc4682b
     fn from(circuit_function: ast::CircuitFunction<'ast>) -> Self {
         types::CircuitMember::CircuitFunction(
             circuit_function._static.is_some(),
@@ -798,11 +659,7 @@
     }
 }
 
-<<<<<<< HEAD
-impl<'ast, F: Field + PrimeField, G: Group> From<ast::CircuitMember<'ast>> for types::CircuitMember<F, G> {
-=======
 impl<'ast> From<ast::CircuitMember<'ast>> for types::CircuitMember {
->>>>>>> 8dc4682b
     fn from(object: ast::CircuitMember<'ast>) -> Self {
         match object {
             ast::CircuitMember::CircuitFieldDefinition(circuit_value) => types::CircuitMember::from(circuit_value),
@@ -829,11 +686,7 @@
 
 /// pest ast -> function types::Parameters
 
-<<<<<<< HEAD
-impl<'ast, F: Field + PrimeField, G: Group> From<ast::InputModel<'ast>> for types::InputModel<F, G> {
-=======
 impl<'ast> From<ast::InputModel<'ast>> for types::InputModel {
->>>>>>> 8dc4682b
     fn from(parameter: ast::InputModel<'ast>) -> Self {
         types::InputModel {
             identifier: types::Identifier::from(parameter.identifier),
