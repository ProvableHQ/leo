--- conflicted
+++ resolved
@@ -40,13 +40,8 @@
         span: Span,
     ) -> Result<ConstrainedValue<F, G>, ExpressionError> {
         // Circuit definitions are located at the minimum file scope
-<<<<<<< HEAD
         let minimum_scope = file_scope.split('_').next().unwrap();
         let mut program_identifier = new_scope(minimum_scope.to_string(), identifier.to_string());
-=======
-        let scopes: Vec<&str> = file_scope.split('_').collect();
-        let mut program_identifier = new_scope(scopes[0], &identifier.name);
->>>>>>> ae5f2f7b
 
         if identifier.is_self() {
             program_identifier = file_scope.to_string();
