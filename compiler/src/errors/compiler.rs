--- conflicted
+++ resolved
@@ -1,10 +1,9 @@
-use crate::ast::Rule;
-use crate::errors::{FunctionError, ImportError, IntegerError, SyntaxError};
+use crate::{
+    ast::Rule,
+    errors::{FunctionError, ImportError, IntegerError, SyntaxError},
+};
 
-<<<<<<< HEAD
-=======
 use pest::error::Error;
->>>>>>> 8dc4682b
 use std::{io, path::PathBuf};
 
 #[derive(Debug, Error)]
