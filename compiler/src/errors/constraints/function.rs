--- conflicted
+++ resolved
@@ -1,16 +1,4 @@
-use crate::errors::{
-<<<<<<< HEAD
-    BooleanError,
-    ExpressionError,
-    FieldElementError,
-    GroupElementError,
-    IntegerError,
-    StatementError,
-    ValueError,
-=======
-    BooleanError, ExpressionError, FieldError, GroupError, IntegerError, StatementError, ValueError,
->>>>>>> 8dc4682b
-};
+use crate::errors::{BooleanError, ExpressionError, FieldError, GroupError, IntegerError, StatementError, ValueError};
 
 #[derive(Debug, Error)]
 pub enum FunctionError {
