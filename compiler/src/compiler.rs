--- conflicted
+++ resolved
@@ -328,18 +328,9 @@
     ///
     /// Calls the internal generate_constraints method with arguments.
     ///
-<<<<<<< HEAD
-    pub fn generate_constraints_helper<CS: ConstraintSystem<F>>(self, cs: &mut CS) -> Result<Output, CompilerError> {
-        let path = self.main_file_path;
-        generate_constraints::<_, G, _>(cs, self.program, self.program_input, &self.imported_programs).map_err(
-=======
-    pub fn generate_constraints_helper<CS: ConstraintSystem<F>>(
-        &self,
-        cs: &mut CS,
-    ) -> Result<OutputBytes, CompilerError> {
+    pub fn generate_constraints_helper<CS: ConstraintSystem<F>>(&self, cs: &mut CS) -> Result<Output, CompilerError> {
         let path = &self.main_file_path;
         generate_constraints::<_, G, _>(cs, &self.program, &self.program_input, &self.imported_programs).map_err(
->>>>>>> 7220fdb8
             |mut error| {
                 error.set_path(&path);
                 error
