//! A typed Leo program consists of import, circuit, and function definitions.
//! Each defined type consists of typed statements and expressions.

use crate::Import;

<<<<<<< HEAD
use snarkos_models::{
    curves::{Field, Group, PrimeField},
    gadgets::{
        r1cs::Variable as R1CSVariable,
        utilities::{boolean::Boolean, uint128::UInt128, uint16::UInt16, uint32::UInt32, uint64::UInt64, uint8::UInt8},
    },
};
use std::{collections::HashMap, marker::PhantomData};
=======
use snarkos_models::gadgets::utilities::{
    boolean::Boolean,
    uint::{UInt128, UInt16, UInt32, UInt64, UInt8},
};
use std::collections::HashMap;
>>>>>>> 8dc4682b

/// An identifier in the constrained program.
#[derive(Clone, PartialEq, Eq, Hash)]
pub struct Identifier {
    pub name: String,
}

impl Identifier {
    pub fn new(name: String) -> Self {
        Self { name }
    }

    pub fn is_self(&self) -> bool {
        self.name == "Self"
    }
}

/// A variable that is assigned to a value in the constrained program
#[derive(Clone, PartialEq, Eq)]
pub struct Variable {
    pub identifier: Identifier,
    pub mutable: bool,
    pub _type: Option<Type>,
}

/// An integer type enum wrapping the integer value. Used only in expressions.
#[derive(Debug, Clone, PartialEq, Eq, PartialOrd)]
pub enum Integer {
    U8(UInt8),
    U16(UInt16),
    U32(UInt32),
    U64(UInt64),
    U128(UInt128),
}

/// Range or expression enum
#[derive(Debug, Clone, PartialEq, Eq)]
pub enum RangeOrExpression {
    Range(Option<Integer>, Option<Integer>),
    Expression(Expression),
}

/// Spread or expression
#[derive(Debug, Clone, PartialEq, Eq)]
pub enum SpreadOrExpression {
    Spread(Expression),
    Expression(Expression),
}

/// Expression that evaluates to a value
#[derive(Debug, Clone, PartialEq, Eq)]
pub enum Expression {
    // Identifier
    Identifier(Identifier),

    // Values
    Integer(Integer),
    Field(String),
    Group(String),
    Boolean(Boolean),
    Implicit(String),

    // Number operations
    Add(Box<Expression>, Box<Expression>),
    Sub(Box<Expression>, Box<Expression>),
    Mul(Box<Expression>, Box<Expression>),
    Div(Box<Expression>, Box<Expression>),
    Pow(Box<Expression>, Box<Expression>),

    // Boolean operations
    Not(Box<Expression>),
    Or(Box<Expression>, Box<Expression>),
    And(Box<Expression>, Box<Expression>),
    Eq(Box<Expression>, Box<Expression>),
    Ge(Box<Expression>, Box<Expression>),
    Gt(Box<Expression>, Box<Expression>),
    Le(Box<Expression>, Box<Expression>),
    Lt(Box<Expression>, Box<Expression>),

    // Conditionals
<<<<<<< HEAD
    IfElse(Box<Expression<F, G>>, Box<Expression<F, G>>, Box<Expression<F, G>>),
=======
    IfElse(Box<Expression>, Box<Expression>, Box<Expression>),
>>>>>>> 8dc4682b

    // Arrays
    Array(Vec<Box<SpreadOrExpression>>),
    ArrayAccess(Box<Expression>, Box<RangeOrExpression>), // (array name, range)

    // Circuits
    Circuit(Identifier, Vec<CircuitFieldDefinition>),
    CircuitMemberAccess(Box<Expression>, Identifier), // (declared circuit name, circuit member name)
    CircuitStaticFunctionAccess(Box<Expression>, Identifier), // (defined circuit name, circuit static member name)

    // Functions
    FunctionCall(Box<Expression>, Vec<Expression>),
}

/// Definition assignee: v, arr[0..2], Point p.x
#[derive(Debug, Clone, PartialEq, Eq)]
pub enum Assignee {
    Identifier(Identifier),
    Array(Box<Assignee>, RangeOrExpression),
    CircuitField(Box<Assignee>, Identifier), // (circuit name, circuit field name)
}

/// Explicit integer type
#[derive(Clone, Debug, PartialEq, Eq)]
pub enum IntegerType {
    U8,
    U16,
    U32,
    U64,
    U128,
}

/// Explicit type used for defining a variable or expression type
#[derive(Clone, Debug, PartialEq, Eq)]
pub enum Type {
    IntegerType(IntegerType),
    Field,
    Group,
    Boolean,
    Array(Box<Type>, Vec<usize>),
    Circuit(Identifier),
    SelfType,
}

impl Type {
    pub fn outer_dimension(&self, dimensions: &Vec<usize>) -> Self {
        let _type = self.clone();

        if dimensions.len() > 1 {
            let mut next = vec![];
            next.extend_from_slice(&dimensions[1..]);

            return Type::Array(Box::new(_type), next);
        }

        _type
    }

    pub fn inner_dimension(&self, dimensions: &Vec<usize>) -> Self {
        let _type = self.clone();

        if dimensions.len() > 1 {
            let mut next = vec![];
            next.extend_from_slice(&dimensions[..dimensions.len() - 1]);

            return Type::Array(Box::new(_type), next);
        }

        _type
    }
}

#[derive(Clone, PartialEq, Eq)]
pub enum ConditionalNestedOrEnd {
    Nested(Box<ConditionalStatement>),
    End(Vec<Statement>),
}

#[derive(Clone, PartialEq, Eq)]
pub struct ConditionalStatement {
    pub condition: Expression,
    pub statements: Vec<Statement>,
    pub next: Option<ConditionalNestedOrEnd>,
}

/// Program statement that defines some action (or expression) to be carried out.
#[derive(Clone, PartialEq, Eq)]
pub enum Statement {
    Return(Vec<Expression>),
    Definition(Variable, Expression),
    Assign(Assignee, Expression),
    MultipleAssign(Vec<Variable>, Expression),
    Conditional(ConditionalStatement),
    For(Identifier, Integer, Integer, Vec<Statement>),
    AssertEq(Expression, Expression),
    Expression(Expression),
}

/// Circuits

#[derive(Clone, Debug, PartialEq, Eq)]
pub struct CircuitFieldDefinition {
    pub identifier: Identifier,
    pub expression: Expression,
}

#[derive(Clone, PartialEq, Eq)]
pub enum CircuitMember {
    CircuitField(Identifier, Type),
    CircuitFunction(bool, Function),
}

#[derive(Clone, PartialEq, Eq)]
pub struct Circuit {
    pub identifier: Identifier,
    pub members: Vec<CircuitMember>,
}

/// Function parameters

#[derive(Clone, PartialEq, Eq)]
pub struct InputModel {
    pub identifier: Identifier,
    pub mutable: bool,
    pub private: bool,
    pub _type: Type,
}

#[derive(Clone, PartialEq, Eq)]
pub enum InputValue {
    Integer(u128),
    Field(String),
    Group(String),
    Boolean(bool),
    Array(Vec<InputValue>),
}

#[derive(Clone, PartialEq, Eq)]
pub struct Function {
    pub function_name: Identifier,
    pub inputs: Vec<InputModel>,
    pub returns: Vec<Type>,
    pub statements: Vec<Statement>,
}

impl Function {
    pub fn get_name(&self) -> String {
        self.function_name.name.clone()
    }
}

/// Tests

#[derive(Clone, Debug, PartialEq, Eq)]
pub struct Test(pub Function);

/// A simple program with statement expressions, program arguments and program returns.
#[derive(Debug, Clone)]
pub struct Program {
    pub name: Identifier,
    pub num_parameters: usize,
    pub imports: Vec<Import>,
    pub circuits: HashMap<Identifier, Circuit>,
    pub functions: HashMap<Identifier, Function>,
    pub tests: HashMap<Identifier, Test>,
}

impl<'ast> Program {
    pub fn new() -> Self {
        Self {
            name: Identifier::new("".into()),
            num_parameters: 0,
            imports: vec![],
            circuits: HashMap::new(),
            functions: HashMap::new(),
            tests: HashMap::new(),
        }
    }

    pub fn get_name(&self) -> String {
        self.name.name.clone()
    }

    pub fn name(mut self, name: String) -> Self {
        self.name = Identifier::new(name);
        self
    }
}<|MERGE_RESOLUTION|>--- conflicted
+++ resolved
@@ -3,22 +3,11 @@
 
 use crate::Import;
 
-<<<<<<< HEAD
-use snarkos_models::{
-    curves::{Field, Group, PrimeField},
-    gadgets::{
-        r1cs::Variable as R1CSVariable,
-        utilities::{boolean::Boolean, uint128::UInt128, uint16::UInt16, uint32::UInt32, uint64::UInt64, uint8::UInt8},
-    },
-};
-use std::{collections::HashMap, marker::PhantomData};
-=======
 use snarkos_models::gadgets::utilities::{
     boolean::Boolean,
     uint::{UInt128, UInt16, UInt32, UInt64, UInt8},
 };
 use std::collections::HashMap;
->>>>>>> 8dc4682b
 
 /// An identifier in the constrained program.
 #[derive(Clone, PartialEq, Eq, Hash)]
@@ -99,11 +88,7 @@
     Lt(Box<Expression>, Box<Expression>),
 
     // Conditionals
-<<<<<<< HEAD
-    IfElse(Box<Expression<F, G>>, Box<Expression<F, G>>, Box<Expression<F, G>>),
-=======
     IfElse(Box<Expression>, Box<Expression>, Box<Expression>),
->>>>>>> 8dc4682b
 
     // Arrays
     Array(Vec<Box<SpreadOrExpression>>),
