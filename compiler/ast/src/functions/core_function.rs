// Copyright (C) 2019-2025 Provable Inc.
// This file is part of the Leo library.

// The Leo library is free software: you can redistribute it and/or modify
// it under the terms of the GNU General Public License as published by
// the Free Software Foundation, either version 3 of the License, or
// (at your option) any later version.

// The Leo library is distributed in the hope that it will be useful,
// but WITHOUT ANY WARRANTY; without even the implied warranty of
// MERCHANTABILITY or FITNESS FOR A PARTICULAR PURPOSE. See the
// GNU General Public License for more details.

// You should have received a copy of the GNU General Public License
// along with the Leo library. If not, see <https://www.gnu.org/licenses/>.

use crate::{ArrayType, AssociatedFunctionExpression, IntegerType, Type};

use leo_span::{Symbol, sym};

use snarkvm::{
    prelude::LiteralType,
    synthesizer::program::{CommitVariant, DeserializeVariant, ECDSAVerifyVariant, HashVariant, SerializeVariant},
};

/// A core instruction that maps directly to an AVM bytecode instruction.
#[derive(Clone, Debug, PartialEq, Eq)]
pub enum CoreFunction {
    // ChaCha random value of type (LiteralType).
    ChaChaRand(LiteralType),
    // Commitment to a value using hash (HashVariant) returning value of type (LiteralType).
    Commit(CommitVariant, LiteralType),
    // ECDSA verify with hash (HashVariant) and the ETH variant (bool).
    ECDSAVerify(ECDSAVerifyVariant),
    // Hash function with variant (HashVariant) returning value of type (LiteralType).
    Hash(HashVariant, Type),

    // These are used for both mappings and vectors
    Get,
    Set,

    MappingGetOrUse,
    MappingRemove,
    MappingContains,

    OptionalUnwrap,
    OptionalUnwrapOr,

    VectorPush,
    VectorLen,
    VectorClear,
    VectorPop,
    VectorSwapRemove,

    GroupToXCoordinate,
    GroupToYCoordinate,

    // Schnorr signature verification.
    SignatureVerify,

    FutureAwait,

    ProgramChecksum,
    ProgramEdition,
    ProgramOwner,

    Serialize(SerializeVariant),

    // Note. `Deserialize` cannot be instantiated via `from_symbols` as it requires a type argument.
    Deserialize(DeserializeVariant, Type),

    CheatCodePrintMapping,
    CheatCodeSetBlockHeight,
}

impl CoreFunction {
    /// Returns a `CoreFunction` from the given module and method symbols.
    #[rustfmt::skip]
    pub fn from_symbols(module: Symbol, function: Symbol) -> Option<Self> {
        Some(match (module, function) {
            (sym::ChaCha, sym::rand_address) => Self::ChaChaRand(LiteralType::Address),
            (sym::ChaCha, sym::rand_bool)    => Self::ChaChaRand(LiteralType::Boolean),
            (sym::ChaCha, sym::rand_field)   => Self::ChaChaRand(LiteralType::Field),
            (sym::ChaCha, sym::rand_group)   => Self::ChaChaRand(LiteralType::Group),
            (sym::ChaCha, sym::rand_i8)      => Self::ChaChaRand(LiteralType::I8),
            (sym::ChaCha, sym::rand_i16)     => Self::ChaChaRand(LiteralType::I16),
            (sym::ChaCha, sym::rand_i32)     => Self::ChaChaRand(LiteralType::I32),
            (sym::ChaCha, sym::rand_i64)     => Self::ChaChaRand(LiteralType::I64),
            (sym::ChaCha, sym::rand_i128)    => Self::ChaChaRand(LiteralType::I128),
            (sym::ChaCha, sym::rand_u8)      => Self::ChaChaRand(LiteralType::U8),
            (sym::ChaCha, sym::rand_u16)     => Self::ChaChaRand(LiteralType::U16),
            (sym::ChaCha, sym::rand_u32)     => Self::ChaChaRand(LiteralType::U32),
            (sym::ChaCha, sym::rand_u64)     => Self::ChaChaRand(LiteralType::U64),
            (sym::ChaCha, sym::rand_u128)    => Self::ChaChaRand(LiteralType::U128),
            (sym::ChaCha, sym::rand_scalar)  => Self::ChaChaRand(LiteralType::Scalar),

            (sym::BHP256, sym::commit_to_address)   => Self::Commit(CommitVariant::CommitBHP256, LiteralType::Address),
            (sym::BHP256, sym::commit_to_field)     => Self::Commit(CommitVariant::CommitBHP256, LiteralType::Field),
            (sym::BHP256, sym::commit_to_group)     => Self::Commit(CommitVariant::CommitBHP256, LiteralType::Group),
            (sym::BHP512, sym::commit_to_address)   => Self::Commit(CommitVariant::CommitBHP256, LiteralType::Address),
            (sym::BHP512, sym::commit_to_field)     => Self::Commit(CommitVariant::CommitBHP256, LiteralType::Field),
            (sym::BHP512, sym::commit_to_group)     => Self::Commit(CommitVariant::CommitBHP256, LiteralType::Group),
            (sym::BHP768, sym::commit_to_address)   => Self::Commit(CommitVariant::CommitBHP256, LiteralType::Address),
            (sym::BHP768, sym::commit_to_field)     => Self::Commit(CommitVariant::CommitBHP256, LiteralType::Field),
            (sym::BHP768, sym::commit_to_group)     => Self::Commit(CommitVariant::CommitBHP256, LiteralType::Group),
            (sym::BHP1024, sym::commit_to_address)   => Self::Commit(CommitVariant::CommitBHP256, LiteralType::Address),
            (sym::BHP1024, sym::commit_to_field)     => Self::Commit(CommitVariant::CommitBHP256, LiteralType::Field),
            (sym::BHP1024, sym::commit_to_group)     => Self::Commit(CommitVariant::CommitBHP256, LiteralType::Group),
            (sym::Pedersen64, sym::commit_to_address)   => Self::Commit(CommitVariant::CommitBHP256, LiteralType::Address),
            (sym::Pedersen64, sym::commit_to_field)     => Self::Commit(CommitVariant::CommitBHP256, LiteralType::Field),
            (sym::Pedersen64, sym::commit_to_group)     => Self::Commit(CommitVariant::CommitBHP256, LiteralType::Group),
            (sym::Pedersen128, sym::commit_to_address)   => Self::Commit(CommitVariant::CommitBHP256, LiteralType::Address),
            (sym::Pedersen128, sym::commit_to_field)     => Self::Commit(CommitVariant::CommitBHP256, LiteralType::Field),
            (sym::Pedersen128, sym::commit_to_group)     => Self::Commit(CommitVariant::CommitBHP256, LiteralType::Group),

            (sym::BHP256, sym::hash_to_address)     => Self::Hash(HashVariant::HashBHP256, Type::Address),
            (sym::BHP256, sym::hash_to_field)       => Self::Hash(HashVariant::HashBHP256, Type::Field),
            (sym::BHP256, sym::hash_to_group)       => Self::Hash(HashVariant::HashBHP256, Type::Group),
            (sym::BHP256, sym::hash_to_i8)          => Self::Hash(HashVariant::HashBHP256, Type::Integer(IntegerType::I8)),
            (sym::BHP256, sym::hash_to_i16)         => Self::Hash(HashVariant::HashBHP256, Type::Integer(IntegerType::I16)),
            (sym::BHP256, sym::hash_to_i32)         => Self::Hash(HashVariant::HashBHP256, Type::Integer(IntegerType::I32)),
            (sym::BHP256, sym::hash_to_i64)         => Self::Hash(HashVariant::HashBHP256, Type::Integer(IntegerType::I64)),
            (sym::BHP256, sym::hash_to_i128)        => Self::Hash(HashVariant::HashBHP256, Type::Integer(IntegerType::I128)),
            (sym::BHP256, sym::hash_to_u8)          => Self::Hash(HashVariant::HashBHP256, Type::Integer(IntegerType::U8)),
            (sym::BHP256, sym::hash_to_u16)         => Self::Hash(HashVariant::HashBHP256, Type::Integer(IntegerType::U16)),
            (sym::BHP256, sym::hash_to_u32)         => Self::Hash(HashVariant::HashBHP256, Type::Integer(IntegerType::U32)),
            (sym::BHP256, sym::hash_to_u64)         => Self::Hash(HashVariant::HashBHP256, Type::Integer(IntegerType::U64)),
            (sym::BHP256, sym::hash_to_u128)        => Self::Hash(HashVariant::HashBHP256, Type::Integer(IntegerType::U128)),
            (sym::BHP256, sym::hash_to_scalar)      => Self::Hash(HashVariant::HashBHP256, Type::Scalar),
            (sym::BHP256, sym::hash_to_address_raw) => Self::Hash(HashVariant::HashBHP256Raw, Type::Address),
            (sym::BHP256, sym::hash_to_field_raw)   => Self::Hash(HashVariant::HashBHP256Raw, Type::Field),
            (sym::BHP256, sym::hash_to_group_raw)   => Self::Hash(HashVariant::HashBHP256Raw, Type::Group),
            (sym::BHP256, sym::hash_to_i8_raw)      => Self::Hash(HashVariant::HashBHP256Raw, Type::Integer(IntegerType::I8)),
            (sym::BHP256, sym::hash_to_i16_raw)     => Self::Hash(HashVariant::HashBHP256Raw, Type::Integer(IntegerType::I16)),
            (sym::BHP256, sym::hash_to_i32_raw)     => Self::Hash(HashVariant::HashBHP256Raw, Type::Integer(IntegerType::I32)),
            (sym::BHP256, sym::hash_to_i64_raw)     => Self::Hash(HashVariant::HashBHP256Raw, Type::Integer(IntegerType::I64)),
            (sym::BHP256, sym::hash_to_i128_raw)    => Self::Hash(HashVariant::HashBHP256Raw, Type::Integer(IntegerType::I128)),
            (sym::BHP256, sym::hash_to_u8_raw)      => Self::Hash(HashVariant::HashBHP256Raw, Type::Integer(IntegerType::U8)),
            (sym::BHP256, sym::hash_to_u16_raw)     => Self::Hash(HashVariant::HashBHP256Raw, Type::Integer(IntegerType::U16)),
            (sym::BHP256, sym::hash_to_u32_raw)     => Self::Hash(HashVariant::HashBHP256Raw, Type::Integer(IntegerType::U32)),
            (sym::BHP256, sym::hash_to_u64_raw)     => Self::Hash(HashVariant::HashBHP256Raw, Type::Integer(IntegerType::U64)),
            (sym::BHP256, sym::hash_to_u128_raw)    => Self::Hash(HashVariant::HashBHP256Raw, Type::Integer(IntegerType::U128)),
            (sym::BHP256, sym::hash_to_scalar_raw)  => Self::Hash(HashVariant::HashBHP256Raw, Type::Scalar),

            (sym::BHP512, sym::hash_to_address)     => Self::Hash(HashVariant::HashBHP512, Type::Address),
            (sym::BHP512, sym::hash_to_field)       => Self::Hash(HashVariant::HashBHP512, Type::Field),
            (sym::BHP512, sym::hash_to_group)       => Self::Hash(HashVariant::HashBHP512, Type::Group),
            (sym::BHP512, sym::hash_to_i8)          => Self::Hash(HashVariant::HashBHP512, Type::Integer(IntegerType::I8)),
            (sym::BHP512, sym::hash_to_i16)         => Self::Hash(HashVariant::HashBHP512, Type::Integer(IntegerType::I16)),
            (sym::BHP512, sym::hash_to_i32)         => Self::Hash(HashVariant::HashBHP512, Type::Integer(IntegerType::I32)),
            (sym::BHP512, sym::hash_to_i64)         => Self::Hash(HashVariant::HashBHP512, Type::Integer(IntegerType::I64)),
            (sym::BHP512, sym::hash_to_i128)        => Self::Hash(HashVariant::HashBHP512, Type::Integer(IntegerType::I128)),
            (sym::BHP512, sym::hash_to_u8)          => Self::Hash(HashVariant::HashBHP512, Type::Integer(IntegerType::U8)),
            (sym::BHP512, sym::hash_to_u16)         => Self::Hash(HashVariant::HashBHP512, Type::Integer(IntegerType::U16)),
            (sym::BHP512, sym::hash_to_u32)         => Self::Hash(HashVariant::HashBHP512, Type::Integer(IntegerType::U32)),
            (sym::BHP512, sym::hash_to_u64)         => Self::Hash(HashVariant::HashBHP512, Type::Integer(IntegerType::U64)),
            (sym::BHP512, sym::hash_to_u128)        => Self::Hash(HashVariant::HashBHP512, Type::Integer(IntegerType::U128)),
            (sym::BHP512, sym::hash_to_scalar)      => Self::Hash(HashVariant::HashBHP512, Type::Scalar),
            (sym::BHP512, sym::hash_to_address_raw) => Self::Hash(HashVariant::HashBHP512Raw, Type::Address),
            (sym::BHP512, sym::hash_to_field_raw)   => Self::Hash(HashVariant::HashBHP512Raw, Type::Field),
            (sym::BHP512, sym::hash_to_group_raw)   => Self::Hash(HashVariant::HashBHP512Raw, Type::Group),
            (sym::BHP512, sym::hash_to_i8_raw)      => Self::Hash(HashVariant::HashBHP512Raw, Type::Integer(IntegerType::I8)),
            (sym::BHP512, sym::hash_to_i16_raw)     => Self::Hash(HashVariant::HashBHP512Raw, Type::Integer(IntegerType::I16)),
            (sym::BHP512, sym::hash_to_i32_raw)     => Self::Hash(HashVariant::HashBHP512Raw, Type::Integer(IntegerType::I32)),
            (sym::BHP512, sym::hash_to_i64_raw)     => Self::Hash(HashVariant::HashBHP512Raw, Type::Integer(IntegerType::I64)),
            (sym::BHP512, sym::hash_to_i128_raw)    => Self::Hash(HashVariant::HashBHP512Raw, Type::Integer(IntegerType::I128)),
            (sym::BHP512, sym::hash_to_u8_raw)      => Self::Hash(HashVariant::HashBHP512Raw, Type::Integer(IntegerType::U8)),
            (sym::BHP512, sym::hash_to_u16_raw)     => Self::Hash(HashVariant::HashBHP512Raw, Type::Integer(IntegerType::U16)),
            (sym::BHP512, sym::hash_to_u32_raw)     => Self::Hash(HashVariant::HashBHP512Raw, Type::Integer(IntegerType::U32)),
            (sym::BHP512, sym::hash_to_u64_raw)     => Self::Hash(HashVariant::HashBHP512Raw, Type::Integer(IntegerType::U64)),
            (sym::BHP512, sym::hash_to_u128_raw)    => Self::Hash(HashVariant::HashBHP512Raw, Type::Integer(IntegerType::U128)),
            (sym::BHP512, sym::hash_to_scalar_raw)  => Self::Hash(HashVariant::HashBHP512Raw, Type::Scalar),

            (sym::BHP768, sym::hash_to_address)     => Self::Hash(HashVariant::HashBHP768, Type::Address),
            (sym::BHP768, sym::hash_to_field)       => Self::Hash(HashVariant::HashBHP768, Type::Field),
            (sym::BHP768, sym::hash_to_group)       => Self::Hash(HashVariant::HashBHP768, Type::Group),
            (sym::BHP768, sym::hash_to_i8)          => Self::Hash(HashVariant::HashBHP768, Type::Integer(IntegerType::I8)),
            (sym::BHP768, sym::hash_to_i16)         => Self::Hash(HashVariant::HashBHP768, Type::Integer(IntegerType::I16)),
            (sym::BHP768, sym::hash_to_i32)         => Self::Hash(HashVariant::HashBHP768, Type::Integer(IntegerType::I32)),
            (sym::BHP768, sym::hash_to_i64)         => Self::Hash(HashVariant::HashBHP768, Type::Integer(IntegerType::I64)),
            (sym::BHP768, sym::hash_to_i128)        => Self::Hash(HashVariant::HashBHP768, Type::Integer(IntegerType::I128)),
            (sym::BHP768, sym::hash_to_u8)          => Self::Hash(HashVariant::HashBHP768, Type::Integer(IntegerType::U8)),
            (sym::BHP768, sym::hash_to_u16)         => Self::Hash(HashVariant::HashBHP768, Type::Integer(IntegerType::U16)),
            (sym::BHP768, sym::hash_to_u32)         => Self::Hash(HashVariant::HashBHP768, Type::Integer(IntegerType::U32)),
            (sym::BHP768, sym::hash_to_u64)         => Self::Hash(HashVariant::HashBHP768, Type::Integer(IntegerType::U64)),
            (sym::BHP768, sym::hash_to_u128)        => Self::Hash(HashVariant::HashBHP768, Type::Integer(IntegerType::U128)),
            (sym::BHP768, sym::hash_to_scalar)      => Self::Hash(HashVariant::HashBHP768, Type::Scalar),
            (sym::BHP768, sym::hash_to_address_raw) => Self::Hash(HashVariant::HashBHP768Raw, Type::Address),
            (sym::BHP768, sym::hash_to_field_raw)   => Self::Hash(HashVariant::HashBHP768Raw, Type::Field),
            (sym::BHP768, sym::hash_to_group_raw)   => Self::Hash(HashVariant::HashBHP768Raw, Type::Group),
            (sym::BHP768, sym::hash_to_i8_raw)      => Self::Hash(HashVariant::HashBHP768Raw, Type::Integer(IntegerType::I8)),
            (sym::BHP768, sym::hash_to_i16_raw)     => Self::Hash(HashVariant::HashBHP768Raw, Type::Integer(IntegerType::I16)),
            (sym::BHP768, sym::hash_to_i32_raw)     => Self::Hash(HashVariant::HashBHP768Raw, Type::Integer(IntegerType::I32)),
            (sym::BHP768, sym::hash_to_i64_raw)     => Self::Hash(HashVariant::HashBHP768Raw, Type::Integer(IntegerType::I64)),
            (sym::BHP768, sym::hash_to_i128_raw)    => Self::Hash(HashVariant::HashBHP768Raw, Type::Integer(IntegerType::I128)),
            (sym::BHP768, sym::hash_to_u8_raw)      => Self::Hash(HashVariant::HashBHP768Raw, Type::Integer(IntegerType::U8)),
            (sym::BHP768, sym::hash_to_u16_raw)     => Self::Hash(HashVariant::HashBHP768Raw, Type::Integer(IntegerType::U16)),
            (sym::BHP768, sym::hash_to_u32_raw)     => Self::Hash(HashVariant::HashBHP768Raw, Type::Integer(IntegerType::U32)),
            (sym::BHP768, sym::hash_to_u64_raw)     => Self::Hash(HashVariant::HashBHP768Raw, Type::Integer(IntegerType::U64)),
            (sym::BHP768, sym::hash_to_u128_raw)    => Self::Hash(HashVariant::HashBHP768Raw, Type::Integer(IntegerType::U128)),
            (sym::BHP768, sym::hash_to_scalar_raw)  => Self::Hash(HashVariant::HashBHP768Raw, Type::Scalar),

            (sym::BHP1024, sym::hash_to_address)     => Self::Hash(HashVariant::HashBHP1024, Type::Address),
            (sym::BHP1024, sym::hash_to_field)       => Self::Hash(HashVariant::HashBHP1024, Type::Field),
            (sym::BHP1024, sym::hash_to_group)       => Self::Hash(HashVariant::HashBHP1024, Type::Group),
            (sym::BHP1024, sym::hash_to_i8)          => Self::Hash(HashVariant::HashBHP1024, Type::Integer(IntegerType::I8)),
            (sym::BHP1024, sym::hash_to_i16)         => Self::Hash(HashVariant::HashBHP1024, Type::Integer(IntegerType::I16)),
            (sym::BHP1024, sym::hash_to_i32)         => Self::Hash(HashVariant::HashBHP1024, Type::Integer(IntegerType::I32)),
            (sym::BHP1024, sym::hash_to_i64)         => Self::Hash(HashVariant::HashBHP1024, Type::Integer(IntegerType::I64)),
            (sym::BHP1024, sym::hash_to_i128)        => Self::Hash(HashVariant::HashBHP1024, Type::Integer(IntegerType::I128)),
            (sym::BHP1024, sym::hash_to_u8)          => Self::Hash(HashVariant::HashBHP1024, Type::Integer(IntegerType::U8)),
            (sym::BHP1024, sym::hash_to_u16)         => Self::Hash(HashVariant::HashBHP1024, Type::Integer(IntegerType::U16)),
            (sym::BHP1024, sym::hash_to_u32)         => Self::Hash(HashVariant::HashBHP1024, Type::Integer(IntegerType::U32)),
            (sym::BHP1024, sym::hash_to_u64)         => Self::Hash(HashVariant::HashBHP1024, Type::Integer(IntegerType::U64)),
            (sym::BHP1024, sym::hash_to_u128)        => Self::Hash(HashVariant::HashBHP1024, Type::Integer(IntegerType::U128)),
            (sym::BHP1024, sym::hash_to_scalar)      => Self::Hash(HashVariant::HashBHP1024, Type::Scalar),
            (sym::BHP1024, sym::hash_to_address_raw) => Self::Hash(HashVariant::HashBHP1024Raw, Type::Address),
            (sym::BHP1024, sym::hash_to_field_raw)   => Self::Hash(HashVariant::HashBHP1024Raw, Type::Field),
            (sym::BHP1024, sym::hash_to_group_raw)   => Self::Hash(HashVariant::HashBHP1024Raw, Type::Group),
            (sym::BHP1024, sym::hash_to_i8_raw)      => Self::Hash(HashVariant::HashBHP1024Raw, Type::Integer(IntegerType::I8)),
            (sym::BHP1024, sym::hash_to_i16_raw)     => Self::Hash(HashVariant::HashBHP1024Raw, Type::Integer(IntegerType::I16)),
            (sym::BHP1024, sym::hash_to_i32_raw)     => Self::Hash(HashVariant::HashBHP1024Raw, Type::Integer(IntegerType::I32)),
            (sym::BHP1024, sym::hash_to_i64_raw)     => Self::Hash(HashVariant::HashBHP1024Raw, Type::Integer(IntegerType::I64)),
            (sym::BHP1024, sym::hash_to_i128_raw)    => Self::Hash(HashVariant::HashBHP1024Raw, Type::Integer(IntegerType::I128)),
            (sym::BHP1024, sym::hash_to_u8_raw)      => Self::Hash(HashVariant::HashBHP1024Raw, Type::Integer(IntegerType::U8)),
            (sym::BHP1024, sym::hash_to_u16_raw)     => Self::Hash(HashVariant::HashBHP1024Raw, Type::Integer(IntegerType::U16)),
            (sym::BHP1024, sym::hash_to_u32_raw)     => Self::Hash(HashVariant::HashBHP1024Raw, Type::Integer(IntegerType::U32)),
            (sym::BHP1024, sym::hash_to_u64_raw)     => Self::Hash(HashVariant::HashBHP1024Raw, Type::Integer(IntegerType::U64)),
            (sym::BHP1024, sym::hash_to_u128_raw)    => Self::Hash(HashVariant::HashBHP1024Raw, Type::Integer(IntegerType::U128)),
            (sym::BHP1024, sym::hash_to_scalar_raw)  => Self::Hash(HashVariant::HashBHP1024Raw, Type::Scalar),

            (sym::Keccak256, sym::hash_to_address)     => Self::Hash(HashVariant::HashKeccak256, Type::Address),
            (sym::Keccak256, sym::hash_to_field)       => Self::Hash(HashVariant::HashKeccak256, Type::Field),
            (sym::Keccak256, sym::hash_to_group)       => Self::Hash(HashVariant::HashKeccak256, Type::Group),
            (sym::Keccak256, sym::hash_to_i8)          => Self::Hash(HashVariant::HashKeccak256, Type::Integer(IntegerType::I8)),
            (sym::Keccak256, sym::hash_to_i16)         => Self::Hash(HashVariant::HashKeccak256, Type::Integer(IntegerType::I16)),
            (sym::Keccak256, sym::hash_to_i32)         => Self::Hash(HashVariant::HashKeccak256, Type::Integer(IntegerType::I32)),
            (sym::Keccak256, sym::hash_to_i64)         => Self::Hash(HashVariant::HashKeccak256, Type::Integer(IntegerType::I64)),
            (sym::Keccak256, sym::hash_to_i128)        => Self::Hash(HashVariant::HashKeccak256, Type::Integer(IntegerType::I128)),
            (sym::Keccak256, sym::hash_to_u8)          => Self::Hash(HashVariant::HashKeccak256, Type::Integer(IntegerType::U8)),
            (sym::Keccak256, sym::hash_to_u16)         => Self::Hash(HashVariant::HashKeccak256, Type::Integer(IntegerType::U16)),
            (sym::Keccak256, sym::hash_to_u32)         => Self::Hash(HashVariant::HashKeccak256, Type::Integer(IntegerType::U32)),
            (sym::Keccak256, sym::hash_to_u64)         => Self::Hash(HashVariant::HashKeccak256, Type::Integer(IntegerType::U64)),
            (sym::Keccak256, sym::hash_to_u128)        => Self::Hash(HashVariant::HashKeccak256, Type::Integer(IntegerType::U128)),
            (sym::Keccak256, sym::hash_to_scalar)      => Self::Hash(HashVariant::HashKeccak256, Type::Scalar),
            (sym::Keccak256, sym::hash_to_address_raw) => Self::Hash(HashVariant::HashKeccak256Raw, Type::Address),
            (sym::Keccak256, sym::hash_to_field_raw)   => Self::Hash(HashVariant::HashKeccak256Raw, Type::Field),
            (sym::Keccak256, sym::hash_to_group_raw)   => Self::Hash(HashVariant::HashKeccak256Raw, Type::Group),
            (sym::Keccak256, sym::hash_to_i8_raw)      => Self::Hash(HashVariant::HashKeccak256Raw, Type::Integer(IntegerType::I8)),
            (sym::Keccak256, sym::hash_to_i16_raw)     => Self::Hash(HashVariant::HashKeccak256Raw, Type::Integer(IntegerType::I16)),
            (sym::Keccak256, sym::hash_to_i32_raw)     => Self::Hash(HashVariant::HashKeccak256Raw, Type::Integer(IntegerType::I32)),
            (sym::Keccak256, sym::hash_to_i64_raw)     => Self::Hash(HashVariant::HashKeccak256Raw, Type::Integer(IntegerType::I64)),
            (sym::Keccak256, sym::hash_to_i128_raw)    => Self::Hash(HashVariant::HashKeccak256Raw, Type::Integer(IntegerType::I128)),
            (sym::Keccak256, sym::hash_to_u8_raw)      => Self::Hash(HashVariant::HashKeccak256Raw, Type::Integer(IntegerType::U8)),
            (sym::Keccak256, sym::hash_to_u16_raw)     => Self::Hash(HashVariant::HashKeccak256Raw, Type::Integer(IntegerType::U16)),
            (sym::Keccak256, sym::hash_to_u32_raw)     => Self::Hash(HashVariant::HashKeccak256Raw, Type::Integer(IntegerType::U32)),
            (sym::Keccak256, sym::hash_to_u64_raw)     => Self::Hash(HashVariant::HashKeccak256Raw, Type::Integer(IntegerType::U64)),
            (sym::Keccak256, sym::hash_to_u128_raw)    => Self::Hash(HashVariant::HashKeccak256Raw, Type::Integer(IntegerType::U128)),
            (sym::Keccak256, sym::hash_to_scalar_raw)  => Self::Hash(HashVariant::HashKeccak256Raw, Type::Scalar),
            (sym::Keccak256, sym::hash_native)         => Self::Hash(HashVariant::HashKeccak256Native, Type::Array(ArrayType::bit_array(256))),
            (sym::Keccak256, sym::hash_native_raw)     => Self::Hash(HashVariant::HashKeccak256NativeRaw, Type::Array(ArrayType::bit_array(256))),

            (sym::Keccak384, sym::hash_to_address)     => Self::Hash(HashVariant::HashKeccak384, Type::Address),
            (sym::Keccak384, sym::hash_to_field)       => Self::Hash(HashVariant::HashKeccak384, Type::Field),
            (sym::Keccak384, sym::hash_to_group)       => Self::Hash(HashVariant::HashKeccak384, Type::Group),
            (sym::Keccak384, sym::hash_to_i8)          => Self::Hash(HashVariant::HashKeccak384, Type::Integer(IntegerType::I8)),
            (sym::Keccak384, sym::hash_to_i16)         => Self::Hash(HashVariant::HashKeccak384, Type::Integer(IntegerType::I16)),
            (sym::Keccak384, sym::hash_to_i32)         => Self::Hash(HashVariant::HashKeccak384, Type::Integer(IntegerType::I32)),
            (sym::Keccak384, sym::hash_to_i64)         => Self::Hash(HashVariant::HashKeccak384, Type::Integer(IntegerType::I64)),
            (sym::Keccak384, sym::hash_to_i128)        => Self::Hash(HashVariant::HashKeccak384, Type::Integer(IntegerType::I128)),
            (sym::Keccak384, sym::hash_to_u8)          => Self::Hash(HashVariant::HashKeccak384, Type::Integer(IntegerType::U8)),
            (sym::Keccak384, sym::hash_to_u16)         => Self::Hash(HashVariant::HashKeccak384, Type::Integer(IntegerType::U16)),
            (sym::Keccak384, sym::hash_to_u32)         => Self::Hash(HashVariant::HashKeccak384, Type::Integer(IntegerType::U32)),
            (sym::Keccak384, sym::hash_to_u64)         => Self::Hash(HashVariant::HashKeccak384, Type::Integer(IntegerType::U64)),
            (sym::Keccak384, sym::hash_to_u128)        => Self::Hash(HashVariant::HashKeccak384, Type::Integer(IntegerType::U128)),
            (sym::Keccak384, sym::hash_to_scalar)      => Self::Hash(HashVariant::HashKeccak384, Type::Scalar),
            (sym::Keccak384, sym::hash_to_address_raw) => Self::Hash(HashVariant::HashKeccak384Raw, Type::Address),
            (sym::Keccak384, sym::hash_to_field_raw)   => Self::Hash(HashVariant::HashKeccak384Raw, Type::Field),
            (sym::Keccak384, sym::hash_to_group_raw)   => Self::Hash(HashVariant::HashKeccak384Raw, Type::Group),
            (sym::Keccak384, sym::hash_to_i8_raw)      => Self::Hash(HashVariant::HashKeccak384Raw, Type::Integer(IntegerType::I8)),
            (sym::Keccak384, sym::hash_to_i16_raw)     => Self::Hash(HashVariant::HashKeccak384Raw, Type::Integer(IntegerType::I16)),
            (sym::Keccak384, sym::hash_to_i32_raw)     => Self::Hash(HashVariant::HashKeccak384Raw, Type::Integer(IntegerType::I32)),
            (sym::Keccak384, sym::hash_to_i64_raw)     => Self::Hash(HashVariant::HashKeccak384Raw, Type::Integer(IntegerType::I64)),
            (sym::Keccak384, sym::hash_to_i128_raw)    => Self::Hash(HashVariant::HashKeccak384Raw, Type::Integer(IntegerType::I128)),
            (sym::Keccak384, sym::hash_to_u8_raw)      => Self::Hash(HashVariant::HashKeccak384Raw, Type::Integer(IntegerType::U8)),
            (sym::Keccak384, sym::hash_to_u16_raw)     => Self::Hash(HashVariant::HashKeccak384Raw, Type::Integer(IntegerType::U16)),
            (sym::Keccak384, sym::hash_to_u32_raw)     => Self::Hash(HashVariant::HashKeccak384Raw, Type::Integer(IntegerType::U32)),
            (sym::Keccak384, sym::hash_to_u64_raw)     => Self::Hash(HashVariant::HashKeccak384Raw, Type::Integer(IntegerType::U64)),
            (sym::Keccak384, sym::hash_to_u128_raw)    => Self::Hash(HashVariant::HashKeccak384Raw, Type::Integer(IntegerType::U128)),
            (sym::Keccak384, sym::hash_to_scalar_raw)  => Self::Hash(HashVariant::HashKeccak384Raw, Type::Scalar),
            (sym::Keccak384, sym::hash_native)         => Self::Hash(HashVariant::HashKeccak384Native, Type::Array(ArrayType::bit_array(384))),
            (sym::Keccak384, sym::hash_native_raw)     => Self::Hash(HashVariant::HashKeccak384NativeRaw, Type::Array(ArrayType::bit_array(384))),

            (sym::Keccak512, sym::hash_to_address)     => Self::Hash(HashVariant::HashKeccak512, Type::Address),
            (sym::Keccak512, sym::hash_to_field)       => Self::Hash(HashVariant::HashKeccak512, Type::Field),
            (sym::Keccak512, sym::hash_to_group)       => Self::Hash(HashVariant::HashKeccak512, Type::Group),
            (sym::Keccak512, sym::hash_to_i8)          => Self::Hash(HashVariant::HashKeccak512, Type::Integer(IntegerType::I8)),
            (sym::Keccak512, sym::hash_to_i16)         => Self::Hash(HashVariant::HashKeccak512, Type::Integer(IntegerType::I16)),
            (sym::Keccak512, sym::hash_to_i32)         => Self::Hash(HashVariant::HashKeccak512, Type::Integer(IntegerType::I32)),
            (sym::Keccak512, sym::hash_to_i64)         => Self::Hash(HashVariant::HashKeccak512, Type::Integer(IntegerType::I64)),
            (sym::Keccak512, sym::hash_to_i128)        => Self::Hash(HashVariant::HashKeccak512, Type::Integer(IntegerType::I128)),
            (sym::Keccak512, sym::hash_to_u8)          => Self::Hash(HashVariant::HashKeccak512, Type::Integer(IntegerType::U8)),
            (sym::Keccak512, sym::hash_to_u16)         => Self::Hash(HashVariant::HashKeccak512, Type::Integer(IntegerType::U16)),
            (sym::Keccak512, sym::hash_to_u32)         => Self::Hash(HashVariant::HashKeccak512, Type::Integer(IntegerType::U32)),
            (sym::Keccak512, sym::hash_to_u64)         => Self::Hash(HashVariant::HashKeccak512, Type::Integer(IntegerType::U64)),
            (sym::Keccak512, sym::hash_to_u128)        => Self::Hash(HashVariant::HashKeccak512, Type::Integer(IntegerType::U128)),
            (sym::Keccak512, sym::hash_to_scalar)      => Self::Hash(HashVariant::HashKeccak512, Type::Scalar),
            (sym::Keccak512, sym::hash_to_address_raw) => Self::Hash(HashVariant::HashKeccak512Raw, Type::Address),
            (sym::Keccak512, sym::hash_to_field_raw)   => Self::Hash(HashVariant::HashKeccak512Raw, Type::Field),
            (sym::Keccak512, sym::hash_to_group_raw)   => Self::Hash(HashVariant::HashKeccak512Raw, Type::Group),
            (sym::Keccak512, sym::hash_to_i8_raw)      => Self::Hash(HashVariant::HashKeccak512Raw, Type::Integer(IntegerType::I8)),
            (sym::Keccak512, sym::hash_to_i16_raw)     => Self::Hash(HashVariant::HashKeccak512Raw, Type::Integer(IntegerType::I16)),
            (sym::Keccak512, sym::hash_to_i32_raw)     => Self::Hash(HashVariant::HashKeccak512Raw, Type::Integer(IntegerType::I32)),
            (sym::Keccak512, sym::hash_to_i64_raw)     => Self::Hash(HashVariant::HashKeccak512Raw, Type::Integer(IntegerType::I64)),
            (sym::Keccak512, sym::hash_to_i128_raw)    => Self::Hash(HashVariant::HashKeccak512Raw, Type::Integer(IntegerType::I128)),
            (sym::Keccak512, sym::hash_to_u8_raw)      => Self::Hash(HashVariant::HashKeccak512Raw, Type::Integer(IntegerType::U8)),
            (sym::Keccak512, sym::hash_to_u16_raw)     => Self::Hash(HashVariant::HashKeccak512Raw, Type::Integer(IntegerType::U16)),
            (sym::Keccak512, sym::hash_to_u32_raw)     => Self::Hash(HashVariant::HashKeccak512Raw, Type::Integer(IntegerType::U32)),
            (sym::Keccak512, sym::hash_to_u64_raw)     => Self::Hash(HashVariant::HashKeccak512Raw, Type::Integer(IntegerType::U64)),
            (sym::Keccak512, sym::hash_to_u128_raw)    => Self::Hash(HashVariant::HashKeccak512Raw, Type::Integer(IntegerType::U128)),
            (sym::Keccak512, sym::hash_to_scalar_raw)  => Self::Hash(HashVariant::HashKeccak512Raw, Type::Scalar),
            (sym::Keccak512, sym::hash_native)         => Self::Hash(HashVariant::HashKeccak512Native, Type::Array(ArrayType::bit_array(512))),
            (sym::Keccak512, sym::hash_native_raw)     => Self::Hash(HashVariant::HashKeccak512NativeRaw, Type::Array(ArrayType::bit_array(512))),

            (sym::Pedersen64, sym::hash_to_address)     => Self::Hash(HashVariant::HashPED64, Type::Address),
            (sym::Pedersen64, sym::hash_to_field)       => Self::Hash(HashVariant::HashPED64, Type::Field),
            (sym::Pedersen64, sym::hash_to_group)       => Self::Hash(HashVariant::HashPED64, Type::Group),
            (sym::Pedersen64, sym::hash_to_i8)          => Self::Hash(HashVariant::HashPED64, Type::Integer(IntegerType::I8)),
            (sym::Pedersen64, sym::hash_to_i16)         => Self::Hash(HashVariant::HashPED64, Type::Integer(IntegerType::I16)),
            (sym::Pedersen64, sym::hash_to_i32)         => Self::Hash(HashVariant::HashPED64, Type::Integer(IntegerType::I32)),
            (sym::Pedersen64, sym::hash_to_i64)         => Self::Hash(HashVariant::HashPED64, Type::Integer(IntegerType::I64)),
            (sym::Pedersen64, sym::hash_to_i128)        => Self::Hash(HashVariant::HashPED64, Type::Integer(IntegerType::I128)),
            (sym::Pedersen64, sym::hash_to_u8)          => Self::Hash(HashVariant::HashPED64, Type::Integer(IntegerType::U8)),
            (sym::Pedersen64, sym::hash_to_u16)         => Self::Hash(HashVariant::HashPED64, Type::Integer(IntegerType::U16)),
            (sym::Pedersen64, sym::hash_to_u32)         => Self::Hash(HashVariant::HashPED64, Type::Integer(IntegerType::U32)),
            (sym::Pedersen64, sym::hash_to_u64)         => Self::Hash(HashVariant::HashPED64, Type::Integer(IntegerType::U64)),
            (sym::Pedersen64, sym::hash_to_u128)        => Self::Hash(HashVariant::HashPED64, Type::Integer(IntegerType::U128)),
            (sym::Pedersen64, sym::hash_to_scalar)      => Self::Hash(HashVariant::HashPED64, Type::Scalar),
            (sym::Pedersen64, sym::hash_to_address_raw) => Self::Hash(HashVariant::HashPED64Raw, Type::Address),
            (sym::Pedersen64, sym::hash_to_field_raw)   => Self::Hash(HashVariant::HashPED64Raw, Type::Field),
            (sym::Pedersen64, sym::hash_to_group_raw)   => Self::Hash(HashVariant::HashPED64Raw, Type::Group),
            (sym::Pedersen64, sym::hash_to_i8_raw)      => Self::Hash(HashVariant::HashPED64Raw, Type::Integer(IntegerType::I8)),
            (sym::Pedersen64, sym::hash_to_i16_raw)     => Self::Hash(HashVariant::HashPED64Raw, Type::Integer(IntegerType::I16)),
            (sym::Pedersen64, sym::hash_to_i32_raw)     => Self::Hash(HashVariant::HashPED64Raw, Type::Integer(IntegerType::I32)),
            (sym::Pedersen64, sym::hash_to_i64_raw)     => Self::Hash(HashVariant::HashPED64Raw, Type::Integer(IntegerType::I64)),
            (sym::Pedersen64, sym::hash_to_i128_raw)    => Self::Hash(HashVariant::HashPED64Raw, Type::Integer(IntegerType::I128)),
            (sym::Pedersen64, sym::hash_to_u8_raw)      => Self::Hash(HashVariant::HashPED64Raw, Type::Integer(IntegerType::U8)),
            (sym::Pedersen64, sym::hash_to_u16_raw)     => Self::Hash(HashVariant::HashPED64Raw, Type::Integer(IntegerType::U16)),
            (sym::Pedersen64, sym::hash_to_u32_raw)     => Self::Hash(HashVariant::HashPED64Raw, Type::Integer(IntegerType::U32)),
            (sym::Pedersen64, sym::hash_to_u64_raw)     => Self::Hash(HashVariant::HashPED64Raw, Type::Integer(IntegerType::U64)),
            (sym::Pedersen64, sym::hash_to_u128_raw)    => Self::Hash(HashVariant::HashPED64Raw, Type::Integer(IntegerType::U128)),
            (sym::Pedersen64, sym::hash_to_scalar_raw)  => Self::Hash(HashVariant::HashPED64Raw, Type::Scalar),

            (sym::Pedersen128, sym::hash_to_address)     => Self::Hash(HashVariant::HashPED128, Type::Address),
            (sym::Pedersen128, sym::hash_to_field)       => Self::Hash(HashVariant::HashPED128, Type::Field),
            (sym::Pedersen128, sym::hash_to_group)       => Self::Hash(HashVariant::HashPED128, Type::Group),
            (sym::Pedersen128, sym::hash_to_i8)          => Self::Hash(HashVariant::HashPED128, Type::Integer(IntegerType::I8)),
            (sym::Pedersen128, sym::hash_to_i16)         => Self::Hash(HashVariant::HashPED128, Type::Integer(IntegerType::I16)),
            (sym::Pedersen128, sym::hash_to_i32)         => Self::Hash(HashVariant::HashPED128, Type::Integer(IntegerType::I32)),
            (sym::Pedersen128, sym::hash_to_i64)         => Self::Hash(HashVariant::HashPED128, Type::Integer(IntegerType::I64)),
            (sym::Pedersen128, sym::hash_to_i128)        => Self::Hash(HashVariant::HashPED128, Type::Integer(IntegerType::I128)),
            (sym::Pedersen128, sym::hash_to_u8)          => Self::Hash(HashVariant::HashPED128, Type::Integer(IntegerType::U8)),
            (sym::Pedersen128, sym::hash_to_u16)         => Self::Hash(HashVariant::HashPED128, Type::Integer(IntegerType::U16)),
            (sym::Pedersen128, sym::hash_to_u32)         => Self::Hash(HashVariant::HashPED128, Type::Integer(IntegerType::U32)),
            (sym::Pedersen128, sym::hash_to_u64)         => Self::Hash(HashVariant::HashPED128, Type::Integer(IntegerType::U64)),
            (sym::Pedersen128, sym::hash_to_u128)        => Self::Hash(HashVariant::HashPED128, Type::Integer(IntegerType::U128)),
            (sym::Pedersen128, sym::hash_to_scalar)      => Self::Hash(HashVariant::HashPED128, Type::Scalar),
            (sym::Pedersen128, sym::hash_to_address_raw) => Self::Hash(HashVariant::HashPED128Raw, Type::Address),
            (sym::Pedersen128, sym::hash_to_field_raw)   => Self::Hash(HashVariant::HashPED128Raw, Type::Field),
            (sym::Pedersen128, sym::hash_to_group_raw)   => Self::Hash(HashVariant::HashPED128Raw, Type::Group),
            (sym::Pedersen128, sym::hash_to_i8_raw)      => Self::Hash(HashVariant::HashPED128Raw, Type::Integer(IntegerType::I8)),
            (sym::Pedersen128, sym::hash_to_i16_raw)     => Self::Hash(HashVariant::HashPED128Raw, Type::Integer(IntegerType::I16)),
            (sym::Pedersen128, sym::hash_to_i32_raw)     => Self::Hash(HashVariant::HashPED128Raw, Type::Integer(IntegerType::I32)),
            (sym::Pedersen128, sym::hash_to_i64_raw)     => Self::Hash(HashVariant::HashPED128Raw, Type::Integer(IntegerType::I64)),
            (sym::Pedersen128, sym::hash_to_i128_raw)    => Self::Hash(HashVariant::HashPED128Raw, Type::Integer(IntegerType::I128)),
            (sym::Pedersen128, sym::hash_to_u8_raw)      => Self::Hash(HashVariant::HashPED128Raw, Type::Integer(IntegerType::U8)),
            (sym::Pedersen128, sym::hash_to_u16_raw)     => Self::Hash(HashVariant::HashPED128Raw, Type::Integer(IntegerType::U16)),
            (sym::Pedersen128, sym::hash_to_u32_raw)     => Self::Hash(HashVariant::HashPED128Raw, Type::Integer(IntegerType::U32)),
            (sym::Pedersen128, sym::hash_to_u64_raw)     => Self::Hash(HashVariant::HashPED128Raw, Type::Integer(IntegerType::U64)),
            (sym::Pedersen128, sym::hash_to_u128_raw)    => Self::Hash(HashVariant::HashPED128Raw, Type::Integer(IntegerType::U128)),
            (sym::Pedersen128, sym::hash_to_scalar_raw)  => Self::Hash(HashVariant::HashPED128Raw, Type::Scalar),

            (sym::Poseidon2, sym::hash_to_address)     => Self::Hash(HashVariant::HashPSD2, Type::Address),
            (sym::Poseidon2, sym::hash_to_field)       => Self::Hash(HashVariant::HashPSD2, Type::Field),
            (sym::Poseidon2, sym::hash_to_group)       => Self::Hash(HashVariant::HashPSD2, Type::Group),
            (sym::Poseidon2, sym::hash_to_i8)          => Self::Hash(HashVariant::HashPSD2, Type::Integer(IntegerType::I8)),
            (sym::Poseidon2, sym::hash_to_i16)         => Self::Hash(HashVariant::HashPSD2, Type::Integer(IntegerType::I16)),
            (sym::Poseidon2, sym::hash_to_i32)         => Self::Hash(HashVariant::HashPSD2, Type::Integer(IntegerType::I32)),
            (sym::Poseidon2, sym::hash_to_i64)         => Self::Hash(HashVariant::HashPSD2, Type::Integer(IntegerType::I64)),
            (sym::Poseidon2, sym::hash_to_i128)        => Self::Hash(HashVariant::HashPSD2, Type::Integer(IntegerType::I128)),
            (sym::Poseidon2, sym::hash_to_u8)          => Self::Hash(HashVariant::HashPSD2, Type::Integer(IntegerType::U8)),
            (sym::Poseidon2, sym::hash_to_u16)         => Self::Hash(HashVariant::HashPSD2, Type::Integer(IntegerType::U16)),
            (sym::Poseidon2, sym::hash_to_u32)         => Self::Hash(HashVariant::HashPSD2, Type::Integer(IntegerType::U32)),
            (sym::Poseidon2, sym::hash_to_u64)         => Self::Hash(HashVariant::HashPSD2, Type::Integer(IntegerType::U64)),
            (sym::Poseidon2, sym::hash_to_u128)        => Self::Hash(HashVariant::HashPSD2, Type::Integer(IntegerType::U128)),
            (sym::Poseidon2, sym::hash_to_scalar)      => Self::Hash(HashVariant::HashPSD2, Type::Scalar),
            (sym::Poseidon2, sym::hash_to_address_raw) => Self::Hash(HashVariant::HashPSD2Raw, Type::Address),
            (sym::Poseidon2, sym::hash_to_field_raw)   => Self::Hash(HashVariant::HashPSD2Raw, Type::Field),
            (sym::Poseidon2, sym::hash_to_group_raw)   => Self::Hash(HashVariant::HashPSD2Raw, Type::Group),
            (sym::Poseidon2, sym::hash_to_i8_raw)      => Self::Hash(HashVariant::HashPSD2Raw, Type::Integer(IntegerType::I8)),
            (sym::Poseidon2, sym::hash_to_i16_raw)     => Self::Hash(HashVariant::HashPSD2Raw, Type::Integer(IntegerType::I16)),
            (sym::Poseidon2, sym::hash_to_i32_raw)     => Self::Hash(HashVariant::HashPSD2Raw, Type::Integer(IntegerType::I32)),
            (sym::Poseidon2, sym::hash_to_i64_raw)     => Self::Hash(HashVariant::HashPSD2Raw, Type::Integer(IntegerType::I64)),
            (sym::Poseidon2, sym::hash_to_i128_raw)    => Self::Hash(HashVariant::HashPSD2Raw, Type::Integer(IntegerType::I128)),
            (sym::Poseidon2, sym::hash_to_u8_raw)      => Self::Hash(HashVariant::HashPSD2Raw, Type::Integer(IntegerType::U8)),
            (sym::Poseidon2, sym::hash_to_u16_raw)     => Self::Hash(HashVariant::HashPSD2Raw, Type::Integer(IntegerType::U16)),
            (sym::Poseidon2, sym::hash_to_u32_raw)     => Self::Hash(HashVariant::HashPSD2Raw, Type::Integer(IntegerType::U32)),
            (sym::Poseidon2, sym::hash_to_u64_raw)     => Self::Hash(HashVariant::HashPSD2Raw, Type::Integer(IntegerType::U64)),
            (sym::Poseidon2, sym::hash_to_u128_raw)    => Self::Hash(HashVariant::HashPSD2Raw, Type::Integer(IntegerType::U128)),
            (sym::Poseidon2, sym::hash_to_scalar_raw)  => Self::Hash(HashVariant::HashPSD2Raw, Type::Scalar),

            (sym::Poseidon4, sym::hash_to_address)     => Self::Hash(HashVariant::HashPSD4, Type::Address),
            (sym::Poseidon4, sym::hash_to_field)       => Self::Hash(HashVariant::HashPSD4, Type::Field),
            (sym::Poseidon4, sym::hash_to_group)       => Self::Hash(HashVariant::HashPSD4, Type::Group),
            (sym::Poseidon4, sym::hash_to_i8)          => Self::Hash(HashVariant::HashPSD4, Type::Integer(IntegerType::I8)),
            (sym::Poseidon4, sym::hash_to_i16)         => Self::Hash(HashVariant::HashPSD4, Type::Integer(IntegerType::I16)),
            (sym::Poseidon4, sym::hash_to_i32)         => Self::Hash(HashVariant::HashPSD4, Type::Integer(IntegerType::I32)),
            (sym::Poseidon4, sym::hash_to_i64)         => Self::Hash(HashVariant::HashPSD4, Type::Integer(IntegerType::I64)),
            (sym::Poseidon4, sym::hash_to_i128)        => Self::Hash(HashVariant::HashPSD4, Type::Integer(IntegerType::I128)),
            (sym::Poseidon4, sym::hash_to_u8)          => Self::Hash(HashVariant::HashPSD4, Type::Integer(IntegerType::U8)),
            (sym::Poseidon4, sym::hash_to_u16)         => Self::Hash(HashVariant::HashPSD4, Type::Integer(IntegerType::U16)),
            (sym::Poseidon4, sym::hash_to_u32)         => Self::Hash(HashVariant::HashPSD4, Type::Integer(IntegerType::U32)),
            (sym::Poseidon4, sym::hash_to_u64)         => Self::Hash(HashVariant::HashPSD4, Type::Integer(IntegerType::U64)),
            (sym::Poseidon4, sym::hash_to_u128)        => Self::Hash(HashVariant::HashPSD4, Type::Integer(IntegerType::U128)),
            (sym::Poseidon4, sym::hash_to_scalar)      => Self::Hash(HashVariant::HashPSD4, Type::Scalar),
            (sym::Poseidon4, sym::hash_to_address_raw) => Self::Hash(HashVariant::HashPSD4Raw, Type::Address),
            (sym::Poseidon4, sym::hash_to_field_raw)   => Self::Hash(HashVariant::HashPSD4Raw, Type::Field),
            (sym::Poseidon4, sym::hash_to_group_raw)   => Self::Hash(HashVariant::HashPSD4Raw, Type::Group),
            (sym::Poseidon4, sym::hash_to_i8_raw)      => Self::Hash(HashVariant::HashPSD4Raw, Type::Integer(IntegerType::I8)),
            (sym::Poseidon4, sym::hash_to_i16_raw)     => Self::Hash(HashVariant::HashPSD4Raw, Type::Integer(IntegerType::I16)),
            (sym::Poseidon4, sym::hash_to_i32_raw)     => Self::Hash(HashVariant::HashPSD4Raw, Type::Integer(IntegerType::I32)),
            (sym::Poseidon4, sym::hash_to_i64_raw)     => Self::Hash(HashVariant::HashPSD4Raw, Type::Integer(IntegerType::I64)),
            (sym::Poseidon4, sym::hash_to_i128_raw)    => Self::Hash(HashVariant::HashPSD4Raw, Type::Integer(IntegerType::I128)),
            (sym::Poseidon4, sym::hash_to_u8_raw)      => Self::Hash(HashVariant::HashPSD4Raw, Type::Integer(IntegerType::U8)),
            (sym::Poseidon4, sym::hash_to_u16_raw)     => Self::Hash(HashVariant::HashPSD4Raw, Type::Integer(IntegerType::U16)),
            (sym::Poseidon4, sym::hash_to_u32_raw)     => Self::Hash(HashVariant::HashPSD4Raw, Type::Integer(IntegerType::U32)),
            (sym::Poseidon4, sym::hash_to_u64_raw)     => Self::Hash(HashVariant::HashPSD4Raw, Type::Integer(IntegerType::U64)),
            (sym::Poseidon4, sym::hash_to_u128_raw)    => Self::Hash(HashVariant::HashPSD4Raw, Type::Integer(IntegerType::U128)),
            (sym::Poseidon4, sym::hash_to_scalar_raw)  => Self::Hash(HashVariant::HashPSD4Raw, Type::Scalar),

            (sym::Poseidon8, sym::hash_to_address)     => Self::Hash(HashVariant::HashPSD8, Type::Address),
            (sym::Poseidon8, sym::hash_to_field)       => Self::Hash(HashVariant::HashPSD8, Type::Field),
            (sym::Poseidon8, sym::hash_to_group)       => Self::Hash(HashVariant::HashPSD8, Type::Group),
            (sym::Poseidon8, sym::hash_to_i8)          => Self::Hash(HashVariant::HashPSD8, Type::Integer(IntegerType::I8)),
            (sym::Poseidon8, sym::hash_to_i16)         => Self::Hash(HashVariant::HashPSD8, Type::Integer(IntegerType::I16)),
            (sym::Poseidon8, sym::hash_to_i32)         => Self::Hash(HashVariant::HashPSD8, Type::Integer(IntegerType::I32)),
            (sym::Poseidon8, sym::hash_to_i64)         => Self::Hash(HashVariant::HashPSD8, Type::Integer(IntegerType::I64)),
            (sym::Poseidon8, sym::hash_to_i128)        => Self::Hash(HashVariant::HashPSD8, Type::Integer(IntegerType::I128)),
            (sym::Poseidon8, sym::hash_to_u8)          => Self::Hash(HashVariant::HashPSD8, Type::Integer(IntegerType::U8)),
            (sym::Poseidon8, sym::hash_to_u16)         => Self::Hash(HashVariant::HashPSD8, Type::Integer(IntegerType::U16)),
            (sym::Poseidon8, sym::hash_to_u32)         => Self::Hash(HashVariant::HashPSD8, Type::Integer(IntegerType::U32)),
            (sym::Poseidon8, sym::hash_to_u64)         => Self::Hash(HashVariant::HashPSD8, Type::Integer(IntegerType::U64)),
            (sym::Poseidon8, sym::hash_to_u128)        => Self::Hash(HashVariant::HashPSD8, Type::Integer(IntegerType::U128)),
            (sym::Poseidon8, sym::hash_to_scalar)      => Self::Hash(HashVariant::HashPSD8, Type::Scalar),
            (sym::Poseidon8, sym::hash_to_address_raw) => Self::Hash(HashVariant::HashPSD8Raw, Type::Address),
            (sym::Poseidon8, sym::hash_to_field_raw)   => Self::Hash(HashVariant::HashPSD8Raw, Type::Field),
            (sym::Poseidon8, sym::hash_to_group_raw)   => Self::Hash(HashVariant::HashPSD8Raw, Type::Group),
            (sym::Poseidon8, sym::hash_to_i8_raw)      => Self::Hash(HashVariant::HashPSD8Raw, Type::Integer(IntegerType::I8)),
            (sym::Poseidon8, sym::hash_to_i16_raw)     => Self::Hash(HashVariant::HashPSD8Raw, Type::Integer(IntegerType::I16)),
            (sym::Poseidon8, sym::hash_to_i32_raw)     => Self::Hash(HashVariant::HashPSD8Raw, Type::Integer(IntegerType::I32)),
            (sym::Poseidon8, sym::hash_to_i64_raw)     => Self::Hash(HashVariant::HashPSD8Raw, Type::Integer(IntegerType::I64)),
            (sym::Poseidon8, sym::hash_to_i128_raw)    => Self::Hash(HashVariant::HashPSD8Raw, Type::Integer(IntegerType::I128)),
            (sym::Poseidon8, sym::hash_to_u8_raw)      => Self::Hash(HashVariant::HashPSD8Raw, Type::Integer(IntegerType::U8)),
            (sym::Poseidon8, sym::hash_to_u16_raw)     => Self::Hash(HashVariant::HashPSD8Raw, Type::Integer(IntegerType::U16)),
            (sym::Poseidon8, sym::hash_to_u32_raw)     => Self::Hash(HashVariant::HashPSD8Raw, Type::Integer(IntegerType::U32)),
            (sym::Poseidon8, sym::hash_to_u64_raw)     => Self::Hash(HashVariant::HashPSD8Raw, Type::Integer(IntegerType::U64)),
            (sym::Poseidon8, sym::hash_to_u128_raw)    => Self::Hash(HashVariant::HashPSD8Raw, Type::Integer(IntegerType::U128)),
            (sym::Poseidon8, sym::hash_to_scalar_raw)  => Self::Hash(HashVariant::HashPSD8Raw, Type::Scalar),

            (sym::SHA3_256, sym::hash_to_address)     => Self::Hash(HashVariant::HashSha3_256, Type::Address),
            (sym::SHA3_256, sym::hash_to_field)       => Self::Hash(HashVariant::HashSha3_256, Type::Field),
            (sym::SHA3_256, sym::hash_to_group)       => Self::Hash(HashVariant::HashSha3_256, Type::Group),
            (sym::SHA3_256, sym::hash_to_i8)          => Self::Hash(HashVariant::HashSha3_256, Type::Integer(IntegerType::I8)),
            (sym::SHA3_256, sym::hash_to_i16)         => Self::Hash(HashVariant::HashSha3_256, Type::Integer(IntegerType::I16)),
            (sym::SHA3_256, sym::hash_to_i32)         => Self::Hash(HashVariant::HashSha3_256, Type::Integer(IntegerType::I32)),
            (sym::SHA3_256, sym::hash_to_i64)         => Self::Hash(HashVariant::HashSha3_256, Type::Integer(IntegerType::I64)),
            (sym::SHA3_256, sym::hash_to_i128)        => Self::Hash(HashVariant::HashSha3_256, Type::Integer(IntegerType::I128)),
            (sym::SHA3_256, sym::hash_to_u8)          => Self::Hash(HashVariant::HashSha3_256, Type::Integer(IntegerType::U8)),
            (sym::SHA3_256, sym::hash_to_u16)         => Self::Hash(HashVariant::HashSha3_256, Type::Integer(IntegerType::U16)),
            (sym::SHA3_256, sym::hash_to_u32)         => Self::Hash(HashVariant::HashSha3_256, Type::Integer(IntegerType::U32)),
            (sym::SHA3_256, sym::hash_to_u64)         => Self::Hash(HashVariant::HashSha3_256, Type::Integer(IntegerType::U64)),
            (sym::SHA3_256, sym::hash_to_u128)        => Self::Hash(HashVariant::HashSha3_256, Type::Integer(IntegerType::U128)),
            (sym::SHA3_256, sym::hash_to_scalar)      => Self::Hash(HashVariant::HashSha3_256, Type::Scalar),
            (sym::SHA3_256, sym::hash_to_address_raw) => Self::Hash(HashVariant::HashSha3_256Raw, Type::Address),
            (sym::SHA3_256, sym::hash_to_field_raw)   => Self::Hash(HashVariant::HashSha3_256Raw, Type::Field),
            (sym::SHA3_256, sym::hash_to_group_raw)   => Self::Hash(HashVariant::HashSha3_256Raw, Type::Group),
            (sym::SHA3_256, sym::hash_to_i8_raw)      => Self::Hash(HashVariant::HashSha3_256Raw, Type::Integer(IntegerType::I8)),
            (sym::SHA3_256, sym::hash_to_i16_raw)     => Self::Hash(HashVariant::HashSha3_256Raw, Type::Integer(IntegerType::I16)),
            (sym::SHA3_256, sym::hash_to_i32_raw)     => Self::Hash(HashVariant::HashSha3_256Raw, Type::Integer(IntegerType::I32)),
            (sym::SHA3_256, sym::hash_to_i64_raw)     => Self::Hash(HashVariant::HashSha3_256Raw, Type::Integer(IntegerType::I64)),
            (sym::SHA3_256, sym::hash_to_i128_raw)    => Self::Hash(HashVariant::HashSha3_256Raw, Type::Integer(IntegerType::I128)),
            (sym::SHA3_256, sym::hash_to_u8_raw)      => Self::Hash(HashVariant::HashSha3_256Raw, Type::Integer(IntegerType::U8)),
            (sym::SHA3_256, sym::hash_to_u16_raw)     => Self::Hash(HashVariant::HashSha3_256Raw, Type::Integer(IntegerType::U16)),
            (sym::SHA3_256, sym::hash_to_u32_raw)     => Self::Hash(HashVariant::HashSha3_256Raw, Type::Integer(IntegerType::U32)),
            (sym::SHA3_256, sym::hash_to_u64_raw)     => Self::Hash(HashVariant::HashSha3_256Raw, Type::Integer(IntegerType::U64)),
            (sym::SHA3_256, sym::hash_to_u128_raw)    => Self::Hash(HashVariant::HashSha3_256Raw, Type::Integer(IntegerType::U128)),
            (sym::SHA3_256, sym::hash_to_scalar_raw)  => Self::Hash(HashVariant::HashSha3_256Raw, Type::Scalar),
            (sym::SHA3_256, sym::hash_native)         => Self::Hash(HashVariant::HashSha3_256Native, Type::Array(ArrayType::bit_array(256))),
            (sym::SHA3_256, sym::hash_native_raw)     => Self::Hash(HashVariant::HashSha3_256NativeRaw, Type::Array(ArrayType::bit_array(256))),

            (sym::SHA3_384, sym::hash_to_address)     => Self::Hash(HashVariant::HashSha3_384, Type::Address),
            (sym::SHA3_384, sym::hash_to_field)       => Self::Hash(HashVariant::HashSha3_384, Type::Field),
            (sym::SHA3_384, sym::hash_to_group)       => Self::Hash(HashVariant::HashSha3_384, Type::Group),
            (sym::SHA3_384, sym::hash_to_i8)          => Self::Hash(HashVariant::HashSha3_384, Type::Integer(IntegerType::I8)),
            (sym::SHA3_384, sym::hash_to_i16)         => Self::Hash(HashVariant::HashSha3_384, Type::Integer(IntegerType::I16)),
            (sym::SHA3_384, sym::hash_to_i32)         => Self::Hash(HashVariant::HashSha3_384, Type::Integer(IntegerType::I32)),
            (sym::SHA3_384, sym::hash_to_i64)         => Self::Hash(HashVariant::HashSha3_384, Type::Integer(IntegerType::I64)),
            (sym::SHA3_384, sym::hash_to_i128)        => Self::Hash(HashVariant::HashSha3_384, Type::Integer(IntegerType::I128)),
            (sym::SHA3_384, sym::hash_to_u8)          => Self::Hash(HashVariant::HashSha3_384, Type::Integer(IntegerType::U8)),
            (sym::SHA3_384, sym::hash_to_u16)         => Self::Hash(HashVariant::HashSha3_384, Type::Integer(IntegerType::U16)),
            (sym::SHA3_384, sym::hash_to_u32)         => Self::Hash(HashVariant::HashSha3_384, Type::Integer(IntegerType::U32)),
            (sym::SHA3_384, sym::hash_to_u64)         => Self::Hash(HashVariant::HashSha3_384, Type::Integer(IntegerType::U64)),
            (sym::SHA3_384, sym::hash_to_u128)        => Self::Hash(HashVariant::HashSha3_384, Type::Integer(IntegerType::U128)),
            (sym::SHA3_384, sym::hash_to_scalar)      => Self::Hash(HashVariant::HashSha3_384, Type::Scalar),
            (sym::SHA3_384, sym::hash_to_address_raw) => Self::Hash(HashVariant::HashSha3_384Raw, Type::Address),
            (sym::SHA3_384, sym::hash_to_field_raw)   => Self::Hash(HashVariant::HashSha3_384Raw, Type::Field),
            (sym::SHA3_384, sym::hash_to_group_raw)   => Self::Hash(HashVariant::HashSha3_384Raw, Type::Group),
            (sym::SHA3_384, sym::hash_to_i8_raw)      => Self::Hash(HashVariant::HashSha3_384Raw, Type::Integer(IntegerType::I8)),
            (sym::SHA3_384, sym::hash_to_i16_raw)     => Self::Hash(HashVariant::HashSha3_384Raw, Type::Integer(IntegerType::I16)),
            (sym::SHA3_384, sym::hash_to_i32_raw)     => Self::Hash(HashVariant::HashSha3_384Raw, Type::Integer(IntegerType::I32)),
            (sym::SHA3_384, sym::hash_to_i64_raw)     => Self::Hash(HashVariant::HashSha3_384Raw, Type::Integer(IntegerType::I64)),
            (sym::SHA3_384, sym::hash_to_i128_raw)    => Self::Hash(HashVariant::HashSha3_384Raw, Type::Integer(IntegerType::I128)),
            (sym::SHA3_384, sym::hash_to_u8_raw)      => Self::Hash(HashVariant::HashSha3_384Raw, Type::Integer(IntegerType::U8)),
            (sym::SHA3_384, sym::hash_to_u16_raw)     => Self::Hash(HashVariant::HashSha3_384Raw, Type::Integer(IntegerType::U16)),
            (sym::SHA3_384, sym::hash_to_u32_raw)     => Self::Hash(HashVariant::HashSha3_384Raw, Type::Integer(IntegerType::U32)),
            (sym::SHA3_384, sym::hash_to_u64_raw)     => Self::Hash(HashVariant::HashSha3_384Raw, Type::Integer(IntegerType::U64)),
            (sym::SHA3_384, sym::hash_to_u128_raw)    => Self::Hash(HashVariant::HashSha3_384Raw, Type::Integer(IntegerType::U128)),
            (sym::SHA3_384, sym::hash_to_scalar_raw)  => Self::Hash(HashVariant::HashSha3_384Raw, Type::Scalar),
            (sym::SHA3_384, sym::hash_native)         => Self::Hash(HashVariant::HashSha3_384Native, Type::Array(ArrayType::bit_array(384))),
            (sym::SHA3_384, sym::hash_native_raw)     => Self::Hash(HashVariant::HashSha3_384NativeRaw, Type::Array(ArrayType::bit_array(384))),

            (sym::SHA3_512, sym::hash_to_address)     => Self::Hash(HashVariant::HashSha3_512, Type::Address),
            (sym::SHA3_512, sym::hash_to_field)       => Self::Hash(HashVariant::HashSha3_512, Type::Field),
            (sym::SHA3_512, sym::hash_to_group)       => Self::Hash(HashVariant::HashSha3_512, Type::Group),
            (sym::SHA3_512, sym::hash_to_i8)          => Self::Hash(HashVariant::HashSha3_512, Type::Integer(IntegerType::I8)),
            (sym::SHA3_512, sym::hash_to_i16)         => Self::Hash(HashVariant::HashSha3_512, Type::Integer(IntegerType::I16)),
            (sym::SHA3_512, sym::hash_to_i32)         => Self::Hash(HashVariant::HashSha3_512, Type::Integer(IntegerType::I32)),
            (sym::SHA3_512, sym::hash_to_i64)         => Self::Hash(HashVariant::HashSha3_512, Type::Integer(IntegerType::I64)),
            (sym::SHA3_512, sym::hash_to_i128)        => Self::Hash(HashVariant::HashSha3_512, Type::Integer(IntegerType::I128)),
            (sym::SHA3_512, sym::hash_to_u8)          => Self::Hash(HashVariant::HashSha3_512, Type::Integer(IntegerType::U8)),
            (sym::SHA3_512, sym::hash_to_u16)         => Self::Hash(HashVariant::HashSha3_512, Type::Integer(IntegerType::U16)),
            (sym::SHA3_512, sym::hash_to_u32)         => Self::Hash(HashVariant::HashSha3_512, Type::Integer(IntegerType::U32)),
            (sym::SHA3_512, sym::hash_to_u64)         => Self::Hash(HashVariant::HashSha3_512, Type::Integer(IntegerType::U64)),
            (sym::SHA3_512, sym::hash_to_u128)        => Self::Hash(HashVariant::HashSha3_512, Type::Integer(IntegerType::U128)),
            (sym::SHA3_512, sym::hash_to_scalar)      => Self::Hash(HashVariant::HashSha3_512, Type::Scalar),
            (sym::SHA3_512, sym::hash_to_address_raw) => Self::Hash(HashVariant::HashSha3_512Raw, Type::Address),
            (sym::SHA3_512, sym::hash_to_field_raw)   => Self::Hash(HashVariant::HashSha3_512Raw, Type::Field),
            (sym::SHA3_512, sym::hash_to_group_raw)   => Self::Hash(HashVariant::HashSha3_512Raw, Type::Group),
            (sym::SHA3_512, sym::hash_to_i8_raw)      => Self::Hash(HashVariant::HashSha3_512Raw, Type::Integer(IntegerType::I8)),
            (sym::SHA3_512, sym::hash_to_i16_raw)     => Self::Hash(HashVariant::HashSha3_512Raw, Type::Integer(IntegerType::I16)),
            (sym::SHA3_512, sym::hash_to_i32_raw)     => Self::Hash(HashVariant::HashSha3_512Raw, Type::Integer(IntegerType::I32)),
            (sym::SHA3_512, sym::hash_to_i64_raw)     => Self::Hash(HashVariant::HashSha3_512Raw, Type::Integer(IntegerType::I64)),
            (sym::SHA3_512, sym::hash_to_i128_raw)    => Self::Hash(HashVariant::HashSha3_512Raw, Type::Integer(IntegerType::I128)),
            (sym::SHA3_512, sym::hash_to_u8_raw)      => Self::Hash(HashVariant::HashSha3_512Raw, Type::Integer(IntegerType::U8)),
            (sym::SHA3_512, sym::hash_to_u16_raw)     => Self::Hash(HashVariant::HashSha3_512Raw, Type::Integer(IntegerType::U16)),
            (sym::SHA3_512, sym::hash_to_u32_raw)     => Self::Hash(HashVariant::HashSha3_512Raw, Type::Integer(IntegerType::U32)),
            (sym::SHA3_512, sym::hash_to_u64_raw)     => Self::Hash(HashVariant::HashSha3_512Raw, Type::Integer(IntegerType::U64)),
            (sym::SHA3_512, sym::hash_to_u128_raw)    => Self::Hash(HashVariant::HashSha3_512Raw, Type::Integer(IntegerType::U128)),
            (sym::SHA3_512, sym::hash_to_scalar_raw)  => Self::Hash(HashVariant::HashSha3_512Raw, Type::Scalar),
            (sym::SHA3_512, sym::hash_native)         => Self::Hash(HashVariant::HashSha3_512Native, Type::Array(ArrayType::bit_array(512))),
            (sym::SHA3_512, sym::hash_native_raw)     => Self::Hash(HashVariant::HashSha3_512NativeRaw, Type::Array(ArrayType::bit_array(512))),

            (sym::ECDSA, sym::verify_digest)          => Self::ECDSAVerify(ECDSAVerifyVariant::Digest),
            (sym::ECDSA, sym::verify_digest_eth)      => Self::ECDSAVerify(ECDSAVerifyVariant::DigestEth),
            (sym::ECDSA, sym::verify_keccak256)       => Self::ECDSAVerify(ECDSAVerifyVariant::HashKeccak256),
            (sym::ECDSA, sym::verify_keccak256_raw)   => Self::ECDSAVerify(ECDSAVerifyVariant::HashKeccak256Raw),
            (sym::ECDSA, sym::verify_keccak256_eth)   => Self::ECDSAVerify(ECDSAVerifyVariant::HashKeccak256Eth),
            (sym::ECDSA, sym::verify_keccak384)       => Self::ECDSAVerify(ECDSAVerifyVariant::HashKeccak384),
            (sym::ECDSA, sym::verify_keccak384_raw)   => Self::ECDSAVerify(ECDSAVerifyVariant::HashKeccak384Raw),
            (sym::ECDSA, sym::verify_keccak384_eth)   => Self::ECDSAVerify(ECDSAVerifyVariant::HashKeccak384Eth),
            (sym::ECDSA, sym::verify_keccak512)       => Self::ECDSAVerify(ECDSAVerifyVariant::HashKeccak512),
            (sym::ECDSA, sym::verify_keccak512_raw)   => Self::ECDSAVerify(ECDSAVerifyVariant::HashKeccak512Raw),
            (sym::ECDSA, sym::verify_keccak512_eth)   => Self::ECDSAVerify(ECDSAVerifyVariant::HashKeccak512Eth),
            (sym::ECDSA, sym::verify_sha3_256)        => Self::ECDSAVerify(ECDSAVerifyVariant::HashSha3_256),
            (sym::ECDSA, sym::verify_sha3_256_raw)    => Self::ECDSAVerify(ECDSAVerifyVariant::HashSha3_256Raw),
            (sym::ECDSA, sym::verify_sha3_256_eth)    => Self::ECDSAVerify(ECDSAVerifyVariant::HashSha3_256Eth),
            (sym::ECDSA, sym::verify_sha3_384)        => Self::ECDSAVerify(ECDSAVerifyVariant::HashSha3_384),
            (sym::ECDSA, sym::verify_sha3_384_raw)    => Self::ECDSAVerify(ECDSAVerifyVariant::HashSha3_384Raw),
            (sym::ECDSA, sym::verify_sha3_384_eth)    => Self::ECDSAVerify(ECDSAVerifyVariant::HashSha3_384Eth),
            (sym::ECDSA, sym::verify_sha3_512)        => Self::ECDSAVerify(ECDSAVerifyVariant::HashSha3_512),
            (sym::ECDSA, sym::verify_sha3_512_raw)    => Self::ECDSAVerify(ECDSAVerifyVariant::HashSha3_512Raw),
            (sym::ECDSA, sym::verify_sha3_512_eth)    => Self::ECDSAVerify(ECDSAVerifyVariant::HashSha3_512Eth),

            (_, sym::get) => Self::Get,
            (_, sym::set) => Self::Set,

            (sym::Mapping, sym::get_or_use) => Self::MappingGetOrUse,
            (sym::Mapping, sym::remove) => Self::MappingRemove,
            (sym::Mapping, sym::contains) => Self::MappingContains,

            (sym::Optional, sym::unwrap) => Self::OptionalUnwrap,
            (sym::Optional, sym::unwrap_or) => Self::OptionalUnwrapOr,

            (sym::Vector, sym::push) => Self::VectorPush,
            (sym::Vector, sym::len) => Self::VectorLen,
            (sym::Vector, sym::clear) => Self::VectorClear,
            (sym::Vector, sym::pop) => Self::VectorPop,
            (sym::Vector, sym::swap_remove) => Self::VectorSwapRemove,

            (sym::group, sym::to_x_coordinate) => Self::GroupToXCoordinate,
            (sym::group, sym::to_y_coordinate) => Self::GroupToYCoordinate,

            (sym::ProgramCore, sym::checksum) => Self::ProgramChecksum,
            (sym::ProgramCore, sym::edition) => Self::ProgramEdition,
            (sym::ProgramCore, sym::program_owner) => Self::ProgramOwner,

            (sym::signature, sym::verify) => Self::SignatureVerify,
            (sym::Future, sym::Await) => Self::FutureAwait,

            (sym::Serialize, sym::to_bits) => Self::Serialize(SerializeVariant::ToBits),
            (sym::Serialize, sym::to_bits_raw) => Self::Serialize(SerializeVariant::ToBitsRaw),

            (sym::CheatCode, sym::print_mapping) => Self::CheatCodePrintMapping,
            (sym::CheatCode, sym::set_block_height) => Self::CheatCodeSetBlockHeight,
            _ => return None,
        })
    }

    /// Returns the number of arguments required by the instruction.
    pub fn num_args(&self) -> usize {
        match self {
            Self::ChaChaRand(_) => 0,
            Self::Commit(_, _) => 2,
            Self::Hash(_, _) => 1,
            Self::ECDSAVerify(_) => 3,

            Self::Get => 2,
            Self::Set => 3,

            Self::MappingGetOrUse => 3,
            Self::MappingRemove => 2,
            Self::MappingContains => 2,

            Self::OptionalUnwrap => 1,
            Self::OptionalUnwrapOr => 2,

            Self::VectorPush => 2,
            Self::VectorLen => 1,
            Self::VectorClear => 1,
            Self::VectorPop => 1,
            Self::VectorSwapRemove => 2,

            Self::GroupToXCoordinate => 1,
            Self::GroupToYCoordinate => 1,

            Self::SignatureVerify => 3,
            Self::FutureAwait => 1,

            Self::ProgramChecksum => 1,
            Self::ProgramEdition => 1,
            Self::ProgramOwner => 1,

            Self::Serialize(_) => 1,
            Self::Deserialize(_, _) => 1,

            Self::CheatCodePrintMapping => 1,
            Self::CheatCodeSetBlockHeight => 1,
        }
    }

    /// Returns whether or not this function is finalize command.
    pub fn is_finalize_command(&self) -> bool {
        match self {
            CoreFunction::FutureAwait
<<<<<<< HEAD
            | CoreFunction::ChaChaRand(_)
            | CoreFunction::ECDSAVerify(_)
            | CoreFunction::MappingGet
            | CoreFunction::MappingGetOrUse
            | CoreFunction::MappingSet
=======
            | CoreFunction::ChaChaRandAddress
            | CoreFunction::ChaChaRandBool
            | CoreFunction::ChaChaRandField
            | CoreFunction::ChaChaRandGroup
            | CoreFunction::ChaChaRandI8
            | CoreFunction::ChaChaRandI16
            | CoreFunction::ChaChaRandI32
            | CoreFunction::ChaChaRandI64
            | CoreFunction::ChaChaRandI128
            | CoreFunction::ChaChaRandU8
            | CoreFunction::ChaChaRandU16
            | CoreFunction::ChaChaRandU32
            | CoreFunction::ChaChaRandU64
            | CoreFunction::ChaChaRandU128
            | CoreFunction::Get
            | CoreFunction::Set
            | CoreFunction::MappingGetOrUse
            | CoreFunction::ChaChaRandScalar
>>>>>>> efb45d75
            | CoreFunction::MappingRemove
            | CoreFunction::MappingContains
            | CoreFunction::ProgramChecksum
            | CoreFunction::ProgramEdition
<<<<<<< HEAD
            | CoreFunction::ProgramOwner => true,
            CoreFunction::Commit(_, _)
            | CoreFunction::Hash(_, _)
            | CoreFunction::OptionalUnwrap
=======
            | CoreFunction::ProgramOwner
            | CoreFunction::VectorPush
            | CoreFunction::VectorLen
            | CoreFunction::VectorClear
            | CoreFunction::VectorPop
            | CoreFunction::VectorSwapRemove => true,
            CoreFunction::OptionalUnwrap
>>>>>>> efb45d75
            | CoreFunction::OptionalUnwrapOr
            | CoreFunction::GroupToXCoordinate
            | CoreFunction::GroupToYCoordinate
            | CoreFunction::SignatureVerify
            | CoreFunction::Serialize(_)
            | CoreFunction::Deserialize(_, _)
            | CoreFunction::CheatCodePrintMapping
            | CoreFunction::CheatCodeSetBlockHeight => false,
        }
    }
}

impl TryFrom<&AssociatedFunctionExpression> for CoreFunction {
    type Error = anyhow::Error;

    fn try_from(associated_function: &AssociatedFunctionExpression) -> anyhow::Result<Self> {
        match CoreFunction::from_symbols(associated_function.variant.name, associated_function.name.name) {
            Some(core_function) => Ok(core_function),
            // Attempt to handle `Deserialize::from_bits::[T](..)`
            None if associated_function.variant.name == sym::Deserialize => {
                // Get the variant.
                let variant = match associated_function.name.name {
                    sym::from_bits => DeserializeVariant::FromBits,
                    sym::from_bits_raw => DeserializeVariant::FromBitsRaw,
                    _ => anyhow::bail!(
                        "Unknown associated function: {}::{}",
                        associated_function.variant.name,
                        associated_function.name.name
                    ),
                };
                // Get the type parameter.
                anyhow::ensure!(
                    associated_function.type_parameters.len() == 1,
                    "Expected exactly one type argument for Deserialize::{}",
                    associated_function.name.name
                );
                let type_parameter = associated_function.type_parameters[0].0.clone();
                Ok(Self::Deserialize(variant, type_parameter))
            }
            _ => anyhow::bail!(
                "Unknown associated function: {}::{}",
                associated_function.variant.name,
                associated_function.name.name
            ),
        }
    }
}<|MERGE_RESOLUTION|>--- conflicted
+++ resolved
@@ -662,50 +662,24 @@
     pub fn is_finalize_command(&self) -> bool {
         match self {
             CoreFunction::FutureAwait
-<<<<<<< HEAD
             | CoreFunction::ChaChaRand(_)
             | CoreFunction::ECDSAVerify(_)
-            | CoreFunction::MappingGet
+            | CoreFunction::Get
             | CoreFunction::MappingGetOrUse
-            | CoreFunction::MappingSet
-=======
-            | CoreFunction::ChaChaRandAddress
-            | CoreFunction::ChaChaRandBool
-            | CoreFunction::ChaChaRandField
-            | CoreFunction::ChaChaRandGroup
-            | CoreFunction::ChaChaRandI8
-            | CoreFunction::ChaChaRandI16
-            | CoreFunction::ChaChaRandI32
-            | CoreFunction::ChaChaRandI64
-            | CoreFunction::ChaChaRandI128
-            | CoreFunction::ChaChaRandU8
-            | CoreFunction::ChaChaRandU16
-            | CoreFunction::ChaChaRandU32
-            | CoreFunction::ChaChaRandU64
-            | CoreFunction::ChaChaRandU128
-            | CoreFunction::Get
             | CoreFunction::Set
-            | CoreFunction::MappingGetOrUse
-            | CoreFunction::ChaChaRandScalar
->>>>>>> efb45d75
             | CoreFunction::MappingRemove
             | CoreFunction::MappingContains
             | CoreFunction::ProgramChecksum
             | CoreFunction::ProgramEdition
-<<<<<<< HEAD
-            | CoreFunction::ProgramOwner => true,
-            CoreFunction::Commit(_, _)
-            | CoreFunction::Hash(_, _)
-            | CoreFunction::OptionalUnwrap
-=======
             | CoreFunction::ProgramOwner
             | CoreFunction::VectorPush
             | CoreFunction::VectorLen
             | CoreFunction::VectorClear
             | CoreFunction::VectorPop
             | CoreFunction::VectorSwapRemove => true,
-            CoreFunction::OptionalUnwrap
->>>>>>> efb45d75
+            CoreFunction::Commit(_, _)
+            | CoreFunction::Hash(_, _)
+            | CoreFunction::OptionalUnwrap
             | CoreFunction::OptionalUnwrapOr
             | CoreFunction::GroupToXCoordinate
             | CoreFunction::GroupToYCoordinate
