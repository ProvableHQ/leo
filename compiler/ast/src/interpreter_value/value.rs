// Copyright (C) 2019-2025 Provable Inc.
// This file is part of the Leo library.

// The Leo library is free software: you can redistribute it and/or modify
// it under the terms of the GNU General Public License as published by
// the Free Software Foundation, either version 3 of the License, or
// (at your option) any later version.

// The Leo library is distributed in the hope that it will be useful,
// but WITHOUT ANY WARRANTY; without even the implied warranty of
// MERCHANTABILITY or FITNESS FOR A PARTICULAR PURPOSE. See the
// GNU General Public License for more details.

// You should have received a copy of the GNU General Public License
// along with the Leo library. If not, see <https://www.gnu.org/licenses/>.

use leo_span::Symbol;
use snarkvm::prelude::{
    Address as SvmAddressParam,
    Boolean as SvmBooleanParam,
    Field as SvmFieldParam,
    Group as SvmGroupParam,
    Identifier as SvmIdentifierParam,
    Scalar as SvmScalarParam,
    // Signature as SvmSignatureParam,
    TestnetV0,
    integers::Integer as SvmIntegerParam,
};

use std::{
    fmt,
    hash::{Hash, Hasher},
};

use indexmap::IndexMap;

pub type SvmAddress = SvmAddressParam<TestnetV0>;
pub type SvmBoolean = SvmBooleanParam<TestnetV0>;
pub type SvmField = SvmFieldParam<TestnetV0>;
pub type SvmGroup = SvmGroupParam<TestnetV0>;
pub type SvmIdentifier = SvmIdentifierParam<TestnetV0>;
pub type SvmInteger<I> = SvmIntegerParam<TestnetV0, I>;
pub type SvmScalar = SvmScalarParam<TestnetV0>;

/// Global values - such as mappings, functions, etc -
/// are identified by program and name.
#[derive(Clone, Copy, Debug, Hash, Eq, PartialEq)]
pub struct GlobalId {
    pub program: Symbol,
    pub name: Symbol,
}

impl fmt::Display for GlobalId {
    fn fmt(&self, f: &mut fmt::Formatter<'_>) -> fmt::Result {
        write!(f, "{}.aleo/{}", self.program, self.name)
    }
}

#[derive(Clone, Debug, Eq, PartialEq)]
pub struct StructContents {
    pub name: Symbol,
    pub contents: IndexMap<Symbol, Value>,
}

impl Hash for StructContents {
    fn hash<H: Hasher>(&self, state: &mut H) {
        self.name.hash(state);
        for (_symbol, value) in self.contents.iter() {
            value.hash(state);
        }
    }
}

#[derive(Clone, Debug, Eq, PartialEq, Hash)]
pub struct AsyncExecution {
    pub function: GlobalId,
    pub arguments: Vec<Value>,
}

#[derive(Clone, Debug, Default, Eq, PartialEq, Hash)]
pub struct Future(pub Vec<AsyncExecution>);

impl fmt::Display for Future {
    fn fmt(&self, f: &mut fmt::Formatter<'_>) -> fmt::Result {
        write!(f, "Future")?;
        if !self.0.is_empty() {
            write!(f, " with calls to ")?;
            let mut names = self.0.iter().map(|async_ex| async_ex.function).peekable();
            while let Some(name) = names.next() {
                write!(f, "{name}")?;
                if names.peek().is_some() {
                    write!(f, ", ")?;
                }
            }
        }
        Ok(())
    }
}

/// A Leo value of any type.
///
/// Mappings and functions aren't considered values.
#[derive(Clone, Debug, Default, Eq, PartialEq, Hash)]
pub enum Value {
    #[default]
    Unit,
    Bool(bool),
    U8(u8),
    U16(u16),
    U32(u32),
    U64(u64),
    U128(u128),
    I8(i8),
    I16(i16),
    I32(i32),
    I64(i64),
    I128(i128),
    Group(SvmGroup),
    Field(SvmField),
    Scalar(SvmScalar),
    Array(Vec<Value>),
    Repeat(Box<Value>, Box<Value>),
    // Signature(Box<SvmSignature>),
    Tuple(Vec<Value>),
    Address(SvmAddress),
    Future(Future),
    Struct(StructContents),
<<<<<<< HEAD
    String(String),
=======
    Unsuffixed(String),
    // String(()),
>>>>>>> c9614dd0
}

impl Value {
    /// Gets the type of a `Value` but only if it is an integer, a field, a group, or a scalar.
    /// Return `None` otherwise. These are the only types that an unsuffixed literal can have.
    pub fn get_numeric_type(&self) -> Option<crate::Type> {
        use crate::{IntegerType::*, Type::*};
        match self {
            Value::U8(_) => Some(Integer(U8)),
            Value::U16(_) => Some(Integer(U16)),
            Value::U32(_) => Some(Integer(U32)),
            Value::U64(_) => Some(Integer(U64)),
            Value::U128(_) => Some(Integer(U128)),
            Value::I8(_) => Some(Integer(I8)),
            Value::I16(_) => Some(Integer(I16)),
            Value::I32(_) => Some(Integer(I32)),
            Value::I64(_) => Some(Integer(I64)),
            Value::I128(_) => Some(Integer(I128)),
            Value::Field(_) => Some(Field),
            Value::Group(_) => Some(Group),
            Value::Scalar(_) => Some(Scalar),
            _ => None,
        }
    }
}

impl fmt::Display for Value {
    fn fmt(&self, f: &mut fmt::Formatter<'_>) -> fmt::Result {
        use Value::*;
        match self {
            Unit => write!(f, "()"),

            Bool(x) => write!(f, "{x}"),
            U8(x) => write!(f, "{x}u8"),
            U16(x) => write!(f, "{x}u16"),
            U32(x) => write!(f, "{x}u32"),
            U64(x) => write!(f, "{x}u64"),
            U128(x) => write!(f, "{x}u128"),
            I8(x) => write!(f, "{x}i8"),
            I16(x) => write!(f, "{x}i16"),
            I32(x) => write!(f, "{x}i32"),
            I64(x) => write!(f, "{x}i64"),
            I128(x) => write!(f, "{x}i128"),
            Group(x) => write!(f, "{x}"),
            Field(x) => write!(f, "{x}"),
            Scalar(x) => write!(f, "{x}"),
            String(x) => write!(f, "{x}"),
            Array(x) => {
                write!(f, "[")?;
                let mut iter = x.iter().peekable();
                while let Some(value) = iter.next() {
                    write!(f, "{value}")?;
                    if iter.peek().is_some() {
                        write!(f, ", ")?;
                    }
                }
                write!(f, "]")
            }
            Repeat(expr, count) => write!(f, "[{expr}; {count}]"),
            Struct(StructContents { name, contents }) => {
                write!(f, "{name} {{")?;
                let mut iter = contents.iter().peekable();
                while let Some((member_name, value)) = iter.next() {
                    write!(f, "{member_name}: {value}")?;
                    if iter.peek().is_some() {
                        write!(f, ", ")?;
                    }
                }
                write!(f, "}}")
            }
            Tuple(x) => {
                write!(f, "(")?;
                let mut iter = x.iter().peekable();
                while let Some(value) = iter.next() {
                    write!(f, "{value}")?;
                    if iter.peek().is_some() {
                        write!(f, ", ")?;
                    }
                }
                write!(f, ")")
            }
            Address(x) => write!(f, "{x}"),
            Future(future) => write!(f, "{future}"),
            Unsuffixed(s) => write!(f, "{s}"),
            // Signature(x) => write!(f, "{x}"),
        }
    }
}<|MERGE_RESOLUTION|>--- conflicted
+++ resolved
@@ -125,12 +125,8 @@
     Address(SvmAddress),
     Future(Future),
     Struct(StructContents),
-<<<<<<< HEAD
+    Unsuffixed(String),
     String(String),
-=======
-    Unsuffixed(String),
-    // String(()),
->>>>>>> c9614dd0
 }
 
 impl Value {
