--- conflicted
+++ resolved
@@ -288,8 +288,6 @@
             };
             helper.mapping_get(program, name, &key).is_some().into()
         }
-<<<<<<< HEAD
-=======
         CoreFunction::OptionalUnwrap => {
             // TODO
             return Ok(None);
@@ -298,8 +296,6 @@
             // TODO
             return Ok(None);
         }
-        CoreFunction::SignatureVerify => todo!(),
->>>>>>> f30bc410
         CoreFunction::FutureAwait => panic!("await must be handled elsewhere"),
 
         CoreFunction::ProgramChecksum => {
