--- conflicted
+++ resolved
@@ -250,7 +250,7 @@
         }
     }
 
-<<<<<<< HEAD
+    // Attempts to convert `self` to a snarkVM `PlaintextType`.
     pub fn to_snarkvm<N: Network>(&self) -> anyhow::Result<PlaintextType<N>> {
         match self {
             Type::Address => Ok(PlaintextType::Literal(snarkvm::prelude::LiteralType::Address)),
@@ -284,7 +284,9 @@
         match is_raw {
             false => self.to_snarkvm::<N>()?.size_in_bits(&get_structs),
             true => self.to_snarkvm::<N>()?.size_in_bits_raw(&get_structs),
-=======
+        }
+    }
+
     /// Determines whether `self` can be coerced to the `expected` type.
     ///
     /// This method checks if the current type can be implicitly coerced to the expected type
@@ -322,7 +324,6 @@
 
             // Fallback: check for exact match
             _ => self.eq_user(expected),
->>>>>>> f30bc410
         }
     }
 }
