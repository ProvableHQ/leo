// Copyright (C) 2019-2025 Provable Inc.
// This file is part of the Leo library.

// The Leo library is free software: you can redistribute it and/or modify
// it under the terms of the GNU General Public License as published by
// the Free Software Foundation, either version 3 of the License, or
// (at your option) any later version.

// The Leo library is distributed in the hope that it will be useful,
// but WITHOUT ANY WARRANTY; without even the implied warranty of
// MERCHANTABILITY or FITNESS FOR A PARTICULAR PURPOSE. See the
// GNU General Public License for more details.

// You should have received a copy of the GNU General Public License
// along with the Leo library. If not, see <https://www.gnu.org/licenses/>.

//! This module contains Visitor trait implementations for the AST.
//! It implements default methods for each node to be made
//! given the type of node its visiting.

use crate::*;

// TODO: The Visitor and Reconstructor patterns need a redesign so that the default implementation can easily be invoked though its implemented in an overriding trait.
// Here is a pattern that seems to work
// trait ProgramVisitor {
//     // The trait method that can be overridden
//     fn visit_program_scope(&mut self);
//
//     // Private helper function containing the default implementation
//     fn default_visit_program_scope(&mut self) {
//         println!("Do default stuff");
//     }
// }
//
// struct YourStruct;
//
// impl ProgramVisitor for YourStruct {
//     fn visit_program_scope(&mut self) {
//         println!("Do custom stuff.");
//         // Call the default implementation
//         self.default_visit_program_scope();
//     }
// }

/// A Visitor trait for types in the AST.
pub trait AstVisitor {
    /* Types */
    fn visit_type(&mut self, input: &Type) {
        match input {
            Type::Array(array_type) => self.visit_array_type(array_type),
            Type::Composite(composite_type) => self.visit_composite_type(composite_type),
            Type::Future(future_type) => self.visit_future_type(future_type),
            Type::Mapping(mapping_type) => self.visit_mapping_type(mapping_type),
            Type::Optional(optional_type) => self.visit_optional_type(optional_type),
            Type::Tuple(tuple_type) => self.visit_tuple_type(tuple_type),
            Type::Address
            | Type::Boolean
            | Type::Field
            | Type::Group
            | Type::Identifier(_)
            | Type::Integer(_)
            | Type::Scalar
            | Type::Signature
            | Type::String
            | Type::Numeric
            | Type::Unit
            | Type::Err => {}
        }
    }

    fn visit_array_type(&mut self, input: &ArrayType) {
        self.visit_type(&input.element_type);
        self.visit_expression(&input.length, &Default::default());
    }

    fn visit_composite_type(&mut self, input: &CompositeType) {
        input.const_arguments.iter().for_each(|expr| {
            self.visit_expression(expr, &Default::default());
        });
    }

    fn visit_future_type(&mut self, input: &FutureType) {
        input.inputs.iter().for_each(|input| self.visit_type(input));
    }

    fn visit_mapping_type(&mut self, input: &MappingType) {
        self.visit_type(&input.key);
        self.visit_type(&input.value);
    }

    fn visit_optional_type(&mut self, input: &OptionalType) {
        self.visit_type(&input.inner);
    }

    fn visit_tuple_type(&mut self, input: &TupleType) {
        input.elements().iter().for_each(|input| self.visit_type(input));
    }

    /* Expressions */
    type AdditionalInput: Default;
    type Output: Default;

    fn visit_expression(&mut self, input: &Expression, additional: &Self::AdditionalInput) -> Self::Output {
        match input {
            Expression::Array(array) => self.visit_array(array, additional),
            Expression::ArrayAccess(access) => self.visit_array_access(access, additional),
            Expression::AssociatedConstant(constant) => self.visit_associated_constant(constant, additional),
            Expression::AssociatedFunction(function) => self.visit_associated_function(function, additional),
            Expression::Async(async_) => self.visit_async(async_, additional),
            Expression::Binary(binary) => self.visit_binary(binary, additional),
            Expression::Call(call) => self.visit_call(call, additional),
            Expression::Cast(cast) => self.visit_cast(cast, additional),
            Expression::Struct(struct_) => self.visit_struct_init(struct_, additional),
            Expression::Err(err) => self.visit_err(err, additional),
            Expression::Path(path) => self.visit_path(path, additional),
            Expression::Literal(literal) => self.visit_literal(literal, additional),
            Expression::Locator(locator) => self.visit_locator(locator, additional),
            Expression::MemberAccess(access) => self.visit_member_access(access, additional),
            Expression::Repeat(repeat) => self.visit_repeat(repeat, additional),
            Expression::Slice(slice) => self.visit_slice(slice, additional),
            Expression::Ternary(ternary) => self.visit_ternary(ternary, additional),
            Expression::Tuple(tuple) => self.visit_tuple(tuple, additional),
            Expression::TupleAccess(access) => self.visit_tuple_access(access, additional),
            Expression::Unary(unary) => self.visit_unary(unary, additional),
            Expression::Unit(unit) => self.visit_unit(unit, additional),
        }
    }

    fn visit_array_access(&mut self, input: &ArrayAccess, _additional: &Self::AdditionalInput) -> Self::Output {
        self.visit_expression(&input.array, &Default::default());
        self.visit_expression(&input.index, &Default::default());
        Default::default()
    }

    fn visit_member_access(&mut self, input: &MemberAccess, _additional: &Self::AdditionalInput) -> Self::Output {
        self.visit_expression(&input.inner, &Default::default());
        Default::default()
    }

    fn visit_tuple_access(&mut self, input: &TupleAccess, _additional: &Self::AdditionalInput) -> Self::Output {
        self.visit_expression(&input.tuple, &Default::default());
        Default::default()
    }

    fn visit_array(&mut self, input: &ArrayExpression, _additional: &Self::AdditionalInput) -> Self::Output {
        input.elements.iter().for_each(|expr| {
            self.visit_expression(expr, &Default::default());
        });
        Default::default()
    }

    fn visit_associated_constant(
        &mut self,
        _input: &AssociatedConstantExpression,
        _additional: &Self::AdditionalInput,
    ) -> Self::Output {
        Default::default()
    }

    fn visit_associated_function(
        &mut self,
        input: &AssociatedFunctionExpression,
        _additional: &Self::AdditionalInput,
    ) -> Self::Output {
        input.arguments.iter().for_each(|arg| {
            self.visit_expression(arg, &Default::default());
        });
        Default::default()
    }

    fn visit_async(&mut self, input: &AsyncExpression, _additional: &Self::AdditionalInput) -> Self::Output {
        self.visit_block(&input.block);
        Default::default()
    }

    fn visit_binary(&mut self, input: &BinaryExpression, _additional: &Self::AdditionalInput) -> Self::Output {
        self.visit_expression(&input.left, &Default::default());
        self.visit_expression(&input.right, &Default::default());
        Default::default()
    }

    fn visit_call(&mut self, input: &CallExpression, _additional: &Self::AdditionalInput) -> Self::Output {
        input.const_arguments.iter().for_each(|expr| {
            self.visit_expression(expr, &Default::default());
        });
        input.arguments.iter().for_each(|expr| {
            self.visit_expression(expr, &Default::default());
        });
        Default::default()
    }

    fn visit_cast(&mut self, input: &CastExpression, _additional: &Self::AdditionalInput) -> Self::Output {
        self.visit_expression(&input.expression, &Default::default());
        Default::default()
    }

    fn visit_struct_init(&mut self, input: &StructExpression, _additional: &Self::AdditionalInput) -> Self::Output {
        input.const_arguments.iter().for_each(|expr| {
            self.visit_expression(expr, &Default::default());
        });
        for StructVariableInitializer { expression, .. } in input.members.iter() {
            if let Some(expression) = expression {
                self.visit_expression(expression, &Default::default());
            }
        }
        Default::default()
    }

    fn visit_err(&mut self, _input: &ErrExpression, _additional: &Self::AdditionalInput) -> Self::Output {
        panic!("`ErrExpression`s should not be in the AST at this phase of compilation.")
    }

    fn visit_path(&mut self, _input: &Path, _additional: &Self::AdditionalInput) -> Self::Output {
        Default::default()
    }

    fn visit_literal(&mut self, _input: &Literal, _additional: &Self::AdditionalInput) -> Self::Output {
        Default::default()
    }

    fn visit_locator(&mut self, _input: &LocatorExpression, _additional: &Self::AdditionalInput) -> Self::Output {
        Default::default()
    }

    fn visit_repeat(&mut self, input: &RepeatExpression, _additional: &Self::AdditionalInput) -> Self::Output {
        self.visit_expression(&input.expr, &Default::default());
        self.visit_expression(&input.count, &Default::default());
        Default::default()
    }

<<<<<<< HEAD
    fn visit_slice(&mut self, input: &SliceExpression, additional: &Self::AdditionalInput) -> Self::Output {
        self.visit_expression(&input.array, additional);
        if let Some(start) = input.start.as_ref() {
            self.visit_expression(start, additional);
        }
        if let Some((_, end)) = input.end.as_ref() {
            self.visit_expression(end, additional);
        }
        Default::default()
    }

    fn visit_ternary(&mut self, input: &TernaryExpression, additional: &Self::AdditionalInput) -> Self::Output {
        self.visit_expression(&input.condition, additional);
        self.visit_expression(&input.if_true, additional);
        self.visit_expression(&input.if_false, additional);
=======
    fn visit_ternary(&mut self, input: &TernaryExpression, _additional: &Self::AdditionalInput) -> Self::Output {
        self.visit_expression(&input.condition, &Default::default());
        self.visit_expression(&input.if_true, &Default::default());
        self.visit_expression(&input.if_false, &Default::default());
>>>>>>> 46548293
        Default::default()
    }

    fn visit_tuple(&mut self, input: &TupleExpression, _additional: &Self::AdditionalInput) -> Self::Output {
        input.elements.iter().for_each(|expr| {
            self.visit_expression(expr, &Default::default());
        });
        Default::default()
    }

    fn visit_unary(&mut self, input: &UnaryExpression, _additional: &Self::AdditionalInput) -> Self::Output {
        self.visit_expression(&input.receiver, &Default::default());
        Default::default()
    }

    fn visit_unit(&mut self, _input: &UnitExpression, _additional: &Self::AdditionalInput) -> Self::Output {
        Default::default()
    }

    /* Statements */
    fn visit_statement(&mut self, input: &Statement) {
        match input {
            Statement::Assert(stmt) => self.visit_assert(stmt),
            Statement::Assign(stmt) => self.visit_assign(stmt),
            Statement::Block(stmt) => self.visit_block(stmt),
            Statement::Conditional(stmt) => self.visit_conditional(stmt),
            Statement::Const(stmt) => self.visit_const(stmt),
            Statement::Definition(stmt) => self.visit_definition(stmt),
            Statement::Expression(stmt) => self.visit_expression_statement(stmt),
            Statement::Iteration(stmt) => self.visit_iteration(stmt),
            Statement::Return(stmt) => self.visit_return(stmt),
        }
    }

    fn visit_assert(&mut self, input: &AssertStatement) {
        match &input.variant {
            AssertVariant::Assert(expr) => self.visit_expression(expr, &Default::default()),
            AssertVariant::AssertEq(left, right) | AssertVariant::AssertNeq(left, right) => {
                self.visit_expression(left, &Default::default());
                self.visit_expression(right, &Default::default())
            }
        };
    }

    fn visit_assign(&mut self, input: &AssignStatement) {
        self.visit_expression(&input.place, &Default::default());
        self.visit_expression(&input.value, &Default::default());
    }

    fn visit_block(&mut self, input: &Block) {
        input.statements.iter().for_each(|stmt| self.visit_statement(stmt));
    }

    fn visit_conditional(&mut self, input: &ConditionalStatement) {
        self.visit_expression(&input.condition, &Default::default());
        self.visit_block(&input.then);
        if let Some(stmt) = input.otherwise.as_ref() {
            self.visit_statement(stmt);
        }
    }

    fn visit_const(&mut self, input: &ConstDeclaration) {
        self.visit_type(&input.type_);
        self.visit_expression(&input.value, &Default::default());
    }

    fn visit_definition(&mut self, input: &DefinitionStatement) {
        if let Some(ty) = input.type_.as_ref() {
            self.visit_type(ty)
        }
        self.visit_expression(&input.value, &Default::default());
    }

    fn visit_expression_statement(&mut self, input: &ExpressionStatement) {
        self.visit_expression(&input.expression, &Default::default());
    }

    fn visit_iteration(&mut self, input: &IterationStatement) {
        if let Some(ty) = input.type_.as_ref() {
            self.visit_type(ty)
        }
        self.visit_expression(&input.start, &Default::default());
        self.visit_expression(&input.stop, &Default::default());
        self.visit_block(&input.block);
    }

    fn visit_return(&mut self, input: &ReturnStatement) {
        self.visit_expression(&input.expression, &Default::default());
    }
}

/// A Visitor trait for the program represented by the AST.
pub trait ProgramVisitor: AstVisitor {
    fn visit_program(&mut self, input: &Program) {
        input.program_scopes.values().for_each(|scope| self.visit_program_scope(scope));
        input.modules.values().for_each(|module| self.visit_module(module));
        input.imports.values().for_each(|import| self.visit_import(&import.0));
        input.stubs.values().for_each(|stub| self.visit_stub(stub));
    }

    fn visit_program_scope(&mut self, input: &ProgramScope) {
        input.consts.iter().for_each(|(_, c)| (self.visit_const(c)));
        input.structs.iter().for_each(|(_, c)| (self.visit_struct(c)));
        input.mappings.iter().for_each(|(_, c)| (self.visit_mapping(c)));
        input.functions.iter().for_each(|(_, c)| (self.visit_function(c)));
        if let Some(c) = input.constructor.as_ref() {
            self.visit_constructor(c);
        }
    }

    fn visit_module(&mut self, input: &Module) {
        input.consts.iter().for_each(|(_, c)| (self.visit_const(c)));
        input.structs.iter().for_each(|(_, c)| (self.visit_struct(c)));
        input.functions.iter().for_each(|(_, c)| (self.visit_function(c)));
    }

    fn visit_stub(&mut self, _input: &Stub) {}

    fn visit_import(&mut self, input: &Program) {
        self.visit_program(input)
    }

    fn visit_struct(&mut self, input: &Composite) {
        input.const_parameters.iter().for_each(|input| self.visit_type(&input.type_));
        input.members.iter().for_each(|member| self.visit_type(&member.type_));
    }

    fn visit_mapping(&mut self, input: &Mapping) {
        self.visit_type(&input.key_type);
        self.visit_type(&input.value_type);
    }

    fn visit_function(&mut self, input: &Function) {
        input.const_parameters.iter().for_each(|input| self.visit_type(&input.type_));
        input.input.iter().for_each(|input| self.visit_type(&input.type_));
        input.output.iter().for_each(|output| self.visit_type(&output.type_));
        self.visit_type(&input.output_type);
        self.visit_block(&input.block);
    }

    fn visit_constructor(&mut self, input: &Constructor) {
        self.visit_block(&input.block);
    }

    fn visit_function_stub(&mut self, _input: &FunctionStub) {}

    fn visit_struct_stub(&mut self, _input: &Composite) {}
}<|MERGE_RESOLUTION|>--- conflicted
+++ resolved
@@ -228,28 +228,21 @@
         Default::default()
     }
 
-<<<<<<< HEAD
-    fn visit_slice(&mut self, input: &SliceExpression, additional: &Self::AdditionalInput) -> Self::Output {
-        self.visit_expression(&input.array, additional);
+    fn visit_slice(&mut self, input: &SliceExpression, _additional: &Self::AdditionalInput) -> Self::Output {
+        self.visit_expression(&input.array, &Default::default());
         if let Some(start) = input.start.as_ref() {
-            self.visit_expression(start, additional);
+            self.visit_expression(start, &Default::default());
         }
         if let Some((_, end)) = input.end.as_ref() {
-            self.visit_expression(end, additional);
-        }
-        Default::default()
-    }
-
-    fn visit_ternary(&mut self, input: &TernaryExpression, additional: &Self::AdditionalInput) -> Self::Output {
-        self.visit_expression(&input.condition, additional);
-        self.visit_expression(&input.if_true, additional);
-        self.visit_expression(&input.if_false, additional);
-=======
+            self.visit_expression(end, &Default::default());
+        }
+        Default::default()
+    }
+
     fn visit_ternary(&mut self, input: &TernaryExpression, _additional: &Self::AdditionalInput) -> Self::Output {
         self.visit_expression(&input.condition, &Default::default());
         self.visit_expression(&input.if_true, &Default::default());
         self.visit_expression(&input.if_false, &Default::default());
->>>>>>> 46548293
         Default::default()
     }
 
