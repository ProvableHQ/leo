--- conflicted
+++ resolved
@@ -796,7 +796,7 @@
             CoreFunction::SignatureVerify => {
                 // Check that the third argument is not a mapping nor a tuple. We have to do this
                 // before the other checks below to appease the borrow checker
-                assert_not_mapping_tuple_unit(&arguments[2].0, arguments[2].1);
+                assert_not_mapping_tuple_unit(&arguments[2].0, arguments[2].1.span());
 
                 // Check that the first argument is a signature.
                 self.assert_type(&arguments[0].0, &Type::Signature, arguments[0].1.span());
@@ -1263,7 +1263,6 @@
         }
     }
 
-<<<<<<< HEAD
     // Asserts that an expression is a valid program ID and returns the program ID.
     fn assert_and_return_program_id(&mut self, expression: &Expression) -> Option<ProgramID<N>> {
         if let Expression::Literal(Literal { variant: LiteralVariant::String(program_id_string), .. }) = expression {
@@ -1281,7 +1280,9 @@
         } else {
             self.emit_err(TypeCheckerError::custom_error("Expected a string literal".to_string(), expression.span()));
             None
-=======
+        }
+    }
+
     pub fn is_external_record(&self, ty: &Type) -> bool {
         if let Type::Composite(typ) = &ty {
             let this_program = self.scope_state.program_name.unwrap();
@@ -1290,7 +1291,6 @@
                 && self.state.symbol_table.lookup_record(Location::new(program, typ.id.name)).is_some()
         } else {
             false
->>>>>>> a7d5121f
         }
     }
 }