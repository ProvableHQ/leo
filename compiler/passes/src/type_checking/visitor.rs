// Copyright (C) 2019-2025 Provable Inc.
// This file is part of the Leo library.

// The Leo library is free software: you can redistribute it and/or modify
// it under the terms of the GNU General Public License as published by
// the Free Software Foundation, either version 3 of the License, or
// (at your option) any later version.

// The Leo library is distributed in the hope that it will be useful,
// but WITHOUT ANY WARRANTY; without even the implied warranty of
// MERCHANTABILITY or FITNESS FOR A PARTICULAR PURPOSE. See the
// GNU General Public License for more details.

// You should have received a copy of the GNU General Public License
// along with the Leo library. If not, see <https://www.gnu.org/licenses/>.

use crate::{CompilerState, VariableSymbol, VariableType, type_checking::scope_state::ScopeState};

use super::*;

use leo_ast::*;
use leo_errors::{TypeCheckerError, TypeCheckerWarning};
use leo_span::{Span, Symbol};

use anyhow::bail;
use indexmap::{IndexMap, IndexSet};
<<<<<<< HEAD
use itertools::Itertools;
use snarkvm::{
    console::algorithms::ECDSASignature,
    synthesizer::program::{CommitVariant, DeserializeVariant, ECDSAVerifyVariant, HashVariant, SerializeVariant},
};
=======
>>>>>>> f30bc410
use std::ops::Deref;

pub struct TypeCheckingVisitor<'a> {
    pub state: &'a mut CompilerState,
    /// The state of the current scope being traversed.
    pub scope_state: ScopeState,
    /// Mapping from async function stub name to the inferred input types.
    pub async_function_input_types: IndexMap<Location, Vec<Type>>,
    /// Mapping from async function name to the names of async transition callers.
    pub async_function_callers: IndexMap<Location, IndexSet<Location>>,
    /// The set of used composites.
    pub used_structs: IndexSet<Vec<Symbol>>,
    /// So we can check if we exceed limits on array size, number of mappings, or number of functions.
    pub limits: TypeCheckingInput,
    /// For detecting the error `TypeCheckerError::async_cannot_assign_outside_conditional`.
    pub conditional_scopes: Vec<IndexSet<Symbol>>,
    /// If we're inside an async block, this is the node ID of the contained `Block`. Otherwise, this is `None`.
    pub async_block_id: Option<NodeID>,
}

impl TypeCheckingVisitor<'_> {
    pub fn in_scope<T>(&mut self, id: NodeID, func: impl FnOnce(&mut Self) -> T) -> T {
        self.state.symbol_table.enter_scope(Some(id));
        let result = func(self);
        self.state.symbol_table.enter_parent();
        result
    }

    pub fn in_conditional_scope<T>(&mut self, func: impl FnOnce(&mut Self) -> T) -> T {
        self.conditional_scopes.push(Default::default());
        let result = func(self);
        self.conditional_scopes.pop();
        result
    }

    pub fn insert_symbol_conditional_scope(&mut self, symbol: Symbol) {
        self.conditional_scopes.last_mut().expect("A conditional scope must be present.").insert(symbol);
    }

    pub fn symbol_in_conditional_scope(&mut self, symbol: Symbol) -> bool {
        self.conditional_scopes.last().map(|set| set.contains(&symbol)).unwrap_or(false)
    }

    /// Emits a type checker error.
    pub fn emit_err(&self, err: TypeCheckerError) {
        self.state.handler.emit_err(err);
    }

    /// Emits a type checker warning
    pub fn emit_warning(&mut self, warning: TypeCheckerWarning) {
        if self.state.warnings.insert(warning.clone().into()) {
            self.state.handler.emit_warning(warning.into());
        }
    }

    /// Emits an error if the two given types are not equal.
    pub fn check_eq_types(&self, t1: &Option<Type>, t2: &Option<Type>, span: Span) {
        match (t1, t2) {
            (Some(t1), Some(t2)) if !t1.eq_flat_relaxed(t2) => {
                self.emit_err(TypeCheckerError::type_should_be(t1, t2, span))
            }
            (Some(type_), None) | (None, Some(type_)) => {
                self.emit_err(TypeCheckerError::type_should_be("no type", type_, span))
            }
            _ => {}
        }
    }

    /// Use this method when you know the actual type.
    /// Emits an error to the handler if the `actual` type is not equal to the `expected` type.
    pub fn assert_and_return_type(&mut self, actual: Type, expected: &Option<Type>, span: Span) -> Type {
        // If expected is `Type::Err`, we don't want to actually report a redundant error.
        if expected.is_some() && !matches!(expected, Some(Type::Err)) {
            self.check_eq_types(&Some(actual.clone()), expected, span);
        }
        actual
    }

    pub fn maybe_assert_type(&mut self, actual: &Type, expected: &Option<Type>, span: Span) {
        if let Some(expected) = expected {
            self.assert_type(actual, expected, span);
        }
    }

    pub fn assert_type(&mut self, actual: &Type, expected: &Type, span: Span) {
        if actual != &Type::Err && !actual.can_coerce_to(expected) {
            // If `actual` is Err, we will have already reported an error.
            self.emit_err(TypeCheckerError::type_should_be2(actual, format!("type `{expected}`"), span));
        }
    }

    pub fn assert_int_type(&self, type_: &Type, span: Span) {
        if !matches!(type_, Type::Err | Type::Integer(_)) {
            self.emit_err(TypeCheckerError::type_should_be2(type_, "an integer", span));
        }
    }

    pub fn assert_unsigned_type(&self, type_: &Type, span: Span) {
        if !matches!(
            type_,
            Type::Err
                | Type::Integer(IntegerType::U8)
                | Type::Integer(IntegerType::U16)
                | Type::Integer(IntegerType::U32)
                | Type::Integer(IntegerType::U64)
                | Type::Integer(IntegerType::U128)
        ) {
            self.emit_err(TypeCheckerError::type_should_be2(type_, "an unsigned integer", span));
        }
    }

    pub fn assert_bool_int_type(&self, type_: &Type, span: Span) {
        if !matches!(
            type_,
            Type::Err
                | Type::Boolean
                | Type::Integer(IntegerType::U8)
                | Type::Integer(IntegerType::U16)
                | Type::Integer(IntegerType::U32)
                | Type::Integer(IntegerType::U64)
                | Type::Integer(IntegerType::U128)
                | Type::Integer(IntegerType::I8)
                | Type::Integer(IntegerType::I16)
                | Type::Integer(IntegerType::I32)
                | Type::Integer(IntegerType::I64)
                | Type::Integer(IntegerType::I128)
        ) {
            self.emit_err(TypeCheckerError::type_should_be2(type_, "a bool or integer", span));
        }
    }

    pub fn assert_field_int_type(&self, type_: &Type, span: Span) {
        if !matches!(
            type_,
            Type::Err
                | Type::Field
                | Type::Integer(IntegerType::U8)
                | Type::Integer(IntegerType::U16)
                | Type::Integer(IntegerType::U32)
                | Type::Integer(IntegerType::U64)
                | Type::Integer(IntegerType::U128)
                | Type::Integer(IntegerType::I8)
                | Type::Integer(IntegerType::I16)
                | Type::Integer(IntegerType::I32)
                | Type::Integer(IntegerType::I64)
                | Type::Integer(IntegerType::I128)
        ) {
            self.emit_err(TypeCheckerError::type_should_be2(type_, "a field or integer", span));
        }
    }

    pub fn assert_field_group_int_type(&self, type_: &Type, span: Span) {
        if !matches!(type_, Type::Err | Type::Field | Type::Group | Type::Integer(_)) {
            self.emit_err(TypeCheckerError::type_should_be2(type_, "a field, group, or integer", span));
        }
    }

    /// Type checks the inputs to an associated constant and returns the expected output type.
    pub fn get_core_constant(&self, type_: &Type, constant: &Identifier) -> Option<CoreConstant> {
        if let Type::Identifier(ident) = type_ {
            // Lookup core constant
            match CoreConstant::from_symbols(ident.name, constant.name) {
                None => {
                    // Not a core constant.
                    self.emit_err(TypeCheckerError::invalid_core_constant(ident.name, constant.name, ident.span()));
                }
                Some(core_constant) => return Some(core_constant),
            }
        }
        None
    }

    /// Emits an error if the `struct` is not a core library struct.
    /// Emits an error if the `function` is not supported by the struct.
    pub fn get_core_function_call(&self, associated_function: &AssociatedFunctionExpression) -> Option<CoreFunction> {
        // Lookup core struct
        match CoreFunction::try_from(associated_function).ok() {
            None => {
                // Not a core library struct.
                self.emit_err(TypeCheckerError::invalid_core_function(
                    associated_function.variant.name,
                    associated_function.name.name,
                    associated_function.variant.span(),
                ));
                None
            }
            core_function @ Some(CoreFunction::Deserialize(_, _)) => core_function,
            Some(core_instruction) => {
                // Check that the number of type parameters is 0.
                if !associated_function.type_parameters.is_empty() {
                    self.emit_err(TypeCheckerError::custom(
                        format!(
                            "The core function `{}::{}` cannot have type parameters.",
                            associated_function.variant, associated_function.name
                        ),
                        associated_function.name.span(),
                    ));
                    return None;
                };

                Some(core_instruction)
            }
        }
    }

    /// Type checks the inputs to a core function call and returns the expected output type.
    /// Emits an error if the correct number of arguments are not provided.
    /// Emits an error if the arguments are not of the correct type.
    pub fn check_core_function_call(
        &mut self,
        core_function: CoreFunction,
        arguments: &[(Type, &Expression)],
        function_span: Span,
    ) -> Type {
        // Check that the number of arguments is correct.
        if arguments.len() != core_function.num_args() {
            self.emit_err(TypeCheckerError::incorrect_num_args_to_call(
                core_function.num_args(),
                arguments.len(),
                function_span,
            ));
            return Type::Err;
        }

        let assert_not_mapping_tuple_unit = |type_: &Type, span: Span| {
            if matches!(type_, Type::Mapping(_) | Type::Tuple(_) | Type::Unit) {
                self.emit_err(TypeCheckerError::type_should_be2(type_, "anything but a mapping, tuple, or unit", span));
            }
        };

        // Make sure the input is no bigger than 64 bits.
        // Due to overhead in the bitwise representations of types in SnarkVM, 64 bit integers
        // input more than 64 bits to a hash function, as do all structs and arrays.
        let assert_pedersen_64_bit_input = |type_: &Type, span: Span| {
            if !matches!(
                type_,
                Type::Integer(IntegerType::U8)
                    | Type::Integer(IntegerType::U16)
                    | Type::Integer(IntegerType::U32)
                    | Type::Integer(IntegerType::I8)
                    | Type::Integer(IntegerType::I16)
                    | Type::Integer(IntegerType::I32)
                    | Type::Boolean
                    | Type::Err
            ) {
                self.emit_err(TypeCheckerError::type_should_be2(
                    type_,
                    "an integer of less than 64 bits or a bool",
                    span,
                ));
            }
        };

        // Make sure the input is no bigger than 128 bits.
        //
        // Due to overhead in the bitwise representations of types in SnarkVM, 128 bit integers
        // input more than 128 bits to a hash function, as do most structs and arrays. We could
        // actually allow arrays with a single element of type smaller than 64 bits, but it
        // seems most understandable to the user to simply disallow composite types entirely.
        let assert_pedersen_128_bit_input = |type_: &Type, span: Span| {
            if !matches!(
                type_,
                Type::Integer(IntegerType::U8)
                    | Type::Integer(IntegerType::U16)
                    | Type::Integer(IntegerType::U32)
                    | Type::Integer(IntegerType::U64)
                    | Type::Integer(IntegerType::I8)
                    | Type::Integer(IntegerType::I16)
                    | Type::Integer(IntegerType::I32)
                    | Type::Integer(IntegerType::I64)
                    | Type::Boolean
                    | Type::Err
            ) {
                self.emit_err(TypeCheckerError::type_should_be2(
                    type_,
                    "an integer of less than 128 bits or a bool",
                    span,
                ));
            }
        };

        // Define a regex to match valid program IDs.
        let program_id_regex = regex::Regex::new(r"^[a-zA-Z][a-zA-Z0-9_]*\.aleo$").unwrap();

        // Check that the arguments are of the correct type.
        match core_function {
            CoreFunction::Commit(variant, type_) => {
                match variant {
                    CommitVariant::CommitPED64 => {
                        assert_pedersen_64_bit_input(&arguments[0].0, arguments[0].1.span());
                    }
                    CommitVariant::CommitPED128 => {
                        assert_pedersen_128_bit_input(&arguments[0].0, arguments[0].1.span());
                    }
                    _ => {
                        assert_not_mapping_tuple_unit(&arguments[0].0, arguments[0].1.span());
                    }
                }
                self.assert_type(&arguments[1].0, &Type::Scalar, arguments[1].1.span());
                type_.into()
            }
            CoreFunction::Hash(variant, type_) => {
                // If the hash variant must be byte aligned, check that the number bits of the input is a multiple of 8.
                if variant.requires_byte_alignment() {
                    // Get the input type.
                    let input_type = &arguments[0].0;
                    // Get the size in bits.
                    let size_in_bits = match self.state.network {
                        NetworkName::TestnetV0 => input_type
                            .size_in_bits::<TestnetV0, _>(variant.is_raw(), |_| bail!("structs are not supported")),
                        NetworkName::MainnetV0 => input_type
                            .size_in_bits::<MainnetV0, _>(variant.is_raw(), |_| bail!("structs are not supported")),
                        NetworkName::CanaryV0 => input_type
                            .size_in_bits::<CanaryV0, _>(variant.is_raw(), |_| bail!("structs are not supported")),
                    };
                    let Ok(size_in_bits) = size_in_bits else {
                        self.emit_err(TypeCheckerError::custom(
                            "Could not determine the size in bits of the input to the hash function.",
                            arguments[0].1.span(),
                        ));
                        return Type::Err;
                    };
                    // Check that the size in bits is a multiple of 8.
                    if size_in_bits % 8 != 0 {
                        self.emit_err(TypeCheckerError::type_should_be2(
                            input_type,
                            "a type with a size in bits that is a multiple of 8",
                            arguments[0].1.span(),
                        ));
                        return Type::Err;
                    }
                }
                match variant {
                    HashVariant::HashPED64 => {
                        assert_pedersen_64_bit_input(&arguments[0].0, arguments[0].1.span());
                    }
                    HashVariant::HashPED128 => {
                        assert_pedersen_128_bit_input(&arguments[0].0, arguments[0].1.span());
                    }
                    _ => {
                        assert_not_mapping_tuple_unit(&arguments[0].0, arguments[0].1.span());
                    }
                }
                type_
            }
            CoreFunction::ECDSAVerify(variant) => {
                // Get the expected signature size.
                let signature_size = ECDSASignature::SIGNATURE_SIZE_IN_BYTES;
                // Check that the first input is a 65-byte array.
                let Type::Array(array_type) = &arguments[0].0 else {
                    self.emit_err(TypeCheckerError::type_should_be2(
                        &arguments[0].0,
                        format!("a [u8; {signature_size}]"),
                        arguments[0].1.span(),
                    ));
                    return Type::Err;
                };
                self.assert_type(array_type.element_type(), &Type::Integer(IntegerType::U8), arguments[0].1.span());
                if let Some(length) = array_type.length.as_u32() {
                    if length as usize != signature_size {
                        self.emit_err(TypeCheckerError::type_should_be2(
                            &arguments[0].0,
                            format!("a [u8; {signature_size}]"),
                            arguments[0].1.span(),
                        ));
                        return Type::Err;
                    }
                };

                // Determine whether the core function is Ethereum-specifc.
                let is_eth = match variant {
                    ECDSAVerifyVariant::Digest => false,
                    ECDSAVerifyVariant::DigestEth => true,
                    ECDSAVerifyVariant::HashKeccak256 => false,
                    ECDSAVerifyVariant::HashKeccak256Raw => false,
                    ECDSAVerifyVariant::HashKeccak256Eth => true,
                    ECDSAVerifyVariant::HashKeccak384 => false,
                    ECDSAVerifyVariant::HashKeccak384Raw => false,
                    ECDSAVerifyVariant::HashKeccak384Eth => true,
                    ECDSAVerifyVariant::HashKeccak512 => false,
                    ECDSAVerifyVariant::HashKeccak512Raw => false,
                    ECDSAVerifyVariant::HashKeccak512Eth => true,
                    ECDSAVerifyVariant::HashSha3_256 => false,
                    ECDSAVerifyVariant::HashSha3_256Raw => false,
                    ECDSAVerifyVariant::HashSha3_256Eth => true,
                    ECDSAVerifyVariant::HashSha3_384 => false,
                    ECDSAVerifyVariant::HashSha3_384Raw => false,
                    ECDSAVerifyVariant::HashSha3_384Eth => true,
                    ECDSAVerifyVariant::HashSha3_512 => false,
                    ECDSAVerifyVariant::HashSha3_512Raw => false,
                    ECDSAVerifyVariant::HashSha3_512Eth => true,
                };
                // Get the expected length of the second input.
                let expected_length = if is_eth {
                    ECDSASignature::ETHEREUM_ADDRESS_SIZE_IN_BYTES
                } else {
                    ECDSASignature::VERIFYING_KEY_SIZE_IN_BYTES
                };
                // Check that the second input is a byte array of the expected length.
                let Type::Array(array_type) = &arguments[1].0 else {
                    self.emit_err(TypeCheckerError::type_should_be2(
                        &arguments[1].0,
                        format!("a [u8; {expected_length}]"),
                        arguments[1].1.span(),
                    ));
                    return Type::Err;
                };
                self.assert_type(array_type.element_type(), &Type::Integer(IntegerType::U8), arguments[1].1.span());
                if let Some(length) = array_type.length.as_u32() {
                    if length as usize != expected_length {
                        self.emit_err(TypeCheckerError::type_should_be2(
                            &arguments[1].0,
                            format!("a [u8; {expected_length}]"),
                            arguments[1].1.span(),
                        ));
                        return Type::Err;
                    }
                };

                // Check that the third input is not a mapping nor a tuple.
                if matches!(&arguments[2].0, Type::Mapping(_) | Type::Tuple(_) | Type::Unit) {
                    self.emit_err(TypeCheckerError::type_should_be2(
                        &arguments[2].0,
                        "anything but a mapping, tuple, or unit",
                        arguments[2].1.span(),
                    ));
                }

                // If the variant is a digest variant, check that the third input is a byte array of the correct length.
                if matches!(variant, ECDSAVerifyVariant::Digest | ECDSAVerifyVariant::DigestEth) {
                    // Get the expected length of the third input.
                    let expected_length = ECDSASignature::PREHASH_SIZE_IN_BYTES;
                    // Check that the third input is a byte array of the expected length.
                    let Type::Array(array_type) = &arguments[2].0 else {
                        self.emit_err(TypeCheckerError::type_should_be2(
                            &arguments[2].0,
                            format!("a [u8; {expected_length}]"),
                            arguments[2].1.span(),
                        ));
                        return Type::Err;
                    };
                    self.assert_type(array_type.element_type(), &Type::Integer(IntegerType::U8), arguments[2].1.span());
                    if let Some(length) = array_type.length.as_u32() {
                        if length as usize != expected_length {
                            self.emit_err(TypeCheckerError::type_should_be2(
                                &arguments[2].0,
                                format!("a [u8; {expected_length}]"),
                                arguments[2].1.span(),
                            ));
                            return Type::Err;
                        }
                    }
                }

                // If the variant requires byte alignment, check that the third input is byte aligned.
                if variant.requires_byte_alignment() {
                    // Get the input type.
                    let input_type = &arguments[2].0;
                    // Get the size in bits.
                    let size_in_bits = match self.state.network {
                        NetworkName::TestnetV0 => input_type
                            .size_in_bits::<TestnetV0, _>(variant.is_raw(), |_| bail!("structs are not supported")),
                        NetworkName::MainnetV0 => input_type
                            .size_in_bits::<MainnetV0, _>(variant.is_raw(), |_| bail!("structs are not supported")),
                        NetworkName::CanaryV0 => input_type
                            .size_in_bits::<CanaryV0, _>(variant.is_raw(), |_| bail!("structs are not supported")),
                    };
                    let Ok(size_in_bits) = size_in_bits else {
                        self.emit_err(TypeCheckerError::custom(
                            "Could not determine the size in bits of the input to the hash function.",
                            arguments[2].1.span(),
                        ));
                        return Type::Err;
                    };
                    // Check that the size in bits is a multiple of 8.
                    if size_in_bits % 8 != 0 {
                        self.emit_err(TypeCheckerError::type_should_be2(
                            input_type,
                            "a type with a size in bits that is a multiple of 8",
                            arguments[2].1.span(),
                        ));
                        return Type::Err;
                    }
                }

                Type::Boolean
            }
            CoreFunction::MappingGet => {
                // Check that the operation is invoked in a `finalize` block.
                self.check_access_allowed("Mapping::get", true, function_span);
                // Check that the first argument is a mapping.
                self.assert_mapping_type(&arguments[0].0, arguments[0].1.span());
                let Type::Mapping(mapping_type) = &arguments[0].0 else {
                    // We will have already handled the error in the assertion.
                    return Type::Err;
                };

                self.assert_type(&arguments[1].0, &mapping_type.key, arguments[1].1.span());

                mapping_type.value.deref().clone()
            }
            CoreFunction::MappingGetOrUse => {
                // Check that the operation is invoked in a `finalize` block.
                self.check_access_allowed("Mapping::get_or_use", true, function_span);
                // Check that the first argument is a mapping.
                self.assert_mapping_type(&arguments[0].0, arguments[0].1.span());

                let Type::Mapping(mapping_type) = &arguments[0].0 else {
                    // We will have already handled the error in the assertion.
                    return Type::Err;
                };

                // Check that the second argument matches the key type of the mapping.
                self.assert_type(&arguments[1].0, &mapping_type.key, arguments[1].1.span());
                // Check that the third argument matches the value type of the mapping.
                self.assert_type(&arguments[2].0, &mapping_type.value, arguments[2].1.span());

                mapping_type.value.deref().clone()
            }
            CoreFunction::MappingSet => {
                // Check that the operation is invoked in a `finalize` block.
                self.check_access_allowed("Mapping::set", true, function_span);
                // Check that the first argument is a mapping.
                self.assert_mapping_type(&arguments[0].0, arguments[0].1.span());

                let Type::Mapping(mapping_type) = &arguments[0].0 else {
                    // We will have already handled the error in the assertion.
                    return Type::Err;
                };

                // Check that the second argument matches the key type of the mapping.
                self.assert_type(&arguments[1].0, &mapping_type.key, arguments[1].1.span());
                // Check that the third argument matches the value type of the mapping.
                self.assert_type(&arguments[2].0, &mapping_type.value, arguments[2].1.span());

                Type::Unit
            }
            CoreFunction::MappingRemove => {
                // Check that the operation is invoked in a `finalize` block.
                self.check_access_allowed("Mapping::remove", true, function_span);
                // Check that the first argument is a mapping.
                self.assert_mapping_type(&arguments[0].0, arguments[0].1.span());

                let Type::Mapping(mapping_type) = &arguments[0].0 else {
                    // We will have already handled the error in the assertion.
                    return Type::Err;
                };

                // Cannot modify external mappings.
                if mapping_type.program != self.scope_state.program_name.unwrap() {
                    self.state
                        .handler
                        .emit_err(TypeCheckerError::cannot_modify_external_mapping("remove", function_span));
                }

                // Check that the second argument matches the key type of the mapping.
                self.assert_type(&arguments[1].0, &mapping_type.key, arguments[1].1.span());

                Type::Unit
            }
            CoreFunction::MappingContains => {
                // Check that the operation is invoked in a `finalize` block.
                self.check_access_allowed("Mapping::contains", true, function_span);
                // Check that the first argument is a mapping.
                self.assert_mapping_type(&arguments[0].0, arguments[0].1.span());

                let Type::Mapping(mapping_type) = &arguments[0].0 else {
                    // We will have already handled the error in the assertion.
                    return Type::Err;
                };

                // Check that the second argument matches the key type of the mapping.
                self.assert_type(&arguments[1].0, &mapping_type.key, arguments[1].1.span());

                Type::Boolean
            }
            CoreFunction::OptionalUnwrap => {
                // Check that the first argument is an optional.
                self.assert_optional_type(&arguments[0].0, arguments[0].1.span());

                match &arguments[0].0 {
                    Type::Optional(opt) => opt.inner.deref().clone(),
                    _ => Type::Err,
                }
            }
            CoreFunction::OptionalUnwrapOr => {
                unreachable!("we should have handled separately outside `check_core_function_call`.")
            }
            CoreFunction::GroupToXCoordinate | CoreFunction::GroupToYCoordinate => {
                // Check that the first argument is a group.
                self.assert_type(&arguments[0].0, &Type::Group, arguments[0].1.span());
                Type::Field
            }
            CoreFunction::ChaChaRand(type_) => type_.into(),
            CoreFunction::SignatureVerify => {
                // Check that the third argument is not a mapping nor a tuple. We have to do this
                // before the other checks below to appease the borrow checker
                assert_not_mapping_tuple_unit(&arguments[2].0, arguments[2].1.span());

                // Check that the first argument is a signature.
                self.assert_type(&arguments[0].0, &Type::Signature, arguments[0].1.span());
                // Check that the second argument is an address.
                self.assert_type(&arguments[1].0, &Type::Address, arguments[1].1.span());
                Type::Boolean
            }
            CoreFunction::FutureAwait => Type::Unit,
            CoreFunction::ProgramChecksum => {
                // Get the argument type, expression, and span.
                let (type_, expression) = &arguments[0];
                let span = expression.span();
                // Check that the expression is a program ID.
                match expression {
                    Expression::Literal(Literal { variant: LiteralVariant::Address(s), .. })
                        if program_id_regex.is_match(s) => {}
                    _ => {
                        self.emit_err(TypeCheckerError::custom(
                            "`Program::checksum` must be called on a program ID, e.g. `foo.aleo`",
                            span,
                        ));
                    }
                }
                // Verify that the argument is a string.
                self.assert_type(type_, &Type::Address, span);
                // Return the type.
                Type::Array(ArrayType::new(
                    Type::Integer(IntegerType::U8),
                    Expression::Literal(Literal::integer(
                        IntegerType::U8,
                        "32".to_string(),
                        Default::default(),
                        Default::default(),
                    )),
                ))
            }
            CoreFunction::ProgramEdition => {
                // Get the argument type, expression, and span.
                let (type_, expression) = &arguments[0];
                let span = expression.span();
                // Check that the expression is a member access.
                match expression {
                    Expression::Literal(Literal { variant: LiteralVariant::Address(s), .. })
                        if program_id_regex.is_match(s) => {}
                    _ => {
                        self.emit_err(TypeCheckerError::custom(
                            "`Program::edition` must be called on a program ID, e.g. `foo.aleo`",
                            span,
                        ));
                    }
                }
                // Verify that the argument is a string.
                self.assert_type(type_, &Type::Address, span);
                // Return the type.
                Type::Integer(IntegerType::U16)
            }
            CoreFunction::ProgramOwner => {
                // Get the argument type, expression, and span.
                let (type_, expression) = &arguments[0];
                let span = expression.span();
                // Check that the expression is a member access.
                match expression {
                    Expression::Literal(Literal { variant: LiteralVariant::Address(s), .. })
                        if program_id_regex.is_match(s) => {}
                    _ => {
                        self.emit_err(TypeCheckerError::custom(
                            "`Program::program_owner` must be called on a program ID, e.g. `foo.aleo`",
                            span,
                        ));
                    }
                }
                // Verify that the argument is a string.
                self.assert_type(type_, &Type::Address, span);
                // Return the type.
                Type::Address
            }
            CoreFunction::Serialize(variant) => {
                // Determine the variant.
                let is_raw = match variant {
                    SerializeVariant::ToBits => false,
                    SerializeVariant::ToBitsRaw => true,
                };
                // Get the input type.
                let input_type = &arguments[0].0;

                // A helper function to check that a type is an allowed literal type.
                let is_allowed_literal_type = |type_: &Type| -> bool {
                    matches!(
                        type_,
                        Type::Boolean
                            | Type::Field
                            | Type::Group
                            | Type::Scalar
                            | Type::Signature
                            | Type::Address
                            | Type::Integer(_)
                            | Type::String
                            | Type::Numeric
                    )
                };

                // Check that the input type is an allowed literal or a (possibly multi-dimensional) array of literals.
                let is_allowed = match input_type {
                    Type::Array(array_type) => is_allowed_literal_type(array_type.base_element_type()),
                    type_ => is_allowed_literal_type(type_),
                };
                if !is_allowed {
                    self.emit_err(TypeCheckerError::type_should_be2(
                        input_type,
                        "a literal type or an (multi-dimensional) array of literal types",
                        arguments[0].1.span(),
                    ));
                    return Type::Err;
                }

                // Get the size in bits.
                let size_in_bits = match self.state.network {
                    NetworkName::TestnetV0 => {
                        input_type.size_in_bits::<TestnetV0, _>(is_raw, |_| bail!("structs are not supported"))
                    }
                    NetworkName::MainnetV0 => {
                        input_type.size_in_bits::<MainnetV0, _>(is_raw, |_| bail!("structs are not supported"))
                    }
                    NetworkName::CanaryV0 => {
                        input_type.size_in_bits::<CanaryV0, _>(is_raw, |_| bail!("structs are not supported"))
                    }
                };

                let Ok(size_in_bits) = size_in_bits else {
                    self.emit_err(TypeCheckerError::custom(
                        "Could not determine the size in bits of the input to `Serialize::*`.",
                        arguments[0].1.span(),
                    ));
                    return Type::Err;
                };

                // Check that the size in bits is valid.
                let size_in_bits = if size_in_bits > self.limits.max_array_elements {
                    self.emit_err(TypeCheckerError::custom(
                        format!("The input type to `Serialize::*` is too large. Found {size_in_bits} bits, but the maximum allowed is {} bits.", self.limits.max_array_elements),
                        arguments[0].1.span(),
                    ));
                    return Type::Err;
                } else if size_in_bits == 0 {
                    self.emit_err(TypeCheckerError::custom(
                        "The input type to `Serialize::*` is empty.",
                        arguments[0].1.span(),
                    ));
                    return Type::Err;
                } else {
                    u32::try_from(size_in_bits).expect("`max_array_elements` should fit in a u32")
                };

                // Return the array type.
                Type::Array(ArrayType::bit_array(size_in_bits))
            }
            CoreFunction::Deserialize(variant, type_) => {
                // Determine the variant.
                let is_raw = match variant {
                    DeserializeVariant::FromBits => false,
                    DeserializeVariant::FromBitsRaw => true,
                };
                // Get the input type.
                let input_type = &arguments[0].0;

                // Get the size in bits.
                let size_in_bits = match self.state.network {
                    NetworkName::TestnetV0 => {
                        type_.size_in_bits::<TestnetV0, _>(is_raw, |_| bail!("structs are not supported"))
                    }
                    NetworkName::MainnetV0 => {
                        type_.size_in_bits::<MainnetV0, _>(is_raw, |_| bail!("structs are not supported"))
                    }
                    NetworkName::CanaryV0 => {
                        type_.size_in_bits::<CanaryV0, _>(is_raw, |_| bail!("structs are not supported"))
                    }
                };

                let Ok(size_in_bits) = size_in_bits else {
                    self.emit_err(TypeCheckerError::custom(
                        "Could not determine the size in bits of the output of `Deserialize::*`.",
                        arguments[0].1.span(),
                    ));
                    return Type::Err;
                };

                // Check that the size in bits is valid.
                let size_in_bits = if size_in_bits > self.limits.max_array_elements {
                    self.emit_err(TypeCheckerError::custom(
                        format!("The output type of `Deserialize::*` is too large. Found {size_in_bits} bits, but the maximum allowed is {} bits.", self.limits.max_array_elements),
                        arguments[0].1.span(),
                    ));
                    return Type::Err;
                } else if size_in_bits == 0 {
                    self.emit_err(TypeCheckerError::custom(
                        "The output type of `Deserialize::*` is empty.",
                        arguments[0].1.span(),
                    ));
                    return Type::Err;
                } else {
                    u32::try_from(size_in_bits).expect("`max_array_elements` should fit in a u32")
                };

                // Check that the input type is an array of the correct size.
                let expected_type = Type::Array(ArrayType::bit_array(size_in_bits));
                if !input_type.eq_flat_relaxed(&expected_type) {
                    self.emit_err(TypeCheckerError::type_should_be2(
                        input_type,
                        format!("an array of {size_in_bits} bits"),
                        arguments[0].1.span(),
                    ));
                    return Type::Err;
                }

                type_.clone()
            }
            CoreFunction::CheatCodePrintMapping => {
                self.assert_mapping_type(&arguments[0].0, arguments[0].1.span());
                Type::Unit
            }
            CoreFunction::CheatCodeSetBlockHeight => {
                self.assert_type(&arguments[0].0, &Type::Integer(IntegerType::U32), arguments[0].1.span());
                Type::Unit
            }
        }
    }

    /// Emits an error if the struct member is a record type.
    pub fn assert_member_is_not_record(&mut self, span: Span, parent: Symbol, type_: &Type) {
        match type_ {
            Type::Composite(struct_)
                if self
                    .lookup_struct(struct_.program.or(self.scope_state.program_name), &struct_.path.absolute_path())
                    .is_some_and(|struct_| struct_.is_record) =>
            {
                self.emit_err(TypeCheckerError::struct_or_record_cannot_contain_record(
                    parent,
                    struct_.path.clone(),
                    span,
                ))
            }
            Type::Tuple(tuple_type) => {
                for type_ in tuple_type.elements().iter() {
                    self.assert_member_is_not_record(span, parent, type_)
                }
            }
            _ => {} // Do nothing.
        }
    }

    /// Emits an error if the type or its constituent types is not valid.
    pub fn assert_type_is_valid(&mut self, type_: &Type, span: Span) {
        match type_ {
            // Unit types may only appear as the return type of a function.
            Type::Unit => {
                self.emit_err(TypeCheckerError::unit_type_only_return(span));
            }
            // String types are temporarily disabled.
            Type::String => {
                self.emit_err(TypeCheckerError::strings_are_not_supported(span));
            }
            // Check that named composite type has been defined.
            Type::Composite(struct_)
                if self
                    .lookup_struct(struct_.program.or(self.scope_state.program_name), &struct_.path.absolute_path())
                    .is_none() =>
            {
                self.emit_err(TypeCheckerError::undefined_type(struct_.path.clone(), span));
            }
            // Check that the constituent types of the tuple are valid.
            Type::Tuple(tuple_type) => {
                for type_ in tuple_type.elements().iter() {
                    self.assert_type_is_valid(type_, span);
                }
            }
            // Check that the constituent types of mapping are valid.
            Type::Mapping(mapping_type) => {
                self.assert_type_is_valid(&mapping_type.key, span);
                self.assert_type_is_valid(&mapping_type.value, span);
            }
            // Check that the array element types are valid.
            Type::Array(array_type) => {
                // Check that the array length is valid.

                if let Some(length) = array_type.length.as_u32() {
                    if length == 0 {
                        self.emit_err(TypeCheckerError::array_empty(span));
                    } else if length > self.limits.max_array_elements as u32 {
                        self.emit_err(TypeCheckerError::array_too_large(length, self.limits.max_array_elements, span));
                    }
                } else if let Expression::Literal(_) = &*array_type.length {
                    // Literal, but not valid u32 (e.g. too big or invalid format)
                    self.emit_err(TypeCheckerError::array_too_large_for_u32(span));
                }
                // else: not a literal, so defer for later

                // Check that the array element type is valid.
                match array_type.element_type() {
                    // Array elements cannot be futures.
                    Type::Future(_) => self.emit_err(TypeCheckerError::array_element_cannot_be_future(span)),
                    // Array elements cannot be tuples.
                    Type::Tuple(_) => self.emit_err(TypeCheckerError::array_element_cannot_be_tuple(span)),
                    // Array elements cannot be records.
                    Type::Composite(struct_type) => {
                        // Look up the type.
                        if let Some(struct_) = self.lookup_struct(
                            struct_type.program.or(self.scope_state.program_name),
                            &struct_type.path.absolute_path(),
                        ) {
                            // Check that the type is not a record.
                            if struct_.is_record {
                                self.emit_err(TypeCheckerError::array_element_cannot_be_record(span));
                            }
                        }
                    }
                    _ => {} // Do nothing.
                }
                self.assert_type_is_valid(array_type.element_type(), span);
            }
            Type::Optional(OptionalType { inner }) => {
                match &**inner {
                    Type::Composite(struct_type) => {
                        // Look up the type.
                        if let Some(struct_) = self.lookup_struct(
                            struct_type.program.or(self.scope_state.program_name),
                            &struct_type.path.absolute_path(),
                        ) {
                            // Check that the type is not a record.
                            if struct_.is_record {
                                self.emit_err(TypeCheckerError::optional_wrapping_of_records_unsupported(inner, span));
                            }
                        }
                    }
                    Type::Future(_)
                    | Type::Identifier(_)
                    | Type::Mapping(_)
                    | Type::Optional(_)
                    | Type::String
                    | Type::Signature
                    | Type::Tuple(_) => {
                        self.emit_err(TypeCheckerError::optional_wrapping_unsupported(inner, span));
                    }
                    _ => self.assert_type_is_valid(inner, span),
                }
            }
            _ => {} // Do nothing.
        }
    }

    /// Emits an error if the type is not a mapping.
    pub fn assert_mapping_type(&self, type_: &Type, span: Span) {
        if type_ != &Type::Err && !matches!(type_, Type::Mapping(_)) {
            self.emit_err(TypeCheckerError::type_should_be2(type_, "a mapping", span));
        }
    }

    /// Emits an error if the type is not an optional.
    pub fn assert_optional_type(&self, type_: &Type, span: Span) {
        if type_ != &Type::Err && !matches!(type_, Type::Optional(_)) {
            self.emit_err(TypeCheckerError::type_should_be2(type_, "an optional", span));
        }
    }

    pub fn contains_optional_type(&mut self, ty: &Type) -> bool {
        let mut visited_paths = IndexSet::<Vec<Symbol>>::new();
        self.contains_optional_type_inner(ty, &mut visited_paths)
    }

    fn contains_optional_type_inner(&mut self, ty: &Type, visited_paths: &mut IndexSet<Vec<Symbol>>) -> bool {
        match ty {
            Type::Optional(_) => true,

            Type::Tuple(tuple) => tuple.elements.iter().any(|e| self.contains_optional_type_inner(e, visited_paths)),

            Type::Array(array) => self.contains_optional_type_inner(&array.element_type, visited_paths),

            Type::Composite(struct_type) => {
                let path = struct_type.path.absolute_path();

                // Prevent revisiting the same type
                if !visited_paths.insert(path.clone()) {
                    return false;
                }

                if let Some(comp) = self.lookup_struct(struct_type.program.or(self.scope_state.program_name), &path) {
                    comp.members
                        .iter()
                        .any(|Member { type_, .. }| self.contains_optional_type_inner(type_, visited_paths))
                } else {
                    false
                }
            }

            _ => false,
        }
    }

    pub fn assert_array_type(&self, type_: &Type, span: Span) {
        if type_ != &Type::Err && !matches!(type_, Type::Array(_)) {
            self.emit_err(TypeCheckerError::type_should_be2(type_, "an array", span));
        }
    }

    /// Helper function to check that the input and output of function are valid
    pub fn check_function_signature(&mut self, function: &Function, is_stub: bool) {
        let function_path = self
            .scope_state
            .module_name
            .iter()
            .cloned()
            .chain(std::iter::once(function.identifier.name))
            .collect::<Vec<Symbol>>();

        self.scope_state.variant = Some(function.variant);

        let mut inferred_inputs: Vec<Type> = Vec::new();

        if self.scope_state.variant == Some(Variant::AsyncFunction) && !self.scope_state.is_stub {
            // Async functions are not allowed to return values.
            if !function.output.is_empty() {
                self.emit_err(TypeCheckerError::async_function_cannot_return_value(function.span()));
            }

            // Iterator over the `finalize` member (type Finalizer) of each async transition that calls
            // this async function.
            let mut caller_finalizers = self
                .async_function_callers
                .get(&Location::new(self.scope_state.program_name.unwrap(), function_path))
                .map(|callers| {
                    callers
                        .iter()
                        .flat_map(|caller| {
                            let caller = Location::new(caller.program, caller.path.clone());
                            self.state.symbol_table.lookup_function(&caller)
                        })
                        .flat_map(|fn_symbol| fn_symbol.finalizer.clone())
                })
                .into_iter()
                .flatten();

            if let Some(first) = caller_finalizers.next() {
                inferred_inputs = first.inferred_inputs.clone();

                // If any input is a future that doesn't have the same member type for all
                // finalizers, set that member to `Type::Err`.
                for finalizer in caller_finalizers {
                    assert_eq!(inferred_inputs.len(), finalizer.inferred_inputs.len());
                    for (t1, t2) in inferred_inputs.iter_mut().zip(finalizer.inferred_inputs.iter()) {
                        Self::merge_types(t1, t2);
                    }
                }
            } else {
                self.emit_warning(TypeCheckerWarning::async_function_is_never_called_by_transition_function(
                    function.identifier.name,
                    function.span(),
                ));
            }
        }

        // Ensure that, if the function has generic const paramaters, then it must be an `inline`.
        // Otherwise, emit an error.
        if self.scope_state.variant != Some(Variant::Inline) && !function.const_parameters.is_empty() {
            self.emit_err(TypeCheckerError::only_inline_can_have_const_generics(function.identifier.span()));
        }

        for const_param in &function.const_parameters {
            self.visit_type(const_param.type_());

            // Restrictions for const parameters
            if !matches!(
                const_param.type_(),
                Type::Boolean | Type::Integer(_) | Type::Address | Type::Scalar | Type::Group | Type::Field
            ) {
                self.emit_err(TypeCheckerError::bad_const_generic_type(const_param.type_(), const_param.span()));
            }

            // Add the input to the symbol table.
            if let Err(err) = self.state.symbol_table.insert_variable(
                self.scope_state.program_name.unwrap(),
                &[const_param.identifier().name],
                VariableSymbol {
                    type_: const_param.type_().clone(),
                    span: const_param.identifier.span(),
                    declaration: VariableType::ConstParameter,
                },
            ) {
                self.state.handler.emit_err(err);
            }

            // Add the input to the type table.
            self.state.type_table.insert(const_param.identifier().id(), const_param.type_().clone());
        }

        // The inputs should have access to the const parameters, so handle them after.
        for (i, input) in function.input.iter().enumerate() {
            self.visit_type(input.type_());

            // No need to check compatibility of these types; that's already been done
            let table_type = inferred_inputs.get(i).unwrap_or_else(|| input.type_());

            // Check that the type of input parameter is defined.
            self.assert_type_is_valid(table_type, input.span());

            // Check that the type of the input parameter is not a tuple.
            if matches!(table_type, Type::Tuple(_)) {
                self.emit_err(TypeCheckerError::function_cannot_take_tuple_as_input(input.span()))
            }

            // Check that the type of the input parameter does not contain an optional.
            if self.contains_optional_type(table_type)
                && matches!(function.variant, Variant::Transition | Variant::AsyncTransition | Variant::Function)
            {
                self.emit_err(TypeCheckerError::function_cannot_take_option_as_input(
                    input.identifier,
                    table_type,
                    input.span(),
                ))
            }

            // Make sure only transitions can take a record as an input.
            if let Type::Composite(struct_) = table_type {
                // Throw error for undefined type.
                if !function.variant.is_transition() {
                    if let Some(elem) = self
                        .lookup_struct(struct_.program.or(self.scope_state.program_name), &struct_.path.absolute_path())
                    {
                        if elem.is_record {
                            self.emit_err(TypeCheckerError::function_cannot_input_or_output_a_record(input.span()))
                        }
                    } else {
                        self.emit_err(TypeCheckerError::undefined_type(struct_.path.clone(), input.span()));
                    }
                }
            }

            // This unwrap works since we assign to `variant` above.
            match self.scope_state.variant.unwrap() {
                // If the function is a transition function, then check that the parameter mode is not a constant.
                Variant::Transition | Variant::AsyncTransition if input.mode() == Mode::Constant => {
                    self.emit_err(TypeCheckerError::transition_function_inputs_cannot_be_const(input.span()))
                }
                // If the function is standard function or inline, then check that the parameters do not have an associated mode.
                Variant::Function | Variant::Inline if input.mode() != Mode::None => {
                    self.emit_err(TypeCheckerError::regular_function_inputs_cannot_have_modes(input.span()))
                }
                // If the function is an async function, then check that the input parameter is not constant or private.
                Variant::AsyncFunction if matches!(input.mode(), Mode::Constant | Mode::Private) => {
                    self.emit_err(TypeCheckerError::async_function_input_must_be_public(input.span()));
                }
                _ => {} // Do nothing.
            }

            if matches!(table_type, Type::Future(..)) {
                // Future parameters may only appear in async functions.
                if !matches!(self.scope_state.variant, Some(Variant::AsyncFunction)) {
                    self.emit_err(TypeCheckerError::no_future_parameters(input.span()));
                }
            }

            if !is_stub {
                // Add the input to the symbol table.
                if let Err(err) = self.state.symbol_table.insert_variable(
                    self.scope_state.program_name.unwrap(),
                    &[input.identifier().name],
                    VariableSymbol {
                        type_: table_type.clone(),
                        span: input.identifier.span(),
                        declaration: VariableType::Input(input.mode()),
                    },
                ) {
                    self.state.handler.emit_err(err);
                }

                // Add the input to the type table.
                self.state.type_table.insert(input.identifier().id(), table_type.clone());
            }
        }

        // Type check the function's return type.
        // Note that checking that each of the component types are defined is sufficient to check that `output_type` is defined.
        function.output.iter().enumerate().for_each(|(index, function_output)| {
            self.visit_type(&function_output.type_);

            // If the function is not a transition function, then it cannot output a record.
            // Note that an external output must always be a record.
            if let Type::Composite(struct_) = function_output.type_.clone() {
                if let Some(val) =
                    self.lookup_struct(struct_.program.or(self.scope_state.program_name), &struct_.path.absolute_path())
                {
                    if val.is_record && !function.variant.is_transition() {
                        self.emit_err(TypeCheckerError::function_cannot_input_or_output_a_record(function_output.span));
                    }
                }
            }

            // Check that the output type is valid.
            self.assert_type_is_valid(&function_output.type_, function_output.span);

            // Check that the type of the output is not a tuple. This is necessary to forbid nested tuples.
            if matches!(&function_output.type_, Type::Tuple(_)) {
                self.emit_err(TypeCheckerError::nested_tuple_type(function_output.span))
            }

            // Check that the type of the input parameter does not contain an optional.
            if self.contains_optional_type(&function_output.type_)
                && matches!(function.variant, Variant::Transition | Variant::AsyncTransition | Variant::Function)
            {
                self.emit_err(TypeCheckerError::function_cannot_return_option_as_output(
                    &function_output.type_,
                    function_output.span(),
                ))
            }

            // Check that the mode of the output is valid.
            // For functions, only public and private outputs are allowed
            if function_output.mode == Mode::Constant {
                self.emit_err(TypeCheckerError::cannot_have_constant_output_mode(function_output.span));
            }
            // Async transitions must return exactly one future, and it must be in the last position.
            if self.scope_state.variant == Some(Variant::AsyncTransition)
                && ((index < function.output.len() - 1 && matches!(function_output.type_, Type::Future(_)))
                    || (index == function.output.len() - 1 && !matches!(function_output.type_, Type::Future(_))))
            {
                self.emit_err(TypeCheckerError::async_transition_invalid_output(function_output.span));
            }
            // If the function is not an async transition, then it cannot have a future as output.
            if !matches!(self.scope_state.variant, Some(Variant::AsyncTransition) | Some(Variant::Script))
                && matches!(function_output.type_, Type::Future(_))
            {
                self.emit_err(TypeCheckerError::only_async_transition_can_return_future(function_output.span));
            }
        });

        self.visit_type(&function.output_type);
    }

    /// Merge inferred types into `lhs`.
    ///
    /// That is, if `lhs` and `rhs` aren't equal, set `lhs` to Type::Err;
    /// or, if they're both futures, set any member of `lhs` that isn't
    /// equal to the equivalent member of `rhs` to `Type::Err`.
    fn merge_types(lhs: &mut Type, rhs: &Type) {
        if let Type::Future(f1) = lhs {
            if let Type::Future(f2) = rhs {
                for (i, type_) in f2.inputs.iter().enumerate() {
                    if let Some(lhs_type) = f1.inputs.get_mut(i) {
                        Self::merge_types(lhs_type, type_);
                    } else {
                        f1.inputs.push(Type::Err);
                    }
                }
            } else {
                *lhs = Type::Err;
            }
        } else if !lhs.eq_user(rhs) {
            *lhs = Type::Err;
        }
    }

    /// Wrapper around lookup_struct that additionally records all structs that are used in the program.
    pub fn lookup_struct(&mut self, program: Option<Symbol>, name: &[Symbol]) -> Option<Composite> {
        let record_comp =
            program.and_then(|prog| self.state.symbol_table.lookup_record(&Location::new(prog, name.to_vec())));
        let comp = record_comp.or_else(|| self.state.symbol_table.lookup_struct(name));
        // Record the usage.
        if let Some(s) = comp {
            // If it's a struct or internal record, mark it used.
            if !s.is_record || program == self.scope_state.program_name {
                self.used_structs.insert(name.to_vec());
            }
        }
        comp.cloned()
    }

    /// Inserts variable to symbol table.
    pub fn insert_variable(&mut self, inferred_type: Option<Type>, name: &Identifier, type_: Type, span: Span) {
        self.insert_symbol_conditional_scope(name.name);

        let is_future = match &type_ {
            Type::Future(..) => true,
            Type::Tuple(tuple_type) if matches!(tuple_type.elements().last(), Some(Type::Future(..))) => true,
            _ => false,
        };

        if is_future {
            // It can happen that the call location has not been set if there was an error
            // in the call that produced the Future.
            if let Some(call_location) = &self.scope_state.call_location {
                self.scope_state.futures.insert(name.name, call_location.clone());
            }
        }

        let ty = match (is_future, inferred_type) {
            (false, _) => type_,
            (true, Some(inferred)) => inferred,
            (true, None) => unreachable!("Type checking guarantees the inferred type is present"),
        };

        // Insert the variable into the symbol table.
        if let Err(err) = self.state.symbol_table.insert_variable(
            self.scope_state.program_name.unwrap(),
            &[name.name],
            VariableSymbol { type_: ty.clone(), span, declaration: VariableType::Mut },
        ) {
            self.state.handler.emit_err(err);
        }
    }

    // Validates whether an access operation is allowed in the current function or block context.
    // This prevents illegal use of certain operations depending on whether the code is inside
    // an async function, an async block, or a finalize block.
    pub fn check_access_allowed(&mut self, name: &str, finalize_op: bool, span: Span) {
        // Case 1: Operation is not a finalize op, and we're inside an `async` function.
        if self.scope_state.variant == Some(Variant::AsyncFunction) && !finalize_op {
            self.state.handler.emit_err(TypeCheckerError::invalid_operation_inside_finalize(name, span));
        }
        // Case 2: Operation is not a finalize op, and we're inside an `async` block.
        else if self.async_block_id.is_some() && !finalize_op {
            self.state.handler.emit_err(TypeCheckerError::invalid_operation_inside_async_block(name, span));
        }
        // Case 3: Operation *is* a finalize op, but we're *not* inside an async context.
        else if !matches!(self.scope_state.variant, Some(Variant::AsyncFunction) | Some(Variant::Script))
            && self.async_block_id.is_none()
            && finalize_op
        {
            self.state.handler.emit_err(TypeCheckerError::invalid_operation_outside_finalize(name, span));
        }
    }

    pub fn is_external_record(&self, ty: &Type) -> bool {
        if let Type::Composite(typ) = &ty {
            let this_program = self.scope_state.program_name.unwrap();
            let program = typ.program.unwrap_or(this_program);
            program != this_program
                && self
                    .state
                    .symbol_table
                    .lookup_record(&Location::new(program, typ.path.absolute_path().to_vec()))
                    .is_some()
        } else {
            false
        }
    }

    pub fn parse_integer_literal<I: FromStrRadix>(&self, raw_string: &str, span: Span, type_string: &str) {
        let string = raw_string.replace('_', "");
        if I::from_str_by_radix(&string).is_err() {
            self.state.handler.emit_err(TypeCheckerError::invalid_int_value(string, type_string, span));
        }
    }

    // Emit an error and update `ty` to be `Type::Err` indicating that the type of the expression could not be inferred.
    // Also update `type_table` accordingly
    pub fn emit_inference_failure_error(&self, ty: &mut Type, expr: &Expression) {
        self.emit_err(TypeCheckerError::could_not_determine_type(expr.clone(), expr.span()));
        *ty = Type::Err;
        self.state.type_table.insert(expr.id(), Type::Err);
    }

    // Given a `Literal` and its type, if the literal is a numeric `Unsuffixed` literal, ensure it's a valid literal
    // given the type. E.g., a `256` is not a valid `u8`.
    pub fn check_numeric_literal(&self, input: &Literal, ty: &Type) -> bool {
        if let Literal { variant: LiteralVariant::Unsuffixed(s), .. } = input {
            let span = input.span();
            let has_nondecimal_prefix =
                |s: &str| ["0x", "0o", "0b", "-0x", "-0o", "-0b"].iter().any(|p| s.starts_with(p));

            macro_rules! parse_int {
                ($t:ty, $name:expr) => {
                    self.parse_integer_literal::<$t>(s, span, $name)
                };
            }

            match ty {
                Type::Integer(kind) => match kind {
                    IntegerType::U8 => parse_int!(u8, "u8"),
                    IntegerType::U16 => parse_int!(u16, "u16"),
                    IntegerType::U32 => parse_int!(u32, "u32"),
                    IntegerType::U64 => parse_int!(u64, "u64"),
                    IntegerType::U128 => parse_int!(u128, "u128"),
                    IntegerType::I8 => parse_int!(i8, "i8"),
                    IntegerType::I16 => parse_int!(i16, "i16"),
                    IntegerType::I32 => parse_int!(i32, "i32"),
                    IntegerType::I64 => parse_int!(i64, "i64"),
                    IntegerType::I128 => parse_int!(i128, "i128"),
                },
                Type::Group => {
                    if has_nondecimal_prefix(s) {
                        // This is not checked in the parser for unsuffixed numerals. So do that here.
                        self.emit_err(TypeCheckerError::hexbin_literal_nonintegers(span));
                        return false;
                    } else {
                        let trimmed = s.trim_start_matches('-').trim_start_matches('0');
                        if !trimmed.is_empty()
                            && format!("{trimmed}group")
                                .parse::<snarkvm::prelude::Group<snarkvm::prelude::TestnetV0>>()
                                .is_err()
                        {
                            self.emit_err(TypeCheckerError::invalid_int_value(trimmed, "group", span));
                            return false;
                        }
                    }
                }
                Type::Field | Type::Scalar => {
                    if has_nondecimal_prefix(s) {
                        // This is not checked in the parser for unsuffixed numerals. So do that here.
                        self.emit_err(TypeCheckerError::hexbin_literal_nonintegers(span));
                        return false;
                    }
                }
                _ => {
                    // Other types aren't expected here
                }
            }
        }
        true
    }
}<|MERGE_RESOLUTION|>--- conflicted
+++ resolved
@@ -24,14 +24,10 @@
 
 use anyhow::bail;
 use indexmap::{IndexMap, IndexSet};
-<<<<<<< HEAD
-use itertools::Itertools;
 use snarkvm::{
     console::algorithms::ECDSASignature,
     synthesizer::program::{CommitVariant, DeserializeVariant, ECDSAVerifyVariant, HashVariant, SerializeVariant},
 };
-=======
->>>>>>> f30bc410
 use std::ops::Deref;
 
 pub struct TypeCheckingVisitor<'a> {
