--- conflicted
+++ resolved
@@ -24,16 +24,12 @@
 
 use anyhow::bail;
 use indexmap::{IndexMap, IndexSet};
-<<<<<<< HEAD
-use snarkvm::prelude::PrivateKey;
-use std::{ops::Deref, str::FromStr};
-=======
 use snarkvm::{
     console::algorithms::ECDSASignature,
+    prelude::PrivateKey,
     synthesizer::program::{CommitVariant, DeserializeVariant, ECDSAVerifyVariant, HashVariant, SerializeVariant},
 };
-use std::ops::Deref;
->>>>>>> 7152ab29
+use std::{ops::Deref, str::FromStr};
 
 pub struct TypeCheckingVisitor<'a> {
     pub state: &'a mut CompilerState,
