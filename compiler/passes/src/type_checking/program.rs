// Copyright (C) 2019-2025 Provable Inc.
// This file is part of the Leo library.

// The Leo library is free software: you can redistribute it and/or modify
// it under the terms of the GNU General Public License as published by
// the Free Software Foundation, either version 3 of the License, or
// (at your option) any later version.

// The Leo library is distributed in the hope that it will be useful,
// but WITHOUT ANY WARRANTY; without even the implied warranty of
// MERCHANTABILITY or FITNESS FOR A PARTICULAR PURPOSE. See the
// GNU General Public License for more details.

// You should have received a copy of the GNU General Public License
// along with the Leo library. If not, see <https://www.gnu.org/licenses/>.

<<<<<<< HEAD
use super::*;
=======
use super::TypeCheckingVisitor;
use crate::{DiGraphError, VariableSymbol, VariableType};
>>>>>>> b6200c1c

use leo_ast::{DiGraphError, Type, *};
use leo_errors::TypeCheckerError;
use leo_span::{Symbol, sym};

use itertools::Itertools;
use std::collections::{BTreeMap, HashSet};

impl ProgramVisitor for TypeCheckingVisitor<'_> {
    fn visit_program(&mut self, input: &Program) {
        // Typecheck the program's stubs.
        input.stubs.iter().for_each(|(symbol, stub)| {
            // Check that naming and ordering is consistent.
            if symbol != &stub.stub_id.name.name {
                self.emit_err(TypeCheckerError::stub_name_mismatch(
                    symbol,
                    stub.stub_id.name,
                    stub.stub_id.network.span,
                ));
            }
            self.visit_stub(stub)
        });
        self.scope_state.is_stub = false;

        // Typecheck the program scopes.
        input.program_scopes.values().for_each(|scope| self.visit_program_scope(scope));
    }

    fn visit_program_scope(&mut self, input: &ProgramScope) {
        let program_name = input.program_id.name;

        // Ensure that the program name is legal, i.e., it does not contain the keyword `aleo`
        check_name(&self.state.handler, program_name, "program");

        // Set the current program name.
        self.scope_state.program_name = Some(program_name.name);

        // Collect a map from record names to their spans
        let record_info: BTreeMap<String, leo_span::Span> = input
            .structs
            .iter()
            .filter(|(_, c)| c.is_record)
            .map(|(_, r)| (r.name().to_string(), r.identifier.span))
            .collect();

        // Check if any record name is a prefix for another record name. We don't really collect all possible prefixes
        // here but only adjacent ones. That is, if we have records `Foo`, `FooBar`, and `FooBarBaz`, we only emit
        // errors for `Foo/FooBar` and for `FooBar/FooBarBaz` but not for `Foo/FooBarBaz`.
        for ((prev_name, _), (curr_name, curr_span)) in record_info.iter().tuple_windows() {
            if curr_name.starts_with(prev_name) {
                self.state
                    .handler
                    .emit_err(TypeCheckerError::record_prefixed_by_other_record(curr_name, prev_name, *curr_span));
            }
        }

        // Typecheck each const definition, and append to symbol table.
        input.consts.iter().for_each(|(_, c)| self.visit_const(c));

        // Typecheck each struct definition.
        input.structs.iter().for_each(|(_, function)| self.visit_struct(function));

        // Check that the struct dependency graph does not have any cycles.
        if let Err(DiGraphError::CycleDetected(path)) = self.state.struct_graph.post_order() {
            self.emit_err(TypeCheckerError::cyclic_struct_dependency(path));
        }

        // Typecheck each mapping definition.
        let mut mapping_count = 0;
        for (_, mapping) in input.mappings.iter() {
            self.visit_mapping(mapping);
            mapping_count += 1;
        }

        // Check that the number of mappings does not exceed the maximum.
        if mapping_count > self.limits.max_mappings {
            self.emit_err(TypeCheckerError::too_many_mappings(
                self.limits.max_mappings,
                input.program_id.name.span + input.program_id.network.span,
            ));
        }

        // Typecheck each function definitions.
        let mut transition_count = 0;
        for (_, function) in input.functions.iter() {
            self.visit_function(function);
            if function.variant.is_transition() {
                transition_count += 1;
            }
        }

        // Typecheck the constructor.
        // Note: Constructors are required for all programs once they are supported in the AVM.
        //  However, we do not require them to exist to ensure backwards compatibility with existing programs.
        if let Some(constructor) = &input.constructor {
            self.visit_constructor(constructor);
        }

        // Check that the call graph does not have any cycles.
        if let Err(DiGraphError::CycleDetected(path)) = self.state.call_graph.post_order() {
            self.emit_err(TypeCheckerError::cyclic_function_dependency(path));
        }

        // TODO: Need similar checks for structs (all in separate PR)
        // Check that the number of transitions does not exceed the maximum.
        if transition_count > self.limits.max_functions {
            self.emit_err(TypeCheckerError::too_many_transitions(
                self.limits.max_functions,
                input.program_id.name.span + input.program_id.network.span,
            ));
        }
        // Check that each program has at least one transition function.
        // This is a snarkvm requirement.
        else if transition_count == 0 {
            self.emit_err(TypeCheckerError::no_transitions(input.program_id.name.span + input.program_id.network.span));
        }
    }

    fn visit_stub(&mut self, input: &Stub) {
        // Set the scope state.
        self.scope_state.program_name = Some(input.stub_id.name.name);
        self.scope_state.is_stub = true;

        // Cannot have constant declarations in stubs.
        if !input.consts.is_empty() {
            self.emit_err(TypeCheckerError::stubs_cannot_have_const_declarations(input.consts.first().unwrap().1.span));
        }

        // Typecheck the program's structs.
        input.structs.iter().for_each(|(_, function)| self.visit_struct_stub(function));

        // Typecheck the program's functions.
        input.functions.iter().for_each(|(_, function)| self.visit_function_stub(function));
    }

    fn visit_struct(&mut self, input: &Composite) {
        self.in_conditional_scope(|slf| {
            slf.in_scope(input.id, |slf| {
                if input.is_record && !input.const_parameters.is_empty() {
                    slf.emit_err(TypeCheckerError::unexpected_record_const_parameters(input.span));
                } else {
                    input
                        .const_parameters
                        .iter()
                        .for_each(|const_param| slf.insert_symbol_conditional_scope(const_param.identifier.name));

                    for const_param in &input.const_parameters {
                        slf.visit_type(const_param.type_());

                        // Restrictions for const parameters
                        if !matches!(
                            const_param.type_(),
                            Type::Boolean | Type::Integer(_) | Type::Address | Type::Scalar | Type::Group | Type::Field
                        ) {
                            slf.emit_err(TypeCheckerError::bad_const_generic_type(
                                const_param.type_(),
                                const_param.span(),
                            ));
                        }

                        // Add the input to the symbol table.
                        if let Err(err) = slf.state.symbol_table.insert_variable(
                            slf.scope_state.program_name.unwrap(),
                            const_param.identifier().name,
                            VariableSymbol {
                                type_: const_param.type_().clone(),
                                span: const_param.identifier.span(),
                                declaration: VariableType::ConstParameter,
                            },
                        ) {
                            slf.state.handler.emit_err(err);
                        }

                        // Add the input to the type table.
                        slf.state.type_table.insert(const_param.identifier().id(), const_param.type_().clone());
                    }
                }

                input.members.iter().for_each(|member| slf.visit_type(&member.type_));
            })
        });

        // Check for conflicting struct/record member names.
        let mut used = HashSet::new();
        // TODO: Better span to target duplicate member.
        if !input.members.iter().all(|Member { identifier, type_, span, .. }| {
            // Check that the member types are defined.
            self.assert_type_is_valid(type_, *span);
            used.insert(identifier.name)
        }) {
            self.emit_err(if input.is_record {
                TypeCheckerError::duplicate_record_variable(input.name(), input.span())
            } else {
                TypeCheckerError::duplicate_struct_member(input.name(), input.span())
            });
        }

        // For records, enforce presence of the `owner: Address` member.
        if input.is_record {
            // Ensure that the record name is legal, i.e., it does not contain the keyword `aleo`
            check_name(&self.state.handler, input.identifier, "record");

            // Ensure that the names of the record entries are all legal, i.e., they do not contain the
            // keyword `aleo`
            input.members.iter().for_each(|member| {
                check_name(&self.state.handler, member.identifier, "record entry");
            });

            let check_has_field =
                |need, expected_ty: Type| match input.members.iter().find_map(|Member { identifier, type_, .. }| {
                    (identifier.name == need).then_some((identifier, type_))
                }) {
                    Some((_, actual_ty)) if expected_ty.eq_flat_relaxed(actual_ty) => {} // All good, found + right type!
                    Some((field, _)) => {
                        self.emit_err(TypeCheckerError::record_var_wrong_type(field, expected_ty, input.span()));
                    }
                    None => {
                        self.emit_err(TypeCheckerError::required_record_variable(need, expected_ty, input.span()));
                    }
                };
            check_has_field(sym::owner, Type::Address);
        }
        // For structs, check that there is at least one member.
        else if input.members.is_empty() {
            self.emit_err(TypeCheckerError::empty_struct(input.span()));
        }

        if !(input.is_record && self.scope_state.is_stub) {
            for Member { mode, identifier, type_, span, .. } in input.members.iter() {
                // Check that the member type is not a tuple.
                if matches!(type_, Type::Tuple(_)) {
                    self.emit_err(TypeCheckerError::composite_data_type_cannot_contain_tuple(
                        if input.is_record { "record" } else { "struct" },
                        identifier.span,
                    ));
                } else if matches!(type_, Type::Future(..)) {
                    self.emit_err(TypeCheckerError::composite_data_type_cannot_contain_future(
                        if input.is_record { "record" } else { "struct" },
                        identifier.span,
                    ));
                }

                // Ensure that there are no record members.
                self.assert_member_is_not_record(identifier.span, input.identifier.name, type_);
                // If the member is a struct, add it to the struct dependency graph.
                // Note that we have already checked that each member is defined and valid.
                if let Type::Composite(struct_member_type) = type_ {
                    // Note that since there are no cycles in the program dependency graph, there are no cycles in the struct dependency graph caused by external structs.
                    self.state.struct_graph.add_edge(input.identifier.name, struct_member_type.id.name);
                } else if let Type::Array(array_type) = type_ {
                    // Get the base element type.
                    let base_element_type = array_type.base_element_type();
                    // If the base element type is a struct, then add it to the struct dependency graph.
                    if let Type::Composite(member_type) = base_element_type {
                        self.state.struct_graph.add_edge(input.identifier.name, member_type.id.name);
                    }
                }

                // If the input is a struct, then check that the member does not have a mode.
                if !input.is_record && !matches!(mode, Mode::None) {
                    self.emit_err(TypeCheckerError::struct_cannot_have_member_mode(*span));
                }
            }
        }
    }

    fn visit_mapping(&mut self, input: &Mapping) {
        self.visit_type(&input.key_type);
        self.visit_type(&input.value_type);

        // Check that a mapping's key type is valid.
        self.assert_type_is_valid(&input.key_type, input.span);
        // Check that a mapping's key type is not a future, tuple, record, or mapping.
        match input.key_type.clone() {
            Type::Future(_) => self.emit_err(TypeCheckerError::invalid_mapping_type("key", "future", input.span)),
            Type::Tuple(_) => self.emit_err(TypeCheckerError::invalid_mapping_type("key", "tuple", input.span)),
            Type::Composite(struct_type) => {
                if let Some(comp) =
                    self.lookup_struct(struct_type.program.or(self.scope_state.program_name), struct_type.id.name)
                {
                    if comp.is_record {
                        self.emit_err(TypeCheckerError::invalid_mapping_type("key", "record", input.span));
                    }
                } else {
                    self.emit_err(TypeCheckerError::undefined_type(&input.key_type, input.span));
                }
            }
            // Note that this is not possible since the parser does not currently accept mapping types.
            Type::Mapping(_) => self.emit_err(TypeCheckerError::invalid_mapping_type("key", "mapping", input.span)),
            _ => {}
        }

        // Check that a mapping's value type is valid.
        self.assert_type_is_valid(&input.value_type, input.span);
        // Check that a mapping's value type is not a future, tuple, record or mapping.
        match input.value_type.clone() {
            Type::Future(_) => self.emit_err(TypeCheckerError::invalid_mapping_type("value", "future", input.span)),
            Type::Tuple(_) => self.emit_err(TypeCheckerError::invalid_mapping_type("value", "tuple", input.span)),
            Type::Composite(struct_type) => {
                if let Some(comp) =
                    self.lookup_struct(struct_type.program.or(self.scope_state.program_name), struct_type.id.name)
                {
                    if comp.is_record {
                        self.emit_err(TypeCheckerError::invalid_mapping_type("value", "record", input.span));
                    }
                } else {
                    self.emit_err(TypeCheckerError::undefined_type(&input.key_type, input.span));
                }
            }
            // Note that this is not possible since the parser does not currently accept mapping types.
            Type::Mapping(_) => self.emit_err(TypeCheckerError::invalid_mapping_type("value", "mapping", input.span)),
            _ => {}
        }
    }

    fn visit_function(&mut self, function: &Function) {
        // Reset the scope state.
        self.scope_state.reset();
        // Check that the function's annotations are valid.
        // Note that Leo does not natively support any specific annotations.
        for annotation in function.annotations.iter() {
            // TODO: Change to compiler warning.
            self.emit_err(TypeCheckerError::unknown_annotation(annotation, annotation.span))
        }

        // Set the scope state before traversing the function.
        self.scope_state.variant = Some(function.variant);

        // Check that the function's annotations are valid.
        for annotation in function.annotations.iter() {
            if !matches!(annotation.identifier.name, sym::test | sym::should_fail) {
                self.emit_err(TypeCheckerError::unknown_annotation(annotation, annotation.span))
            }
        }

        let get = |symbol: Symbol| -> &Annotation {
            function.annotations.iter().find(|ann| ann.identifier.name == symbol).unwrap()
        };

        let check_annotation = |symbol: Symbol, allowed_keys: &[Symbol]| -> bool {
            let count = function.annotations.iter().filter(|ann| ann.identifier.name == symbol).count();
            if count > 0 {
                let annotation = get(symbol);
                for key in annotation.map.keys() {
                    if !allowed_keys.contains(key) {
                        self.emit_err(TypeCheckerError::annotation_error(
                            format_args!("Invalid key `{key}` for annotation @{symbol}"),
                            annotation.span,
                        ));
                    }
                }
                if count > 1 {
                    self.emit_err(TypeCheckerError::annotation_error(
                        format_args!("Duplicate annotation @{symbol}"),
                        annotation.span,
                    ));
                }
            }
            count > 0
        };

        let has_test = check_annotation(sym::test, &[sym::private_key]);
        let has_should_fail = check_annotation(sym::should_fail, &[]);

        if has_test && !self.state.is_test {
            self.emit_err(TypeCheckerError::annotation_error(
                format_args!("Test annotation @test appears outside of tests"),
                get(sym::test).span,
            ));
        }

        if has_should_fail && !self.state.is_test {
            self.emit_err(TypeCheckerError::annotation_error(
                format_args!("Test annotation @should_fail appears outside of tests"),
                get(sym::should_fail).span,
            ));
        }

        if has_should_fail && !has_test {
            self.emit_err(TypeCheckerError::annotation_error(
                format_args!("Annotation @should_fail appears without @test"),
                get(sym::should_fail).span,
            ));
        }

        if has_test
            && !self.scope_state.variant.unwrap().is_script()
            && !self.scope_state.variant.unwrap().is_transition()
        {
            self.emit_err(TypeCheckerError::annotation_error(
                format_args!("Annotation @test may appear only on scripts and transitions"),
                get(sym::test).span,
            ));
        }

        if (has_test) && !function.input.is_empty() {
            self.emit_err(TypeCheckerError::annotation_error(
                "A test procedure cannot have inputs",
                function.input[0].span,
            ));
        }

        self.in_conditional_scope(|slf| {
            slf.in_scope(function.id, |slf| {
                function
                    .const_parameters
                    .iter()
                    .for_each(|const_param| slf.insert_symbol_conditional_scope(const_param.identifier.name));

                function.input.iter().for_each(|input| slf.insert_symbol_conditional_scope(input.identifier.name));

                // Store the name of the function.
                slf.scope_state.function = Some(function.name());

                // Query helper function to type check function parameters and outputs.
                slf.check_function_signature(function, false);

                if function.variant == Variant::Function && function.input.is_empty() {
                    slf.emit_err(TypeCheckerError::empty_function_arglist(function.span));
                }

                slf.visit_block(&function.block);

                // If the function has a return type, then check that it has a return.
                if function.output_type != Type::Unit && !slf.scope_state.has_return {
                    slf.emit_err(TypeCheckerError::missing_return(function.span));
                }
            })
        });

        // Make sure that async transitions call finalize.
        if self.scope_state.variant == Some(Variant::AsyncTransition) && !self.scope_state.has_called_finalize {
            self.emit_err(TypeCheckerError::async_transition_must_call_async_function(function.span));
        }
    }

    fn visit_constructor(&mut self, constructor: &Constructor) {
        // Reset the scope state.
        self.scope_state.reset();
        // Set the scope state before traversing the constructor.
        self.scope_state.function = Some(sym::constructor);
        self.scope_state.variant = Some(Variant::AsyncFunction);
        self.scope_state.is_constructor = true;
        // Check that the block is not empty.
        if constructor.block.statements.is_empty() {
            self.emit_err(TypeCheckerError::custom_error("A constructor cannot be empty", constructor.span));
        }
        // Traverse the constructor.
        self.in_conditional_scope(|slf| {
            slf.in_scope(constructor.id, |slf| {
                slf.visit_block(&constructor.block);
            })
        });
    }

    fn visit_function_stub(&mut self, input: &FunctionStub) {
        // Must not be an inline function
        if input.variant == Variant::Inline {
            self.emit_err(TypeCheckerError::stub_functions_must_not_be_inlines(input.span));
        }

        // Create future stubs.
        if input.variant == Variant::AsyncFunction {
            let finalize_input_map = &mut self.async_function_input_types;
            let resolved_inputs: Vec<Type> = input
                .input
                .iter()
                .map(|input| {
                    match &input.type_ {
                        Type::Future(f) => {
                            // Since we traverse stubs in post-order, we can assume that the corresponding finalize stub has already been traversed.
                            Type::Future(FutureType::new(
                                finalize_input_map.get(f.location.as_ref().unwrap()).unwrap().clone(),
                                f.location,
                                true,
                            ))
                        }
                        _ => input.clone().type_,
                    }
                })
                .collect();

            finalize_input_map
                .insert(Location::new(self.scope_state.program_name.unwrap(), input.identifier.name), resolved_inputs);
        }

        // Query helper function to type check function parameters and outputs.
        self.check_function_signature(&Function::from(input.clone()), /* is_stub */ true);
    }

    fn visit_struct_stub(&mut self, input: &Composite) {
        self.visit_struct(input);
    }
}

fn check_name(handler: &leo_errors::Handler, name: Identifier, item_type: &str) {
    if name.to_string().contains(&sym::aleo.to_string()) {
        handler.emit_err(TypeCheckerError::illegal_name(name, item_type, sym::aleo, name.span));
    }
}<|MERGE_RESOLUTION|>--- conflicted
+++ resolved
@@ -14,12 +14,8 @@
 // You should have received a copy of the GNU General Public License
 // along with the Leo library. If not, see <https://www.gnu.org/licenses/>.
 
-<<<<<<< HEAD
-use super::*;
-=======
 use super::TypeCheckingVisitor;
-use crate::{DiGraphError, VariableSymbol, VariableType};
->>>>>>> b6200c1c
+use crate::{VariableSymbol, VariableType};
 
 use leo_ast::{DiGraphError, Type, *};
 use leo_errors::TypeCheckerError;
@@ -338,12 +334,6 @@
     fn visit_function(&mut self, function: &Function) {
         // Reset the scope state.
         self.scope_state.reset();
-        // Check that the function's annotations are valid.
-        // Note that Leo does not natively support any specific annotations.
-        for annotation in function.annotations.iter() {
-            // TODO: Change to compiler warning.
-            self.emit_err(TypeCheckerError::unknown_annotation(annotation, annotation.span))
-        }
 
         // Set the scope state before traversing the function.
         self.scope_state.variant = Some(function.variant);
