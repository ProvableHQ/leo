// Copyright (C) 2019-2025 Provable Inc.
// This file is part of the Leo library.

// The Leo library is free software: you can redistribute it and/or modify
// it under the terms of the GNU General Public License as published by
// the Free Software Foundation, either version 3 of the License, or
// (at your option) any later version.

// The Leo library is distributed in the hope that it will be useful,
// but WITHOUT ANY WARRANTY; without even the implied warranty of
// MERCHANTABILITY or FITNESS FOR A PARTICULAR PURPOSE. See the
// GNU General Public License for more details.

// You should have received a copy of the GNU General Public License
// along with the Leo library. If not, see <https://www.gnu.org/licenses/>.

use super::*;
use crate::VariableType;

use leo_ast::*;
use leo_errors::{TypeCheckerError, TypeCheckerWarning};
use leo_span::{Span, Symbol, sym};

use itertools::Itertools as _;

impl<N: Network> TypeCheckingVisitor<'_, N> {
    pub fn visit_expression_assign(&mut self, input: &Expression) -> Type {
        let ty = match input {
            Expression::ArrayAccess(array_access) => self.visit_array_access_general(array_access, true, &None),
            Expression::Identifier(ident) => self.visit_identifier_assign(ident),
            Expression::MemberAccess(member_access) => self.visit_member_access_general(member_access, true, &None),
            Expression::TupleAccess(tuple_access) => self.visit_tuple_access_general(tuple_access, true, &None),
            _ => {
                self.emit_err(TypeCheckerError::invalid_assignment_target(input, input.span()));
                Type::Err
            }
        };

        // Prohibit assignment to an external record in a narrower conditional scope.
        let external_record = self.is_external_record(&ty);
        let external_record_tuple =
            matches!(&ty, Type::Tuple(tuple) if tuple.elements().iter().any(|ty| self.is_external_record(ty)));

        if external_record || external_record_tuple {
            let Expression::Identifier(id) = input else {
                // This is not valid Leo and will have triggered an error elsewhere.
                return Type::Err;
            };

            if !self.symbol_in_conditional_scope(id.name) {
                if external_record {
                    self.emit_err(TypeCheckerError::assignment_to_external_record_cond(&ty, input.span()));
                } else {
                    // Note that this will cover both assigning to a tuple variable and assigning to a member of a tuple.
                    self.emit_err(TypeCheckerError::assignment_to_external_record_tuple_cond(&ty, input.span()));
                }
            }
        }

        // Prohibit reassignment of futures.
        if let Type::Future(..) = ty {
            self.emit_err(TypeCheckerError::cannot_reassign_future_variable(input, input.span()));
        }

        // Prohibit reassignment of mappings.
        if let Type::Mapping(_) = ty {
            self.emit_err(TypeCheckerError::cannot_reassign_mapping(input, input.span()));
        }

        // Add the expression and its associated type to the type table.
        self.state.type_table.insert(input.id(), ty.clone());
        ty
    }

    fn visit_array_access_general(&mut self, input: &ArrayAccess, assign: bool, expected: &Option<Type>) -> Type {
        // Check that the expression is an array.
        let this_type = if assign {
            self.visit_expression_assign(&input.array)
        } else {
            self.visit_expression(&input.array, &None)
        };
        self.assert_array_type(&this_type, input.array.span());

        // Check that the index is an integer type.
        let mut index_type = self.visit_expression(&input.index, &None);

        if index_type == Type::Numeric {
            // If the index has type `Numeric`, then it's an unsuffixed literal. Just infer its type to be `u32` and
            // then check it's validity as a `u32`.
            index_type = Type::Integer(IntegerType::U32);
            if let Expression::Literal(literal) = &input.index {
                self.check_numeric_literal(literal, &index_type);
            }
        }

        self.assert_int_type(&index_type, input.index.span());

        // Keep track of the type of the index in the type table.
        // This is important for when the index is an unsuffixed literal.
        self.state.type_table.insert(input.index.id(), index_type.clone());

        // Get the element type of the array.
        let Type::Array(array_type) = this_type else {
            // We must have already reported an error above, in our type assertion.
            return Type::Err;
        };

        let element_type = array_type.element_type();

        // If the expected type is known, then check that the element type is the same as the expected type.
        self.maybe_assert_type(element_type, expected, input.span());

        // Return the element type of the array.
        element_type.clone()
    }

    fn visit_member_access_general(&mut self, input: &MemberAccess, assign: bool, expected: &Option<Type>) -> Type {
        // Handler member access expressions that correspond to valid operands in AVM code.
        if !assign {
            match input.inner {
                // If the access expression is of the form `self.<name>`, then check the <name> is valid.
                Expression::Identifier(identifier) if identifier.name == sym::SelfLower => {
                    match input.name.name {
                        sym::address => {
                            return Type::Address;
                        }
                        sym::caller => {
                            // Check that the operation is not invoked in a `finalize` block.
                            self.check_access_allowed("self.caller", false, input.name.span());
                            let ty = Type::Address;
                            self.maybe_assert_type(&ty, expected, input.span());
                            return ty;
                        }
                        sym::checksum => {
                            return Type::Array(ArrayType::new(
                                Type::Integer(IntegerType::U8),
                                NonNegativeNumber::from(32),
                            ));
                        }
                        sym::edition => {
                            return Type::Integer(IntegerType::U16);
                        }
                        sym::id => {
                            return Type::Address;
                        }
                        sym::program_owner => {
                            // Check that the operation is only invoked in a `finalize` block.
                            self.check_access_allowed("self.program_owner", true, input.name.span());
                            return Type::Address;
                        }
                        sym::signer => {
                            // Check that operation is not invoked in a `finalize` block.
                            self.check_access_allowed("self.signer", false, input.name.span());
                            let ty = Type::Address;
                            self.maybe_assert_type(&ty, expected, input.span());
                            return ty;
                        }
                        _ => {
                            self.emit_err(TypeCheckerError::invalid_self_access(input.name.span()));
                            return Type::Err;
                        }
                    }
                }
                // If the access expression is of the form `block.<name>`, then check the <name> is valid.
                Expression::Identifier(identifier) if identifier.name == sym::block => match input.name.name {
                    sym::height => {
                        // Check that the operation is invoked in a `finalize` block.
                        self.check_access_allowed("block.height", true, input.name.span());
                        let ty = Type::Integer(IntegerType::U32);
                        self.maybe_assert_type(&ty, expected, input.span());
                        return ty;
                    }
                    _ => {
                        self.emit_err(TypeCheckerError::invalid_block_access(input.name.span()));
                        return Type::Err;
                    }
                },
                // If the access expression is of the form `network.<name>`, then check that the <name> is valid.
                Expression::Identifier(identifier) if identifier.name == sym::network => match input.name.name {
                    sym::id => {
                        // Check that the operation is not invoked outside a `finalize` block.
                        self.check_access_allowed("network.id", true, input.name.span());
                        let ty = Type::Integer(IntegerType::U16);
                        self.maybe_assert_type(&ty, expected, input.span());
                        return ty;
                    }
                    _ => {
                        self.emit_err(TypeCheckerError::invalid_block_access(input.name.span()));
                        return Type::Err;
                    }
                },
                _ => {}
            }
        }

        let ty = if assign {
            self.visit_expression_assign(&input.inner)
        } else {
            self.visit_expression(&input.inner, &None)
        };

        // Make sure we're not assigning to a member of an external record.
        if assign && self.is_external_record(&ty) {
            self.emit_err(TypeCheckerError::assignment_to_external_record_member(&ty, input.span));
        }

        // Check that the type of `inner` in `inner.name` is a struct.
        match ty {
            Type::Err => Type::Err,
            Type::Composite(struct_) => {
                // Retrieve the struct definition associated with `identifier`.
                let Some(struct_) =
                    self.lookup_struct(struct_.program.or(self.scope_state.program_name), struct_.id.name)
                else {
                    self.emit_err(TypeCheckerError::undefined_type(ty, input.inner.span()));
                    return Type::Err;
                };
                // Check that `input.name` is a member of the struct.
                match struct_.members.iter().find(|member| member.name() == input.name.name) {
                    // Case where `input.name` is a member of the struct.
                    Some(Member { type_, .. }) => {
                        // Check that the type of `input.name` is the same as `expected`.
                        self.maybe_assert_type(type_, expected, input.span());
                        type_.clone()
                    }
                    // Case where `input.name` is not a member of the struct.
                    None => {
                        self.emit_err(TypeCheckerError::invalid_struct_variable(
                            input.name,
                            &struct_,
                            input.name.span(),
                        ));
                        Type::Err
                    }
                }
            }
            type_ => {
                self.emit_err(TypeCheckerError::type_should_be2(type_, "a struct or record", input.inner.span()));
                Type::Err
            }
        }
    }

    fn visit_tuple_access_general(&mut self, input: &TupleAccess, assign: bool, expected: &Option<Type>) -> Type {
        let this_type = if assign {
            self.visit_expression_assign(&input.tuple)
        } else {
            self.visit_expression(&input.tuple, &None)
        };
        match this_type {
            Type::Err => Type::Err,
            Type::Tuple(tuple) => {
                // Check out of range input.
                let index = input.index.value();
                let Some(actual) = tuple.elements().get(index) else {
                    self.emit_err(TypeCheckerError::tuple_out_of_range(index, tuple.length(), input.span()));
                    return Type::Err;
                };

                self.maybe_assert_type(actual, expected, input.span());

                actual.clone()
            }
            Type::Future(_) => {
                // Get the fully inferred type.
                let Some(Type::Future(inferred_f)) = self.state.type_table.get(&input.tuple.id()) else {
                    // If a future type was not inferred, we will have already reported an error.
                    return Type::Err;
                };

                let Some(actual) = inferred_f.inputs().get(input.index.value()) else {
                    self.emit_err(TypeCheckerError::invalid_future_access(
                        input.index.value(),
                        inferred_f.inputs().len(),
                        input.span(),
                    ));
                    return Type::Err;
                };

                // If all inferred types weren't the same, the member will be of type `Type::Err`.
                if let Type::Err = actual {
                    self.emit_err(TypeCheckerError::future_error_member(input.index.value(), input.span()));
                    return Type::Err;
                }

                self.maybe_assert_type(actual, expected, input.span());

                actual.clone()
            }
            type_ => {
                self.emit_err(TypeCheckerError::type_should_be2(type_, "a tuple or future", input.span()));
                Type::Err
            }
        }
    }

    fn visit_identifier_assign(&mut self, input: &Identifier) -> Type {
        // Lookup the variable in the symbol table and retrieve its type.
        let Some(var) = self.state.symbol_table.lookup_variable(self.scope_state.program_name.unwrap(), input.name)
        else {
            self.emit_err(TypeCheckerError::unknown_sym("variable", input.name, input.span));
            return Type::Err;
        };

        // If the variable exists, then check that it is not a constant.
        match &var.declaration {
            VariableType::Const => self.emit_err(TypeCheckerError::cannot_assign_to_const_var(input, var.span)),
            VariableType::ConstParameter => {
                self.emit_err(TypeCheckerError::cannot_assign_to_generic_const_function_parameter(input, input.span))
            }
            VariableType::Input(Mode::Constant) => {
                self.emit_err(TypeCheckerError::cannot_assign_to_const_input(input, var.span))
            }
            VariableType::Mut | VariableType::Input(_) => {}
        }

        // If the variable exists and it's in an async function, then check that it is in the current conditional scope.
        if self.scope_state.variant.unwrap().is_async_function() && !self.symbol_in_conditional_scope(input.name) {
            self.emit_err(TypeCheckerError::async_cannot_assign_outside_conditional(input, var.span));
        }

        var.type_.clone()
    }

    // Infers the type of an expression, but returns Type::Err and emits an error if the result is Type::Numeric.
    // Used to disallow numeric types in specific contexts where they are not valid or expected.
    pub(crate) fn visit_expression_reject_numeric(&mut self, expr: &Expression, expected: &Option<Type>) -> Type {
        let mut inferred = self.visit_expression(expr, expected);
        match inferred {
            Type::Numeric => {
                self.emit_inference_failure_error(&mut inferred, expr);
                Type::Err
            }
            _ => inferred,
        }
    }
}

impl<N: Network> ExpressionVisitor for TypeCheckingVisitor<'_, N> {
    type AdditionalInput = Option<Type>;
    type Output = Type;

    fn visit_expression(&mut self, input: &Expression, additional: &Self::AdditionalInput) -> Self::Output {
        let output = match input {
            Expression::Array(array) => self.visit_array(array, additional),
            Expression::ArrayAccess(access) => self.visit_array_access_general(access, false, additional),
            Expression::AssociatedConstant(constant) => self.visit_associated_constant(constant, additional),
            Expression::AssociatedFunction(function) => self.visit_associated_function(function, additional),
            Expression::Binary(binary) => self.visit_binary(binary, additional),
            Expression::Call(call) => self.visit_call(call, additional),
            Expression::Cast(cast) => self.visit_cast(cast, additional),
            Expression::Struct(struct_) => self.visit_struct_init(struct_, additional),
            Expression::Err(err) => self.visit_err(err, additional),
            Expression::Identifier(identifier) => self.visit_identifier(identifier, additional),
            Expression::Literal(literal) => self.visit_literal(literal, additional),
            Expression::Locator(locator) => self.visit_locator(locator, additional),
            Expression::MemberAccess(access) => self.visit_member_access_general(access, false, additional),
            Expression::Ternary(ternary) => self.visit_ternary(ternary, additional),
            Expression::Tuple(tuple) => self.visit_tuple(tuple, additional),
            Expression::TupleAccess(access) => self.visit_tuple_access_general(access, false, additional),
            Expression::Unary(unary) => self.visit_unary(unary, additional),
            Expression::Unit(unit) => self.visit_unit(unit, additional),
        };
        // Add the expression and its associated type to the symbol table.
        self.state.type_table.insert(input.id(), output.clone());
        output
    }

    fn visit_array_access(&mut self, _input: &ArrayAccess, _additional: &Self::AdditionalInput) -> Self::Output {
        panic!("Should not be called.");
    }

    fn visit_member_access(&mut self, _input: &MemberAccess, _additional: &Self::AdditionalInput) -> Self::Output {
        panic!("Should not be called.");
    }

    fn visit_tuple_access(&mut self, _input: &TupleAccess, _additional: &Self::AdditionalInput) -> Self::Output {
        panic!("Should not be called.");
    }

    fn visit_array(&mut self, input: &ArrayExpression, additional: &Self::AdditionalInput) -> Self::Output {
        if input.elements.is_empty() {
            self.emit_err(TypeCheckerError::array_empty(input.span()));
            return Type::Err;
        }

        // Grab the element type from the expected type if the expected type is an array
        let element_type =
            if let Some(Type::Array(array_ty)) = additional { Some(array_ty.element_type().clone()) } else { None };

        let inferred_type = self.visit_expression_reject_numeric(&input.elements[0], &element_type);

        if input.elements.len() > self.limits.max_array_elements {
            self.emit_err(TypeCheckerError::array_too_large(
                input.elements.len(),
                self.limits.max_array_elements,
                input.span(),
            ));
        }

        for expression in input.elements[1..].iter() {
            let next_type = self.visit_expression_reject_numeric(expression, &element_type);

            if next_type == Type::Err {
                return Type::Err;
            }

            self.assert_type(&next_type, &inferred_type, expression.span());
        }

        if inferred_type == Type::Err {
            return Type::Err;
        }

        let type_ = Type::Array(ArrayType::new(inferred_type, NonNegativeNumber::from(input.elements.len())));

        self.maybe_assert_type(&type_, additional, input.span());

        type_
    }

    fn visit_associated_constant(
        &mut self,
        input: &AssociatedConstantExpression,
        expected: &Self::AdditionalInput,
    ) -> Self::Output {
        // Check associated constant type and constant name
        let Some(core_constant) = self.get_core_constant(&input.ty, &input.name) else {
            self.emit_err(TypeCheckerError::invalid_associated_constant(input, input.span));
            return Type::Err;
        };
        let type_ = core_constant.to_type();
        self.maybe_assert_type(&type_, expected, input.span());
        type_
    }

    fn visit_associated_function(
        &mut self,
        input: &AssociatedFunctionExpression,
        expected: &Self::AdditionalInput,
    ) -> Self::Output {
        // Check core struct name and function.
        let Some(core_instruction) = self.get_core_function_call(&input.variant, &input.name) else {
            self.emit_err(TypeCheckerError::invalid_core_function_call(input, input.span()));
            return Type::Err;
        };
        // Check that operation is not restricted to finalize blocks.
        if !matches!(self.scope_state.variant, Some(Variant::AsyncFunction) | Some(Variant::Script))
            && core_instruction.is_finalize_command()
        {
            self.emit_err(TypeCheckerError::operation_must_be_in_finalize_block(input.span()));
        }

<<<<<<< HEAD
        // Get the types of the arguments.
        let arguments_with_types =
            input.arguments.iter().map(|arg| (self.visit_expression(arg, &None), arg)).collect::<Vec<_>>();
=======
        // Get the types of the arguments. Error out on arguments that have `Type::Numeric`. We could potentially do
        // better for some of the core functions, but that can get pretty tedious because it would have to be function
        // specific.
        let argument_types = input
            .arguments
            .iter()
            .map(|arg| (self.visit_expression_reject_numeric(arg, &None), arg.span()))
            .collect::<Vec<_>>();
>>>>>>> ba9d1b27

        // Check that the types of the arguments are valid.
        let return_type = self.check_core_function_call(core_instruction.clone(), &arguments_with_types, input.span());

        // Check return type if the expected type is known.
        self.maybe_assert_type(&return_type, expected, input.span());

        // Await futures here so that can use the argument variable names to lookup.
        if core_instruction == CoreFunction::FutureAwait && input.arguments.len() != 1 {
            self.emit_err(TypeCheckerError::can_only_await_one_future_at_a_time(input.span));
        }

        return_type
    }

    fn visit_binary(&mut self, input: &BinaryExpression, destination: &Self::AdditionalInput) -> Self::Output {
        let assert_same_type = |slf: &Self, t1: &Type, t2: &Type| -> Type {
            if t1 == &Type::Err || t2 == &Type::Err {
                Type::Err
            } else if !slf.eq_user(t1, t2) {
                slf.emit_err(TypeCheckerError::operation_types_mismatch(input.op, t1, t2, input.span()));
                Type::Err
            } else {
                t1.clone()
            }
        };

        // This closure attempts to resolve numeric type inference between two operands.
        // It handles the following cases:
        // - If both types are unknown numeric placeholders (`Numeric`), emit errors for both.
        // - If one type is `Numeric` and the other is an error (`Err`), propagate the error.
        // - If one type is a known numeric type and the other is `Numeric`, infer the unknown type.
        // - If one type is `Numeric` but the other is not a valid numeric type, emit an error.
        // - Otherwise, do nothing (types are already resolved or not subject to inference).
        let infer_numeric_types = |slf: &Self, left_type: &mut Type, right_type: &mut Type| {
            use Type::*;

            match (&*left_type, &*right_type) {
                // Case: Both types are unknown numeric types – cannot infer either side
                (Numeric, Numeric) => {
                    slf.emit_inference_failure_error(left_type, &input.left);
                    slf.emit_inference_failure_error(right_type, &input.right);
                }

                // Case: Left is unknown numeric, right is erroneous – propagate error to left
                (Numeric, Err) => slf.emit_inference_failure_error(left_type, &input.left),

                // Case: Right is unknown numeric, left is erroneous – propagate error to right
                (Err, Numeric) => slf.emit_inference_failure_error(right_type, &input.right),

                // Case: Right type is unknown numeric, infer it from known left type
                (Integer(_) | Field | Group | Scalar, Numeric) => {
                    *right_type = left_type.clone();
                    slf.state.type_table.insert(input.right.id(), right_type.clone());
                    if let Expression::Literal(literal) = &input.right {
                        slf.check_numeric_literal(literal, right_type);
                    }
                }

                // Case: Left type is unknown numeric, infer it from known right type
                (Numeric, Integer(_) | Field | Group | Scalar) => {
                    *left_type = right_type.clone();
                    slf.state.type_table.insert(input.left.id(), left_type.clone());
                    if let Expression::Literal(literal) = &input.left {
                        slf.check_numeric_literal(literal, left_type);
                    }
                }

                // Case: Left type is numeric but right is invalid for numeric inference – error on left
                (Numeric, _) => slf.emit_inference_failure_error(left_type, &input.left),

                // Case: Right type is numeric but left is invalid for numeric inference – error on right
                (_, Numeric) => slf.emit_inference_failure_error(right_type, &input.right),

                // No inference or error needed. Rely on further operator-specific checks.
                _ => {}
            }
        };

        match input.op {
            BinaryOperation::And | BinaryOperation::Or | BinaryOperation::Nand | BinaryOperation::Nor => {
                self.maybe_assert_type(&Type::Boolean, destination, input.span());
                self.visit_expression(&input.left, &Some(Type::Boolean));
                self.visit_expression(&input.right, &Some(Type::Boolean));
                Type::Boolean
            }
            BinaryOperation::BitwiseAnd | BinaryOperation::BitwiseOr | BinaryOperation::Xor => {
                // The expected type for both `left` and `right` is the same as `destination`.
                let mut t1 = self.visit_expression(&input.left, destination);
                let mut t2 = self.visit_expression(&input.right, destination);

                // Infer `Numeric` types if possible
                infer_numeric_types(self, &mut t1, &mut t2);

                // Now sanity check everything
                self.assert_bool_int_type(&t1, input.left.span());
                self.assert_bool_int_type(&t2, input.right.span());

                let result_t = assert_same_type(self, &t1, &t2);
                self.maybe_assert_type(&result_t, destination, input.span());
                result_t
            }
            BinaryOperation::Add => {
                // The expected type for both `left` and `right` is the same as `destination`.
                let mut t1 = self.visit_expression(&input.left, destination);
                let mut t2 = self.visit_expression(&input.right, destination);

                // Infer `Numeric` types if possible
                infer_numeric_types(self, &mut t1, &mut t2);

                // Now sanity check everything
                let assert_add_type = |type_: &Type, span: Span| {
                    if !matches!(type_, Type::Err | Type::Field | Type::Group | Type::Scalar | Type::Integer(_)) {
                        self.emit_err(TypeCheckerError::type_should_be2(
                            type_,
                            "a field, group, scalar, or integer",
                            span,
                        ));
                    }
                };

                assert_add_type(&t1, input.left.span());
                assert_add_type(&t2, input.right.span());

                let result_t = assert_same_type(self, &t1, &t2);

                self.maybe_assert_type(&result_t, destination, input.span());

                result_t
            }
            BinaryOperation::Sub => {
                // The expected type for both `left` and `right` is the same as `destination`.
                let mut t1 = self.visit_expression(&input.left, destination);
                let mut t2 = self.visit_expression(&input.right, destination);

                // Infer `Numeric` types if possible
                infer_numeric_types(self, &mut t1, &mut t2);

                // Now sanity check everything
                self.assert_field_group_int_type(&t1, input.left.span());
                self.assert_field_group_int_type(&t2, input.right.span());

                let result_t = assert_same_type(self, &t1, &t2);

                self.maybe_assert_type(&result_t, destination, input.span());

                result_t
            }
            BinaryOperation::Mul => {
                // The expected type for both `left` and `right` is the same as `destination` except when `destination` is
                // a `Type::Group`. In that case, the two operands should be a `Type::Group` and `Type::Scalar` but we can't
                // known which one is which.
                let expected = if matches!(destination, Some(Type::Group)) { &None } else { destination };
                let mut t1 = self.visit_expression(&input.left, expected);
                let mut t2 = self.visit_expression(&input.right, expected);

                // - If one side is `Group` and the other is an unresolved `Numeric`, infer the `Numeric` as a `Scalar`,
                //   since `Group * Scalar = Group`.
                // - Similarly, if one side is `Scalar` and the other is `Numeric`, infer the `Numeric` as `Group`.
                //
                // If no special case applies, default to inferring types between `t1` and `t2` as-is.
                match (&t1, &t2) {
                    (Type::Group, Type::Numeric) => infer_numeric_types(self, &mut Type::Scalar, &mut t2),
                    (Type::Numeric, Type::Group) => infer_numeric_types(self, &mut t1, &mut Type::Scalar),
                    (Type::Scalar, Type::Numeric) => infer_numeric_types(self, &mut Type::Group, &mut t2),
                    (Type::Numeric, Type::Scalar) => infer_numeric_types(self, &mut t1, &mut Type::Group),
                    (_, _) => infer_numeric_types(self, &mut t1, &mut t2),
                }

                // Final sanity checks
                let result_t = match (&t1, &t2) {
                    (Type::Err, _) | (_, Type::Err) => Type::Err,
                    (Type::Group, Type::Scalar) | (Type::Scalar, Type::Group) => Type::Group,
                    (Type::Field, Type::Field) => Type::Field,
                    (Type::Integer(integer_type1), Type::Integer(integer_type2)) if integer_type1 == integer_type2 => {
                        t1.clone()
                    }
                    _ => {
                        self.emit_err(TypeCheckerError::mul_types_mismatch(t1, t2, input.span()));
                        Type::Err
                    }
                };

                self.maybe_assert_type(&result_t, destination, input.span());

                result_t
            }
            BinaryOperation::Div => {
                // The expected type for both `left` and `right` is the same as `destination`.
                let mut t1 = self.visit_expression(&input.left, destination);
                let mut t2 = self.visit_expression(&input.right, destination);

                // Infer `Numeric` types if possible
                infer_numeric_types(self, &mut t1, &mut t2);

                // Now sanity check everything
                self.assert_field_int_type(&t1, input.left.span());
                self.assert_field_int_type(&t2, input.right.span());

                let result_t = assert_same_type(self, &t1, &t2);

                self.maybe_assert_type(&result_t, destination, input.span());

                result_t
            }
            BinaryOperation::Rem | BinaryOperation::RemWrapped => {
                // The expected type for both `left` and `right` is the same as `destination`.
                let mut t1 = self.visit_expression(&input.left, destination);
                let mut t2 = self.visit_expression(&input.right, destination);

                // Infer `Numeric` types if possible
                infer_numeric_types(self, &mut t1, &mut t2);

                // Now sanity check everything
                self.assert_int_type(&t1, input.left.span());
                self.assert_int_type(&t2, input.right.span());

                let result_t = assert_same_type(self, &t1, &t2);

                self.maybe_assert_type(&result_t, destination, input.span());

                result_t
            }
            BinaryOperation::Mod => {
                // The expected type for both `left` and `right` is the same as `destination`.
                let mut t1 = self.visit_expression(&input.left, destination);
                let mut t2 = self.visit_expression(&input.right, destination);

                // Infer `Numeric` types if possible
                infer_numeric_types(self, &mut t1, &mut t2);

                // Now sanity check everything
                self.assert_unsigned_type(&t1, input.left.span());
                self.assert_unsigned_type(&t2, input.right.span());

                let result_t = assert_same_type(self, &t1, &t2);

                self.maybe_assert_type(&result_t, destination, input.span());

                result_t
            }
            BinaryOperation::Pow => {
                // The expected type of `left` is the same as `destination`
                let mut t1 = self.visit_expression(&input.left, destination);

                // The expected type of `right` is `field`, `u8`, `u16`, or `u32` so leave it as `None` for now.
                let mut t2 = self.visit_expression(&input.right, &None);

                // If one side is a `Field` and the other is a `Numeric`, infer the `Numeric` as a `Field.
                // Otherwise, error out for each `Numeric`.
                if matches!((&t1, &t2), (Type::Field, Type::Numeric) | (Type::Numeric, Type::Field)) {
                    infer_numeric_types(self, &mut t1, &mut t2);
                } else {
                    if matches!(t1, Type::Numeric) {
                        self.emit_inference_failure_error(&mut t1, &input.left);
                    }
                    if matches!(t2, Type::Numeric) {
                        self.emit_inference_failure_error(&mut t2, &input.right);
                    }
                }

                // Now sanity check everything
                let ty = match (&t1, &t2) {
                    (Type::Err, _) | (_, Type::Err) => Type::Err,
                    (Type::Field, Type::Field) => Type::Field,
                    (base @ Type::Integer(_), t2) => {
                        if !matches!(
                            t2,
                            Type::Integer(IntegerType::U8)
                                | Type::Integer(IntegerType::U16)
                                | Type::Integer(IntegerType::U32)
                        ) {
                            self.emit_err(TypeCheckerError::pow_types_mismatch(base, t2, input.span()));
                        }
                        base.clone()
                    }
                    _ => {
                        self.emit_err(TypeCheckerError::pow_types_mismatch(t1, t2, input.span()));
                        Type::Err
                    }
                };

                self.maybe_assert_type(&ty, destination, input.span());

                ty
            }
            BinaryOperation::Eq | BinaryOperation::Neq => {
                let mut t1 = self.visit_expression(&input.left, &None);
                let mut t2 = self.visit_expression(&input.right, &None);

                // Infer `Numeric` types if possible
                infer_numeric_types(self, &mut t1, &mut t2);

                // Now sanity check everything
                let _ = assert_same_type(self, &t1, &t2);

                self.maybe_assert_type(&Type::Boolean, destination, input.span());

                Type::Boolean
            }
            BinaryOperation::Lt | BinaryOperation::Gt | BinaryOperation::Lte | BinaryOperation::Gte => {
                // Assert left and right are equal field, scalar, or integer types.
                let mut t1 = self.visit_expression(&input.left, &None);
                let mut t2 = self.visit_expression(&input.right, &None);

                // Infer `Numeric` types if possible
                infer_numeric_types(self, &mut t1, &mut t2);

                // Now sanity check everything
                let assert_compare_type = |type_: &Type, span: Span| {
                    if !matches!(type_, Type::Err | Type::Field | Type::Scalar | Type::Integer(_)) {
                        self.emit_err(TypeCheckerError::type_should_be2(type_, "a field, scalar, or integer", span));
                    }
                };

                assert_compare_type(&t1, input.left.span());
                assert_compare_type(&t2, input.right.span());

                let _ = assert_same_type(self, &t1, &t2);

                self.maybe_assert_type(&Type::Boolean, destination, input.span());

                Type::Boolean
            }
            BinaryOperation::AddWrapped
            | BinaryOperation::SubWrapped
            | BinaryOperation::DivWrapped
            | BinaryOperation::MulWrapped => {
                // The expected type for both `left` and `right` is the same as `destination`.
                let mut t1 = self.visit_expression(&input.left, destination);
                let mut t2 = self.visit_expression(&input.right, destination);

                // Infer `Numeric` types if possible
                infer_numeric_types(self, &mut t1, &mut t2);

                // Now sanity check everything
                self.assert_int_type(&t1, input.left.span());
                self.assert_int_type(&t2, input.right.span());

                let result_t = assert_same_type(self, &t1, &t2);

                self.maybe_assert_type(&result_t, destination, input.span());

                result_t
            }
            BinaryOperation::Shl
            | BinaryOperation::ShlWrapped
            | BinaryOperation::Shr
            | BinaryOperation::ShrWrapped
            | BinaryOperation::PowWrapped => {
                // The expected type of `left` is the same as `destination`
                let t1 = self.visit_expression_reject_numeric(&input.left, destination);

                // The expected type of `right` is `field`, `u8`, `u16`, or `u32` so leave it as `None` for now.
                let t2 = self.visit_expression_reject_numeric(&input.right, &None);

                self.assert_int_type(&t1, input.left.span());

                if !matches!(
                    &t2,
                    Type::Err
                        | Type::Integer(IntegerType::U8)
                        | Type::Integer(IntegerType::U16)
                        | Type::Integer(IntegerType::U32)
                ) {
                    self.emit_err(TypeCheckerError::shift_type_magnitude(input.op, t2, input.right.span()));
                }

                t1
            }
        }
    }

    fn visit_call(&mut self, input: &CallExpression, expected: &Self::AdditionalInput) -> Self::Output {
        let callee_program = input.program.or(self.scope_state.program_name).unwrap();

        let Some(func_symbol) =
            self.state.symbol_table.lookup_function(Location::new(callee_program, input.function.name))
        else {
            self.emit_err(TypeCheckerError::unknown_sym("function", input.function.name, input.function.span()));
            return Type::Err;
        };

        let func = func_symbol.function.clone();

        // Check that the call is valid.
        // We always set the variant before entering the body of a function, so this unwrap works.
        match self.scope_state.variant.unwrap() {
            Variant::AsyncFunction | Variant::Function if !matches!(func.variant, Variant::Inline) => {
                self.emit_err(TypeCheckerError::can_only_call_inline_function(input.span))
            }
            Variant::Transition | Variant::AsyncTransition
                if matches!(func.variant, Variant::Transition)
                    && input.program.unwrap() == self.scope_state.program_name.unwrap() =>
            {
                self.emit_err(TypeCheckerError::cannot_invoke_call_to_local_transition_function(input.span))
            }
            _ => {}
        }

        // Check that the call is not to an external `inline` function.
        if func.variant == Variant::Inline && input.program.unwrap() != self.scope_state.program_name.unwrap() {
            self.emit_err(TypeCheckerError::cannot_call_external_inline_function(input.span));
        }

        // Async functions return a single future.
        let mut ret = if func.variant == Variant::AsyncFunction {
            // Type check after resolving the input types.
            let actual = Type::Future(FutureType::new(
                Vec::new(),
                Some(Location::new(callee_program, input.function.name)),
                false,
            ));
            match expected {
                Some(Type::Future(_)) | None => {
                    // If the expected type is a `Future` or if it's not set, then just return the
                    // actual type of the future from the expression itself
                    actual
                }
                Some(_) => {
                    // Otherwise, error out. There is a mismatch in types.
                    self.maybe_assert_type(&actual, expected, input.span());
                    Type::Unit
                }
            }
        } else if func.variant == Variant::AsyncTransition {
            // Fully infer future type.
            let Some(inputs) = self
                .async_function_input_types
                .get(&Location::new(callee_program, Symbol::intern(&format!("finalize/{}", input.function.name))))
            else {
                self.emit_err(TypeCheckerError::async_function_not_found(input.function.name, input.span));
                return Type::Future(FutureType::new(
                    Vec::new(),
                    Some(Location::new(callee_program, input.function.name)),
                    false,
                ));
            };

            let future_type = Type::Future(FutureType::new(
                inputs.clone(),
                Some(Location::new(callee_program, input.function.name)),
                true,
            ));
            let fully_inferred_type = match &func.output_type {
                Type::Tuple(tup) => Type::Tuple(TupleType::new(
                    tup.elements()
                        .iter()
                        .map(|t| if matches!(t, Type::Future(_)) { future_type.clone() } else { t.clone() })
                        .collect::<Vec<Type>>(),
                )),
                Type::Future(_) => future_type,
                _ => panic!("Invalid output type for async transition."),
            };
            self.assert_and_return_type(fully_inferred_type, expected, input.span())
        } else {
            self.assert_and_return_type(func.output_type, expected, input.span())
        };

        // Check number of function arguments.
        if func.input.len() != input.arguments.len() {
            self.emit_err(TypeCheckerError::incorrect_num_args_to_call(
                func.input.len(),
                input.arguments.len(),
                input.span(),
            ));
        }

<<<<<<< HEAD
        // Check function argument types.
=======
        // Check the number of const arguments against the number of the function's const parameters
        if func.const_parameters.len() != input.const_arguments.len() {
            self.emit_err(TypeCheckerError::incorrect_num_const_args_to_call(
                func.const_parameters.len(),
                input.const_arguments.len(),
                input.span(),
            ));
        }

        // Check the types of const arguments against the types of the function's const parameters
        for (expected, argument) in func.const_parameters.iter().zip(input.const_arguments.iter()) {
            self.visit_expression(argument, &Some(expected.type_().clone()));
        }

        self.scope_state.is_call = true;
>>>>>>> ba9d1b27
        let (mut input_futures, mut inferred_finalize_inputs) = (Vec::new(), Vec::new());
        for (expected, argument) in func.input.iter().zip(input.arguments.iter()) {
            // Get the type of the expression. If the type is not known, do not attempt to attempt any further inference.
            let ty = self.visit_expression(argument, &Some(expected.type_().clone()));
            if ty == Type::Err {
                return Type::Err;
            }
            // Extract information about futures that are being consumed.
            if func.variant == Variant::AsyncFunction && matches!(expected.type_(), Type::Future(_)) {
                // Consume the future.
                let option_name =
                    match argument {
                        Expression::Identifier(id) => Some(id.name),
                        Expression::TupleAccess(tuple_access) => {
                            if let Expression::Identifier(id) = &tuple_access.tuple { Some(id.name) } else { None }
                        }
                        _ => None,
                    };

                if let Some(name) = option_name {
                    match self.scope_state.futures.shift_remove(&name) {
                        Some(future) => {
                            self.scope_state.call_location = Some(future);
                        }
                        None => {
                            self.emit_err(TypeCheckerError::unknown_future_consumed(name, argument.span()));
                        }
                    }
                }

                match argument {
                    Expression::Identifier(_) | Expression::Call(_) | Expression::TupleAccess(_) => {
                        match self.scope_state.call_location {
                            Some(location) => {
                                // Get the external program and function name.
                                input_futures.push(location);
                                // Get the full inferred type.
                                inferred_finalize_inputs.push(ty);
                            }
                            None => {
                                self.emit_err(TypeCheckerError::unknown_future_consumed(argument, argument.span()));
                            }
                        }
                    }
                    _ => {
                        self.emit_err(TypeCheckerError::unknown_future_consumed("unknown", argument.span()));
                    }
                }
            } else {
                inferred_finalize_inputs.push(ty);
            }
        }

        let Some(caller_name) = self.scope_state.function else {
            panic!("`self.function` is set every time a function is visited.");
        };

<<<<<<< HEAD
        // If we are traversing a constructor, don't add it to the call graph.
        // Constructors cannot be invoked directly and thus are allways source nodes in the graph.
        // Note that external calls are added to the call graph because program upgradability enables import cycles.
        if !self.scope_state.is_constructor {
            let caller_program =
                self.scope_state.program_name.expect("`program_name` is always set before traversing a program scope");
            let caller_function =
                self.scope_state.function.expect("`function` is always set before traversing a function scope");
            let caller = Location::new(caller_program, caller_function);
            let callee = Location::new(callee_program, ident.name);
            self.state.call_graph.add_edge(caller, callee);
=======
        // Don't add external functions to call graph. Since imports are acyclic, these can never produce a cycle.
        if input.program.unwrap() == self.scope_state.program_name.unwrap() {
            self.state.call_graph.add_edge(caller_name, input.function.name);
>>>>>>> ba9d1b27
        }

        if func.variant.is_transition()
            && self.scope_state.variant == Some(Variant::AsyncTransition)
            && self.scope_state.has_called_finalize
        {
            // Cannot call an external async transition after having called the async function.
            self.emit_err(TypeCheckerError::external_transition_call_must_be_before_finalize(input.span));
        }

        // Propagate futures from async functions and transitions.
        if func.variant.is_async_function() {
            // Cannot have async calls in a conditional block.
            if self.scope_state.is_conditional {
                self.emit_err(TypeCheckerError::async_call_in_conditional(input.span));
            }

            // Can only call async functions and external async transitions from an async transition body.
            if !matches!(self.scope_state.variant, Some(Variant::AsyncTransition) | Some(Variant::Script)) {
                self.emit_err(TypeCheckerError::async_call_can_only_be_done_from_async_transition(input.span));
            }

            // Can only call an async function once in a transition function body.
            if self.scope_state.has_called_finalize {
                self.emit_err(TypeCheckerError::must_call_async_function_once(input.span));
            }

            // Check that all futures consumed.
            if !self.scope_state.futures.is_empty() {
                self.emit_err(TypeCheckerError::not_all_futures_consumed(
                    self.scope_state.futures.iter().map(|(f, _)| f).join(", "),
                    input.span,
                ));
            }
            self.state
                .symbol_table
                .attach_finalizer(
                    Location::new(callee_program, caller_name),
                    Location::new(callee_program, input.function.name),
                    input_futures,
                    inferred_finalize_inputs.clone(),
                )
                .expect("Failed to attach finalizer");
            // Create expectation for finalize inputs that will be checked when checking corresponding finalize function signature.
            self.async_function_callers
                .entry(Location::new(self.scope_state.program_name.unwrap(), input.function.name))
                .or_default()
                .insert(self.scope_state.location());

            // Set scope state flag.
            self.scope_state.has_called_finalize = true;

            // Update ret to reflect fully inferred future type.
            ret = Type::Future(FutureType::new(
                inferred_finalize_inputs,
                Some(Location::new(callee_program, input.function.name)),
                true,
            ));

            // Type check in case the expected type is known.
            self.assert_and_return_type(ret.clone(), expected, input.span());
        }

        // Set call location so that definition statement knows where future comes from.
        self.scope_state.call_location = Some(Location::new(callee_program, input.function.name));

        ret
    }

    fn visit_cast(&mut self, input: &CastExpression, expected: &Self::AdditionalInput) -> Self::Output {
        let expression_type = self.visit_expression_reject_numeric(&input.expression, &None);

        let assert_castable_type = |actual: &Type, span: Span| {
            if !matches!(
                actual,
                Type::Integer(_) | Type::Boolean | Type::Field | Type::Group | Type::Scalar | Type::Address | Type::Err,
            ) {
                self.emit_err(TypeCheckerError::type_should_be2(
                    actual,
                    "an integer, bool, field, group, scalar, or address",
                    span,
                ));
            }
        };

        assert_castable_type(&input.type_, input.span());

        assert_castable_type(&expression_type, input.expression.span());

        self.maybe_assert_type(&input.type_, expected, input.span());

        input.type_.clone()
    }

    fn visit_struct_init(&mut self, input: &StructExpression, additional: &Self::AdditionalInput) -> Self::Output {
        let struct_ = self.lookup_struct(self.scope_state.program_name, input.name.name).clone();
        let Some(struct_) = struct_ else {
            self.emit_err(TypeCheckerError::unknown_sym("struct or record", input.name.name, input.name.span()));
            return Type::Err;
        };

        // Note that it is sufficient for the `program` to be `None` as composite types can only be initialized
        // in the program in which they are defined.
        let type_ = Type::Composite(CompositeType { id: input.name, program: None });
        self.maybe_assert_type(&type_, additional, input.name.span());

        // Check number of struct members.
        if struct_.members.len() != input.members.len() {
            self.emit_err(TypeCheckerError::incorrect_num_struct_members(
                struct_.members.len(),
                input.members.len(),
                input.span(),
            ));
        }

        for Member { identifier, type_, .. } in struct_.members.iter() {
            if let Some(actual) = input.members.iter().find(|member| member.identifier.name == identifier.name) {
                match &actual.expression {
                    None => {
                        // If `expression` is None, then the member uses the identifier shorthand, e.g. `Foo { a }`
                        // We visit it as an expression rather than just calling `visit_identifier` so it will get
                        // put into the type table.
                        self.visit_expression(&actual.identifier.into(), &Some(type_.clone()));
                    }
                    Some(expr) => {
                        // Otherwise, visit the associated expression.
                        self.visit_expression(expr, &Some(type_.clone()));
                    }
                };
            } else {
                self.emit_err(TypeCheckerError::missing_struct_member(struct_.identifier, identifier, input.span()));
            };
        }

        if struct_.is_record {
            // First, ensure that the current scope is not an async function. Records should not be instantiated in
            // async functions
            if self.scope_state.variant == Some(Variant::AsyncFunction) {
                self.state.handler.emit_err(TypeCheckerError::records_not_allowed_inside_finalize(input.span()));
            }

            // Records where the `owner` is `self.caller` can be problematic because `self.caller` can be a program
            // address and programs can't spend records. Emit a warning in this case.
            //
            // Multiple occurrences of `owner` here is an error but that should be flagged somewhere else.
            input.members.iter().filter(|init| init.identifier.name == sym::owner).for_each(|init| {
                if let Some(Expression::MemberAccess(access)) = &init.expression {
                    if let MemberAccess {
                        inner: Expression::Identifier(Identifier { name: sym::SelfLower, .. }),
                        name: Identifier { name: sym::caller, .. },
                        ..
                    } = &**access
                    {
                        self.emit_warning(TypeCheckerWarning::caller_as_record_owner(input.name, access.span()));
                    }
                }
            });
        }

        type_
    }

    // We do not want to panic on `ErrExpression`s in order to propagate as many errors as possible.
    fn visit_err(&mut self, _input: &ErrExpression, _additional: &Self::AdditionalInput) -> Self::Output {
        Type::Err
    }

    fn visit_identifier(&mut self, input: &Identifier, expected: &Self::AdditionalInput) -> Self::Output {
        let var = self.state.symbol_table.lookup_variable(self.scope_state.program_name.unwrap(), input.name);
        if let Some(var) = var {
            self.maybe_assert_type(&var.type_, expected, input.span());
            var.type_.clone()
        } else {
            self.emit_err(TypeCheckerError::unknown_sym("variable", input.name, input.span()));
            Type::Err
        }
    }

    fn visit_literal(&mut self, input: &Literal, expected: &Self::AdditionalInput) -> Self::Output {
        let span = input.span();

        macro_rules! parse_and_return {
            ($ty:ty, $variant:expr, $str:expr, $label:expr) => {{
                self.parse_integer_literal::<$ty>($str, span, $label);
                Type::Integer($variant)
            }};
        }

        let type_ = match &input.variant {
            LiteralVariant::Address(..) => Type::Address,
            LiteralVariant::Boolean(..) => Type::Boolean,
            LiteralVariant::Field(..) => Type::Field,
            LiteralVariant::Scalar(..) => Type::Scalar,
            LiteralVariant::String(..) => {
                self.emit_err(TypeCheckerError::strings_are_not_supported(span));
                Type::String
            }
            LiteralVariant::Integer(kind, string) => match kind {
                IntegerType::U8 => parse_and_return!(u8, IntegerType::U8, string, "u8"),
                IntegerType::U16 => parse_and_return!(u16, IntegerType::U16, string, "u16"),
                IntegerType::U32 => parse_and_return!(u32, IntegerType::U32, string, "u32"),
                IntegerType::U64 => parse_and_return!(u64, IntegerType::U64, string, "u64"),
                IntegerType::U128 => parse_and_return!(u128, IntegerType::U128, string, "u128"),
                IntegerType::I8 => parse_and_return!(i8, IntegerType::I8, string, "i8"),
                IntegerType::I16 => parse_and_return!(i16, IntegerType::I16, string, "i16"),
                IntegerType::I32 => parse_and_return!(i32, IntegerType::I32, string, "i32"),
                IntegerType::I64 => parse_and_return!(i64, IntegerType::I64, string, "i64"),
                IntegerType::I128 => parse_and_return!(i128, IntegerType::I128, string, "i128"),
            },
            LiteralVariant::Group(s) => {
                let trimmed = s.trim_start_matches('-').trim_start_matches('0');
                if !trimmed.is_empty()
                    && format!("{trimmed}group")
                        .parse::<snarkvm::prelude::Group<snarkvm::prelude::TestnetV0>>()
                        .is_err()
                {
                    self.emit_err(TypeCheckerError::invalid_int_value(trimmed, "group", span));
                }
                Type::Group
            }
<<<<<<< HEAD
            LiteralVariant::Scalar(..) => Type::Scalar,
            LiteralVariant::String(..) => Type::String,
=======
            LiteralVariant::Unsuffixed(_) => match expected {
                Some(ty @ Type::Integer(_) | ty @ Type::Field | ty @ Type::Group | ty @ Type::Scalar) => {
                    self.check_numeric_literal(input, ty);
                    ty.clone()
                }
                Some(ty) => {
                    self.emit_err(TypeCheckerError::unexpected_unsuffixed_numeral(format!("type `{ty}`"), span));
                    Type::Err
                }
                None => Type::Numeric,
            },
>>>>>>> ba9d1b27
        };

        self.maybe_assert_type(&type_, expected, span);

        type_
    }

    fn visit_locator(&mut self, input: &LocatorExpression, expected: &Self::AdditionalInput) -> Self::Output {
        let maybe_var =
            self.state.symbol_table.lookup_global(Location::new(input.program.name.name, input.name)).cloned();
        if let Some(var) = maybe_var {
            self.maybe_assert_type(&var.type_, expected, input.span());
            var.type_
        } else {
            self.emit_err(TypeCheckerError::unknown_sym("variable", input.name, input.span()));
            Type::Err
        }
    }

    fn visit_ternary(&mut self, input: &TernaryExpression, expected: &Self::AdditionalInput) -> Self::Output {
        self.visit_expression(&input.condition, &Some(Type::Boolean));

        let t1 = self.visit_expression_reject_numeric(&input.if_true, expected);
        let t2 = self.visit_expression_reject_numeric(&input.if_false, expected);

        let typ = if t1 == Type::Err || t2 == Type::Err {
            Type::Err
        } else if !self.eq_user(&t1, &t2) {
            self.emit_err(TypeCheckerError::ternary_branch_mismatch(t1, t2, input.span()));
            Type::Err
        } else {
            t1
        };

        // Make sure this isn't an external record type - won't work as we can't construct it.
        if self.is_external_record(&typ) {
            self.emit_err(TypeCheckerError::ternary_over_external_records(&typ, input.span));
        }

        // None of its members may be external record types either.
        if let Type::Tuple(tuple) = &typ {
            if tuple.elements().iter().any(|ty| self.is_external_record(ty)) {
                self.emit_err(TypeCheckerError::ternary_over_external_records(&typ, input.span));
            }
        }

        typ
    }

    fn visit_tuple(&mut self, input: &TupleExpression, expected: &Self::AdditionalInput) -> Self::Output {
        if let Some(expected) = expected {
            if let Type::Tuple(expected_types) = expected {
                // If the expected type is a tuple, then ensure it's compatible with `input`

                // First, make sure that the number of tuple elements is correct
                if expected_types.length() != input.elements.len() {
                    self.emit_err(TypeCheckerError::incorrect_tuple_length(
                        expected_types.length(),
                        input.elements.len(),
                        input.span(),
                    ));
                }

                // Now make sure that none of the tuple elements is a tuple
                input.elements.iter().zip(expected_types.elements()).for_each(|(expr, expected_el_ty)| {
                    if matches!(expr, Expression::Tuple(_)) {
                        self.emit_err(TypeCheckerError::nested_tuple_expression(expr.span()));
                    }
                    self.visit_expression(expr, &Some(expected_el_ty.clone()));
                });

                // Just return the expected type since we proved it's correct
                expected.clone()
            } else {
                // If the expected type is not a tuple, then we just error out

                // This is the expected type of the tuple based on its individual fields
                let field_types = input
                    .elements
                    .iter()
                    .map(|field| {
                        let ty = self.visit_expression(field, &None);
                        if ty == Type::Numeric {
                            self.emit_err(TypeCheckerError::could_not_determine_type(field.clone(), field.span()));
                            Type::Err
                        } else {
                            ty
                        }
                    })
                    .collect::<Vec<_>>();
                if field_types.iter().all(|f| *f != Type::Err) {
                    let tuple_type = Type::Tuple(TupleType::new(field_types));
                    self.emit_err(TypeCheckerError::type_should_be2(tuple_type, expected, input.span()));
                }

                // Recover with the expected type anyways
                expected.clone()
            }
        } else {
            // If no `expected` type is provided, then we analyze the tuple itself and infer its type

            // We still need to check that none of the tuple elements is a tuple
            input.elements.iter().for_each(|expr| {
                if matches!(expr, Expression::Tuple(_)) {
                    self.emit_err(TypeCheckerError::nested_tuple_expression(expr.span()));
                }
            });

            Type::Tuple(TupleType::new(
                input
                    .elements
                    .iter()
                    .map(|field| {
                        let ty = self.visit_expression(field, &None);
                        if ty == Type::Numeric {
                            self.emit_err(TypeCheckerError::could_not_determine_type(field.clone(), field.span()));
                            Type::Err
                        } else {
                            ty
                        }
                    })
                    .collect::<Vec<_>>(),
            ))
        }
    }

    fn visit_unary(&mut self, input: &UnaryExpression, destination: &Self::AdditionalInput) -> Self::Output {
        let assert_signed_int = |slf: &mut Self, type_: &Type| {
            if !matches!(
                type_,
                Type::Err
                    | Type::Integer(IntegerType::I8)
                    | Type::Integer(IntegerType::I16)
                    | Type::Integer(IntegerType::I32)
                    | Type::Integer(IntegerType::I64)
                    | Type::Integer(IntegerType::I128)
            ) {
                slf.emit_err(TypeCheckerError::type_should_be2(type_, "a signed integer", input.span()));
            }
        };

        let ty = match input.op {
            UnaryOperation::Abs => {
                let type_ = self.visit_expression_reject_numeric(&input.receiver, destination);
                assert_signed_int(self, &type_);
                type_
            }
            UnaryOperation::AbsWrapped => {
                let type_ = self.visit_expression_reject_numeric(&input.receiver, destination);
                assert_signed_int(self, &type_);
                type_
            }
            UnaryOperation::Double => {
                let type_ = self.visit_expression_reject_numeric(&input.receiver, destination);
                if !matches!(&type_, Type::Err | Type::Field | Type::Group) {
                    self.emit_err(TypeCheckerError::type_should_be2(&type_, "a field or group", input.span()));
                }
                type_
            }
            UnaryOperation::Inverse => {
                let mut type_ = self.visit_expression(&input.receiver, destination);
                if type_ == Type::Numeric {
                    // We can actually infer to `field` here because only fields can be inverted
                    type_ = Type::Field;
                    self.state.type_table.insert(input.receiver.id(), Type::Field);
                } else {
                    self.assert_type(&type_, &Type::Field, input.span());
                }
                type_
            }
            UnaryOperation::Negate => {
                let type_ = self.visit_expression_reject_numeric(&input.receiver, destination);
                if !matches!(
                    &type_,
                    Type::Err
                        | Type::Integer(IntegerType::I8)
                        | Type::Integer(IntegerType::I16)
                        | Type::Integer(IntegerType::I32)
                        | Type::Integer(IntegerType::I64)
                        | Type::Integer(IntegerType::I128)
                        | Type::Group
                        | Type::Field
                ) {
                    self.emit_err(TypeCheckerError::type_should_be2(
                        &type_,
                        "a signed integer, group, or field",
                        input.receiver.span(),
                    ));
                }
                type_
            }
            UnaryOperation::Not => {
                let type_ = self.visit_expression_reject_numeric(&input.receiver, destination);
                if !matches!(&type_, Type::Err | Type::Boolean | Type::Integer(_)) {
                    self.emit_err(TypeCheckerError::type_should_be2(&type_, "a bool or integer", input.span()));
                }
                type_
            }
            UnaryOperation::Square => {
                let mut type_ = self.visit_expression(&input.receiver, destination);
                if type_ == Type::Numeric {
                    // We can actually infer to `field` here because only fields can be squared
                    type_ = Type::Field;
                    self.state.type_table.insert(input.receiver.id(), Type::Field);
                } else {
                    self.assert_type(&type_, &Type::Field, input.span());
                }
                type_
            }
            UnaryOperation::SquareRoot => {
                let mut type_ = self.visit_expression(&input.receiver, destination);
                if type_ == Type::Numeric {
                    // We can actually infer to `field` here because only fields can be square-rooted
                    type_ = Type::Field;
                    self.state.type_table.insert(input.receiver.id(), Type::Field);
                } else {
                    self.assert_type(&type_, &Type::Field, input.span());
                }
                type_
            }
            UnaryOperation::ToXCoordinate | UnaryOperation::ToYCoordinate => {
                let _operand_type = self.visit_expression(&input.receiver, &Some(Type::Group));
                self.maybe_assert_type(&Type::Field, destination, input.span());
                Type::Field
            }
        };

        self.maybe_assert_type(&ty, destination, input.span());

        ty
    }

    fn visit_unit(&mut self, _input: &UnitExpression, _additional: &Self::AdditionalInput) -> Self::Output {
        Type::Unit
    }
}<|MERGE_RESOLUTION|>--- conflicted
+++ resolved
@@ -451,20 +451,14 @@
             self.emit_err(TypeCheckerError::operation_must_be_in_finalize_block(input.span()));
         }
 
-<<<<<<< HEAD
-        // Get the types of the arguments.
-        let arguments_with_types =
-            input.arguments.iter().map(|arg| (self.visit_expression(arg, &None), arg)).collect::<Vec<_>>();
-=======
         // Get the types of the arguments. Error out on arguments that have `Type::Numeric`. We could potentially do
         // better for some of the core functions, but that can get pretty tedious because it would have to be function
         // specific.
-        let argument_types = input
+        let arguments_with_types = input
             .arguments
             .iter()
-            .map(|arg| (self.visit_expression_reject_numeric(arg, &None), arg.span()))
+            .map(|arg| (self.visit_expression_reject_numeric(arg, &None), arg))
             .collect::<Vec<_>>();
->>>>>>> ba9d1b27
 
         // Check that the types of the arguments are valid.
         let return_type = self.check_core_function_call(core_instruction.clone(), &arguments_with_types, input.span());
@@ -933,12 +927,9 @@
             ));
         }
 
-<<<<<<< HEAD
-        // Check function argument types.
-=======
         // Check the number of const arguments against the number of the function's const parameters
         if func.const_parameters.len() != input.const_arguments.len() {
-            self.emit_err(TypeCheckerError::incorrect_num_const_args_to_call(
+            self.emit_err(TypeCheckerError::incorrect_num_args_to_call(
                 func.const_parameters.len(),
                 input.const_arguments.len(),
                 input.span(),
@@ -950,8 +941,6 @@
             self.visit_expression(argument, &Some(expected.type_().clone()));
         }
 
-        self.scope_state.is_call = true;
->>>>>>> ba9d1b27
         let (mut input_futures, mut inferred_finalize_inputs) = (Vec::new(), Vec::new());
         for (expected, argument) in func.input.iter().zip(input.arguments.iter()) {
             // Get the type of the expression. If the type is not known, do not attempt to attempt any further inference.
@@ -1009,9 +998,8 @@
             panic!("`self.function` is set every time a function is visited.");
         };
 
-<<<<<<< HEAD
         // If we are traversing a constructor, don't add it to the call graph.
-        // Constructors cannot be invoked directly and thus are allways source nodes in the graph.
+        // Constructors cannot be invoked directly and thus are always source nodes in the graph.
         // Note that external calls are added to the call graph because program upgradability enables import cycles.
         if !self.scope_state.is_constructor {
             let caller_program =
@@ -1019,13 +1007,8 @@
             let caller_function =
                 self.scope_state.function.expect("`function` is always set before traversing a function scope");
             let caller = Location::new(caller_program, caller_function);
-            let callee = Location::new(callee_program, ident.name);
+            let callee = Location::new(callee_program, input.function.name);
             self.state.call_graph.add_edge(caller, callee);
-=======
-        // Don't add external functions to call graph. Since imports are acyclic, these can never produce a cycle.
-        if input.program.unwrap() == self.scope_state.program_name.unwrap() {
-            self.state.call_graph.add_edge(caller_name, input.function.name);
->>>>>>> ba9d1b27
         }
 
         if func.variant.is_transition()
@@ -1219,10 +1202,7 @@
             LiteralVariant::Boolean(..) => Type::Boolean,
             LiteralVariant::Field(..) => Type::Field,
             LiteralVariant::Scalar(..) => Type::Scalar,
-            LiteralVariant::String(..) => {
-                self.emit_err(TypeCheckerError::strings_are_not_supported(span));
-                Type::String
-            }
+            LiteralVariant::String(..) => Type::String,
             LiteralVariant::Integer(kind, string) => match kind {
                 IntegerType::U8 => parse_and_return!(u8, IntegerType::U8, string, "u8"),
                 IntegerType::U16 => parse_and_return!(u16, IntegerType::U16, string, "u16"),
@@ -1246,10 +1226,6 @@
                 }
                 Type::Group
             }
-<<<<<<< HEAD
-            LiteralVariant::Scalar(..) => Type::Scalar,
-            LiteralVariant::String(..) => Type::String,
-=======
             LiteralVariant::Unsuffixed(_) => match expected {
                 Some(ty @ Type::Integer(_) | ty @ Type::Field | ty @ Type::Group | ty @ Type::Scalar) => {
                     self.check_numeric_literal(input, ty);
@@ -1261,7 +1237,6 @@
                 }
                 None => Type::Numeric,
             },
->>>>>>> ba9d1b27
         };
 
         self.maybe_assert_type(&type_, expected, span);
