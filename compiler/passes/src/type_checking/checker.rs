// Copyright (C) 2019-2023 Aleo Systems Inc.
// This file is part of the Leo library.

// The Leo library is free software: you can redistribute it and/or modify
// it under the terms of the GNU General Public License as published by
// the Free Software Foundation, either version 3 of the License, or
// (at your option) any later version.

// The Leo library is distributed in the hope that it will be useful,
// but WITHOUT ANY WARRANTY; without even the implied warranty of
// MERCHANTABILITY or FITNESS FOR A PARTICULAR PURPOSE. See the
// GNU General Public License for more details.

// You should have received a copy of the GNU General Public License
// along with the Leo library. If not, see <https://www.gnu.org/licenses/>.

use crate::{
    type_checking::{await_checker::AwaitChecker, scope_state::ScopeState},
    CallGraph,
    StructGraph,
    SymbolTable,
    TypeTable,
    VariableSymbol,
    VariableType,
};

use leo_ast::{
    Composite,
    CompositeType,
    CoreConstant,
    CoreFunction,
    Expression,
    Function,
    Identifier,
    IntegerType,
    Location,
    MappingType,
    Mode,
    Node,
    Type,
    Variant,
};
use leo_errors::{emitter::Handler, TypeCheckerError, TypeCheckerWarning};
use leo_span::{Span, Symbol};

use snarkvm::console::network::Network;

use indexmap::{IndexMap, IndexSet};
use itertools::Itertools;
<<<<<<< HEAD
use std::cell::RefCell;
=======
use leo_ast::{
    Input::Internal,
    Mode::Public,
    Type::{Future, Tuple},
    Variant::AsyncTransition,
};
use std::{cell::RefCell, marker::PhantomData};
>>>>>>> b46451ed

pub struct TypeChecker<'a, N: Network> {
    /// The symbol table for the program.
    pub(crate) symbol_table: RefCell<SymbolTable>,
    /// A mapping from node IDs to their types.
    pub(crate) type_table: &'a TypeTable,
    /// A dependency graph of the structs in program.
    pub(crate) struct_graph: StructGraph,
    /// The call graph for the program.
    pub(crate) call_graph: CallGraph,
    /// The error handler.
    pub(crate) handler: &'a Handler,
    /// The state of the current scope being traversed.
    pub(crate) scope_state: ScopeState,
    /// Struct to store the state relevant to checking all futures are awaited.
    pub(crate) await_checker: AwaitChecker,
    /// Mapping from async function name to the inferred input types.
<<<<<<< HEAD
    pub(crate) async_function_input_types: IndexMap<Location, Vec<Type>>,
    /// The set of used composites.
    pub(crate) used_structs: IndexSet<Symbol>,
=======
    pub(crate) finalize_input_types: IndexMap<Location, Vec<Type>>,
    // Allows the type checker to be generic over the network.
    phantom: PhantomData<N>,
>>>>>>> b46451ed
}

const ADDRESS_TYPE: Type = Type::Address;

const BOOLEAN_TYPE: Type = Type::Boolean;

const FIELD_TYPE: Type = Type::Field;

const GROUP_TYPE: Type = Type::Group;

const SCALAR_TYPE: Type = Type::Scalar;

const SIGNATURE_TYPE: Type = Type::Signature;

const INT_TYPES: [Type; 10] = [
    Type::Integer(IntegerType::I8),
    Type::Integer(IntegerType::I16),
    Type::Integer(IntegerType::I32),
    Type::Integer(IntegerType::I64),
    Type::Integer(IntegerType::I128),
    Type::Integer(IntegerType::U8),
    Type::Integer(IntegerType::U16),
    Type::Integer(IntegerType::U32),
    Type::Integer(IntegerType::U64),
    Type::Integer(IntegerType::U128),
];

const SIGNED_INT_TYPES: [Type; 5] = [
    Type::Integer(IntegerType::I8),
    Type::Integer(IntegerType::I16),
    Type::Integer(IntegerType::I32),
    Type::Integer(IntegerType::I64),
    Type::Integer(IntegerType::I128),
];

const UNSIGNED_INT_TYPES: [Type; 5] = [
    Type::Integer(IntegerType::U8),
    Type::Integer(IntegerType::U16),
    Type::Integer(IntegerType::U32),
    Type::Integer(IntegerType::U64),
    Type::Integer(IntegerType::U128),
];

const MAGNITUDE_TYPES: [Type; 3] =
    [Type::Integer(IntegerType::U8), Type::Integer(IntegerType::U16), Type::Integer(IntegerType::U32)];

impl<'a, N: Network> TypeChecker<'a, N> {
    /// Returns a new type checker given a symbol table and error handler.
    pub fn new(
        symbol_table: SymbolTable,
        type_table: &'a TypeTable,
        handler: &'a Handler,
        max_depth: usize,
        disabled: bool,
    ) -> Self {
        let struct_names = symbol_table.structs.keys().map(|loc| loc.name).collect();
        let function_names = symbol_table.functions.keys().map(|loc| loc.name).collect();

        // Note that the `struct_graph` and `call_graph` are initialized with their full node sets.
        Self {
            symbol_table: RefCell::new(symbol_table),
            type_table,
            struct_graph: StructGraph::new(struct_names),
            call_graph: CallGraph::new(function_names),
            handler,
            scope_state: ScopeState::new(),
            await_checker: AwaitChecker::new(max_depth, !disabled),
<<<<<<< HEAD
            async_function_input_types: IndexMap::new(),
            used_structs: IndexSet::new(),
=======
            finalize_input_types: IndexMap::new(),
            phantom: Default::default(),
>>>>>>> b46451ed
        }
    }

    /// Enters a child scope.
    pub(crate) fn enter_scope(&mut self, index: usize) {
        let previous_symbol_table = std::mem::take(&mut self.symbol_table);
        self.symbol_table.swap(previous_symbol_table.borrow().lookup_scope_by_index(index).unwrap());
        self.symbol_table.borrow_mut().parent = Some(Box::new(previous_symbol_table.into_inner()));
    }

    /// Creates a new child scope.
    pub(crate) fn create_child_scope(&mut self) -> usize {
        // Creates a new child scope.
        let scope_index = self.symbol_table.borrow_mut().insert_block();
        // Enter the new scope.
        self.enter_scope(scope_index);
        // Return the index of the new scope.
        scope_index
    }

    /// Exits the current scope.
    pub(crate) fn exit_scope(&mut self, index: usize) {
        let previous_symbol_table = *self.symbol_table.borrow_mut().parent.take().unwrap();
        self.symbol_table.swap(previous_symbol_table.lookup_scope_by_index(index).unwrap());
        self.symbol_table = RefCell::new(previous_symbol_table);
    }

    /// Emits a type checker error.
    pub(crate) fn emit_err(&self, err: TypeCheckerError) {
        self.handler.emit_err(err);
    }

    /// Emits a type checker warning
    pub fn emit_warning(&self, warning: TypeCheckerWarning) {
        self.handler.emit_warning(warning.into());
    }

    /// Emits an error to the handler if the given type is invalid.
    fn check_type(&self, is_valid: impl Fn(&Type) -> bool, error_string: String, type_: &Option<Type>, span: Span) {
        if let Some(type_) = type_ {
            if !is_valid(type_) {
                self.emit_err(TypeCheckerError::expected_one_type_of(error_string, type_, span));
            }
        }
    }

    /// Emits an error if the two given types are not equal.
    pub(crate) fn check_eq_types(&self, t1: &Option<Type>, t2: &Option<Type>, span: Span) {
        match (t1, t2) {
            (Some(t1), Some(t2)) if !Type::eq_flat_relax_composite(t1, t2) => {
                // If both types are futures, print them out.
                if let (Type::Future(f1), Type::Future(f2)) = (t1, t2) {
                    println!("Future 1: {:?}", f1);
                    println!("Future 2: {:?}", f2);
                }
                self.emit_err(TypeCheckerError::type_should_be(t1, t2, span))
            }
            (Some(type_), None) | (None, Some(type_)) => {
                self.emit_err(TypeCheckerError::type_should_be("no type", type_, span))
            }
            _ => {}
        }
    }

    /// Use this method when you know the actual type.
    /// Emits an error to the handler if the `actual` type is not equal to the `expected` type.
    pub(crate) fn assert_and_return_type(&mut self, actual: Type, expected: &Option<Type>, span: Span) -> Type {
        if expected.is_some() {
            self.check_eq_types(&Some(actual.clone()), expected, span);
        }
        actual
    }

    /// Emits an error to the error handler if the `actual` type is not equal to the `expected` type.
    pub(crate) fn assert_type(&mut self, actual: &Option<Type>, expected: &Type, span: Span) {
        if let Some(actual) = actual {
            self.check_eq_types(&Some(actual.clone()), &Some(expected.clone()), span);
        }
    }

    /// Emits an error to the error handler if the given type is not an address.
    pub(crate) fn assert_address_type(&self, type_: &Option<Type>, span: Span) {
        self.check_type(|type_: &Type| ADDRESS_TYPE.eq(type_), ADDRESS_TYPE.to_string(), type_, span)
    }

    /// Emits an error to the handler if the given type is not a boolean.
    pub(crate) fn assert_bool_type(&self, type_: &Option<Type>, span: Span) {
        self.check_type(|type_: &Type| BOOLEAN_TYPE.eq(type_), BOOLEAN_TYPE.to_string(), type_, span)
    }

    /// Emits an error to the handler if the given type is not a field.
    pub(crate) fn assert_field_type(&self, type_: &Option<Type>, span: Span) {
        self.check_type(|type_: &Type| FIELD_TYPE.eq(type_), FIELD_TYPE.to_string(), type_, span)
    }

    /// Emits an error to the handler if the given type is not a group.
    pub(crate) fn assert_group_type(&self, type_: &Option<Type>, span: Span) {
        self.check_type(|type_: &Type| GROUP_TYPE.eq(type_), GROUP_TYPE.to_string(), type_, span)
    }

    /// Emits an error to the handler if the given type is not a scalar.
    pub(crate) fn assert_scalar_type(&self, type_: &Option<Type>, span: Span) {
        self.check_type(|type_: &Type| SCALAR_TYPE.eq(type_), SCALAR_TYPE.to_string(), type_, span)
    }

    /// Emits an error to the handler if the given type is not a signature.
    pub(crate) fn assert_signature_type(&self, type_: &Option<Type>, span: Span) {
        self.check_type(|type_: &Type| SIGNATURE_TYPE.eq(type_), SIGNATURE_TYPE.to_string(), type_, span)
    }

    /// Emits an error to the handler if the given type is not an integer.
    pub(crate) fn assert_int_type(&self, type_: &Option<Type>, span: Span) {
        self.check_type(|type_: &Type| INT_TYPES.contains(type_), types_to_string(&INT_TYPES), type_, span)
    }

    /// Emits an error to the handler if the given type is not a signed integer.
    pub(crate) fn assert_signed_int_type(&self, type_: &Option<Type>, span: Span) {
        self.check_type(
            |type_: &Type| SIGNED_INT_TYPES.contains(type_),
            types_to_string(&SIGNED_INT_TYPES),
            type_,
            span,
        )
    }

    /// Emits an error to the handler if the given type is not an unsigned integer.
    pub(crate) fn assert_unsigned_int_type(&self, type_: &Option<Type>, span: Span) {
        self.check_type(
            |type_: &Type| UNSIGNED_INT_TYPES.contains(type_),
            types_to_string(&UNSIGNED_INT_TYPES),
            type_,
            span,
        )
    }

    /// Emits an error to the handler if the given type is not a magnitude (u8, u16, u32).
    pub(crate) fn assert_magnitude_type(&self, type_: &Option<Type>, span: Span) {
        self.check_type(|type_: &Type| MAGNITUDE_TYPES.contains(type_), types_to_string(&MAGNITUDE_TYPES), type_, span)
    }

    /// Emits an error to the handler if the given type is not a boolean or an integer.
    pub(crate) fn assert_bool_int_type(&self, type_: &Option<Type>, span: Span) {
        self.check_type(
            |type_: &Type| BOOLEAN_TYPE.eq(type_) | INT_TYPES.contains(type_),
            format!("{BOOLEAN_TYPE}, {}", types_to_string(&INT_TYPES)),
            type_,
            span,
        )
    }

    /// Emits an error to the handler if the given type is not a field or integer.
    pub(crate) fn assert_field_int_type(&self, type_: &Option<Type>, span: Span) {
        self.check_type(
            |type_: &Type| FIELD_TYPE.eq(type_) | INT_TYPES.contains(type_),
            format!("{FIELD_TYPE}, {}", types_to_string(&INT_TYPES)),
            type_,
            span,
        )
    }

    /// Emits an error to the handler if the given type is not a field or group.
    pub(crate) fn assert_field_group_type(&self, type_: &Option<Type>, span: Span) {
        self.check_type(
            |type_: &Type| FIELD_TYPE.eq(type_) | GROUP_TYPE.eq(type_),
            format!("{FIELD_TYPE}, {GROUP_TYPE}"),
            type_,
            span,
        )
    }

    /// Emits an error to the handler if the given type is not a field, group, or integer.
    pub(crate) fn assert_field_group_int_type(&self, type_: &Option<Type>, span: Span) {
        self.check_type(
            |type_: &Type| FIELD_TYPE.eq(type_) | GROUP_TYPE.eq(type_) | INT_TYPES.contains(type_),
            format!("{FIELD_TYPE}, {GROUP_TYPE}, {}", types_to_string(&INT_TYPES),),
            type_,
            span,
        )
    }

    /// Emits an error to the handler if the given type is not a field, group, or signed integer.
    pub(crate) fn assert_field_group_signed_int_type(&self, type_: &Option<Type>, span: Span) {
        self.check_type(
            |type_: &Type| FIELD_TYPE.eq(type_) | GROUP_TYPE.eq(type_) | SIGNED_INT_TYPES.contains(type_),
            format!("{FIELD_TYPE}, {GROUP_TYPE}, {}", types_to_string(&SIGNED_INT_TYPES),),
            type_,
            span,
        )
    }

    /// Emits an error to the handler if the given type is not a field, scalar, or integer.
    pub(crate) fn assert_field_scalar_int_type(&self, type_: &Option<Type>, span: Span) {
        self.check_type(
            |type_: &Type| FIELD_TYPE.eq(type_) | SCALAR_TYPE.eq(type_) | INT_TYPES.contains(type_),
            format!("{FIELD_TYPE}, {SCALAR_TYPE}, {}", types_to_string(&INT_TYPES),),
            type_,
            span,
        )
    }

    /// Emits an error to the handler if the given type is not a field, group, scalar, integer, or boolean.
    pub(crate) fn assert_field_group_scalar_int_type(&self, type_: &Option<Type>, span: Span) {
        self.check_type(
            |type_: &Type| {
                FIELD_TYPE.eq(type_) | GROUP_TYPE.eq(type_) | SCALAR_TYPE.eq(type_) | INT_TYPES.contains(type_)
            },
            format!("{}, {}, {}, {}", FIELD_TYPE, GROUP_TYPE, SCALAR_TYPE, types_to_string(&INT_TYPES),),
            type_,
            span,
        )
    }

    /// Emits an error to the handler if the given type is not a field, group, scalar, integer, boolean, or address.
    pub(crate) fn assert_castable_type(&self, type_: &Option<Type>, span: Span) {
        self.check_type(
            |type_: &Type| {
                FIELD_TYPE.eq(type_)
                    | GROUP_TYPE.eq(type_)
                    | SCALAR_TYPE.eq(type_)
                    | INT_TYPES.contains(type_)
                    | BOOLEAN_TYPE.eq(type_)
                    | ADDRESS_TYPE.eq(type_)
            },
            format!(
                "{}, {}, {}, {}, {}, {}",
                FIELD_TYPE,
                GROUP_TYPE,
                SCALAR_TYPE,
                types_to_string(&INT_TYPES),
                BOOLEAN_TYPE,
                ADDRESS_TYPE
            ),
            type_,
            span,
        )
    }

    /// Type checks the inputs to an associated constant and returns the expected output type.
    pub(crate) fn get_core_constant(&self, type_: &Type, constant: &Identifier) -> Option<CoreConstant> {
        if let Type::Identifier(ident) = type_ {
            // Lookup core constant
            match CoreConstant::from_symbols(ident.name, constant.name) {
                None => {
                    // Not a core constant.
                    self.emit_err(TypeCheckerError::invalid_core_constant(ident.name, constant.name, ident.span()));
                }
                Some(core_constant) => return Some(core_constant),
            }
        }
        None
    }

    /// Emits an error if the `struct` is not a core library struct.
    /// Emits an error if the `function` is not supported by the struct.
    pub(crate) fn get_core_function_call(&self, struct_: &Identifier, function: &Identifier) -> Option<CoreFunction> {
        // Lookup core struct
        match CoreFunction::from_symbols(struct_.name, function.name) {
            None => {
                // Not a core library struct.
                self.emit_err(TypeCheckerError::invalid_core_function(struct_.name, function.name, struct_.span()));
                None
            }
            Some(core_instruction) => Some(core_instruction),
        }
    }

    /// Type checks the inputs to a core function call and returns the expected output type.
    /// Emits an error if the correct number of arguments are not provided.
    /// Emits an error if the arguments are not of the correct type.
    pub(crate) fn check_core_function_call(
        &mut self,
        core_function: CoreFunction,
        arguments: &[(Option<Type>, Span)],
        function_span: Span,
    ) -> Option<Type> {
        // Check that the number of arguments is correct.
        if arguments.len() != core_function.num_args() {
            self.emit_err(TypeCheckerError::incorrect_num_args_to_call(
                core_function.num_args(),
                arguments.len(),
                function_span,
            ));
            return None;
        }

        // Helper to check that the type of argument is not a mapping, tuple, err, or unit type.
        let check_not_mapping_tuple_err_unit = |type_: &Option<Type>, span: &Span| {
            self.check_type(
                |type_: &Type| !matches!(type_, Type::Mapping(_) | Type::Tuple(_) | Type::Err | Type::Unit),
                "address, bool, field, group, struct, integer, scalar, struct".to_string(),
                type_,
                *span,
            );
        };

        // Helper to check that the type of the argument is a valid input to a Pedersen hash/commit with 64-bit inputs.
        // The console types in snarkVM have some overhead in their bitwise representation. Consequently, Pedersen64 cannot accept a u64.
        let check_pedersen_64_bit_input = |type_: &Option<Type>, span: &Span| {
            self.check_type(
                |type_: &Type| {
                    !matches!(
                        type_,
                        Type::Integer(IntegerType::U64)
                            | Type::Integer(IntegerType::I64)
                            | Type::Integer(IntegerType::U128)
                            | Type::Integer(IntegerType::I128)
                            | Type::Mapping(_)
                            | Type::Tuple(_)
                            | Type::Err
                            | Type::Unit
                    )
                },
                "address, bool, field, group, struct, integer, scalar, struct".to_string(),
                type_,
                *span,
            );
        };

        // Helper to check that the type of the argument is a valid input to a Pedersen hash/commit with 128-bit inputs.
        // The console types in snarkVM have some overhead in their bitwise representation. Consequently, Pedersen128 cannot accept a u128.
        let check_pedersen_128_bit_input = |type_: &Option<Type>, span: &Span| {
            self.check_type(
                |type_: &Type| {
                    !matches!(
                        type_,
                        Type::Integer(IntegerType::U128)
                            | Type::Integer(IntegerType::I128)
                            | Type::Mapping(_)
                            | Type::Tuple(_)
                            | Type::Err
                            | Type::Unit
                    )
                },
                "address, bool, field, group, struct, integer, scalar, struct".to_string(),
                type_,
                *span,
            );
        };

        // Check that the arguments are of the correct type.
        match core_function {
            CoreFunction::BHP256CommitToAddress
            | CoreFunction::BHP512CommitToAddress
            | CoreFunction::BHP768CommitToAddress
            | CoreFunction::BHP1024CommitToAddress => {
                // Check that the first argument is not a mapping, tuple, err, or unit type.
                check_not_mapping_tuple_err_unit(&arguments[0].0, &arguments[0].1);
                // Check that the second argument is a scalar.
                self.assert_scalar_type(&arguments[1].0, arguments[1].1);
                Some(Type::Address)
            }
            CoreFunction::BHP256CommitToField
            | CoreFunction::BHP512CommitToField
            | CoreFunction::BHP768CommitToField
            | CoreFunction::BHP1024CommitToField => {
                // Check that the first argument is not a mapping, tuple, err, or unit type.
                check_not_mapping_tuple_err_unit(&arguments[0].0, &arguments[0].1);
                // Check that the second argument is a scalar.
                self.assert_scalar_type(&arguments[1].0, arguments[1].1);
                Some(Type::Field)
            }
            CoreFunction::BHP256CommitToGroup
            | CoreFunction::BHP512CommitToGroup
            | CoreFunction::BHP768CommitToGroup
            | CoreFunction::BHP1024CommitToGroup => {
                // Check that the first argument is not a mapping, tuple, err, or unit type.
                check_not_mapping_tuple_err_unit(&arguments[0].0, &arguments[0].1);
                // Check that the second argument is a scalar.
                self.assert_scalar_type(&arguments[1].0, arguments[1].1);
                Some(Type::Group)
            }
            CoreFunction::BHP256HashToAddress
            | CoreFunction::BHP512HashToAddress
            | CoreFunction::BHP768HashToAddress
            | CoreFunction::BHP1024HashToAddress
            | CoreFunction::Keccak256HashToAddress
            | CoreFunction::Keccak384HashToAddress
            | CoreFunction::Keccak512HashToAddress
            | CoreFunction::Poseidon2HashToAddress
            | CoreFunction::Poseidon4HashToAddress
            | CoreFunction::Poseidon8HashToAddress
            | CoreFunction::SHA3_256HashToAddress
            | CoreFunction::SHA3_384HashToAddress
            | CoreFunction::SHA3_512HashToAddress => {
                // Check that the first argument is not a mapping, tuple, err, or unit type.
                check_not_mapping_tuple_err_unit(&arguments[0].0, &arguments[0].1);
                Some(Type::Address)
            }
            CoreFunction::BHP256HashToField
            | CoreFunction::BHP512HashToField
            | CoreFunction::BHP768HashToField
            | CoreFunction::BHP1024HashToField
            | CoreFunction::Keccak256HashToField
            | CoreFunction::Keccak384HashToField
            | CoreFunction::Keccak512HashToField
            | CoreFunction::Poseidon2HashToField
            | CoreFunction::Poseidon4HashToField
            | CoreFunction::Poseidon8HashToField
            | CoreFunction::SHA3_256HashToField
            | CoreFunction::SHA3_384HashToField
            | CoreFunction::SHA3_512HashToField => {
                // Check that the first argument is not a mapping, tuple, err, or unit type.
                check_not_mapping_tuple_err_unit(&arguments[0].0, &arguments[0].1);
                Some(Type::Field)
            }
            CoreFunction::BHP256HashToGroup
            | CoreFunction::BHP512HashToGroup
            | CoreFunction::BHP768HashToGroup
            | CoreFunction::BHP1024HashToGroup
            | CoreFunction::Keccak256HashToGroup
            | CoreFunction::Keccak384HashToGroup
            | CoreFunction::Keccak512HashToGroup
            | CoreFunction::Poseidon2HashToGroup
            | CoreFunction::Poseidon4HashToGroup
            | CoreFunction::Poseidon8HashToGroup
            | CoreFunction::SHA3_256HashToGroup
            | CoreFunction::SHA3_384HashToGroup
            | CoreFunction::SHA3_512HashToGroup => {
                // Check that the first argument is not a mapping, tuple, err, or unit type.
                check_not_mapping_tuple_err_unit(&arguments[0].0, &arguments[0].1);
                Some(Type::Group)
            }
            CoreFunction::BHP256HashToI8
            | CoreFunction::BHP512HashToI8
            | CoreFunction::BHP768HashToI8
            | CoreFunction::BHP1024HashToI8
            | CoreFunction::Keccak256HashToI8
            | CoreFunction::Keccak384HashToI8
            | CoreFunction::Keccak512HashToI8
            | CoreFunction::Poseidon2HashToI8
            | CoreFunction::Poseidon4HashToI8
            | CoreFunction::Poseidon8HashToI8
            | CoreFunction::SHA3_256HashToI8
            | CoreFunction::SHA3_384HashToI8
            | CoreFunction::SHA3_512HashToI8 => {
                // Check that the first argument is not a mapping, tuple, err, or unit type.
                check_not_mapping_tuple_err_unit(&arguments[0].0, &arguments[0].1);
                Some(Type::Integer(IntegerType::I8))
            }
            CoreFunction::BHP256HashToI16
            | CoreFunction::BHP512HashToI16
            | CoreFunction::BHP768HashToI16
            | CoreFunction::BHP1024HashToI16
            | CoreFunction::Keccak256HashToI16
            | CoreFunction::Keccak384HashToI16
            | CoreFunction::Keccak512HashToI16
            | CoreFunction::Poseidon2HashToI16
            | CoreFunction::Poseidon4HashToI16
            | CoreFunction::Poseidon8HashToI16
            | CoreFunction::SHA3_256HashToI16
            | CoreFunction::SHA3_384HashToI16
            | CoreFunction::SHA3_512HashToI16 => {
                // Check that the first argument is not a mapping, tuple, err, or unit type.
                check_not_mapping_tuple_err_unit(&arguments[0].0, &arguments[0].1);
                Some(Type::Integer(IntegerType::I16))
            }
            CoreFunction::BHP256HashToI32
            | CoreFunction::BHP512HashToI32
            | CoreFunction::BHP768HashToI32
            | CoreFunction::BHP1024HashToI32
            | CoreFunction::Keccak256HashToI32
            | CoreFunction::Keccak384HashToI32
            | CoreFunction::Keccak512HashToI32
            | CoreFunction::Poseidon2HashToI32
            | CoreFunction::Poseidon4HashToI32
            | CoreFunction::Poseidon8HashToI32
            | CoreFunction::SHA3_256HashToI32
            | CoreFunction::SHA3_384HashToI32
            | CoreFunction::SHA3_512HashToI32 => {
                // Check that the first argument is not a mapping, tuple, err, or unit type.
                check_not_mapping_tuple_err_unit(&arguments[0].0, &arguments[0].1);
                Some(Type::Integer(IntegerType::I32))
            }
            CoreFunction::BHP256HashToI64
            | CoreFunction::BHP512HashToI64
            | CoreFunction::BHP768HashToI64
            | CoreFunction::BHP1024HashToI64
            | CoreFunction::Keccak256HashToI64
            | CoreFunction::Keccak384HashToI64
            | CoreFunction::Keccak512HashToI64
            | CoreFunction::Poseidon2HashToI64
            | CoreFunction::Poseidon4HashToI64
            | CoreFunction::Poseidon8HashToI64
            | CoreFunction::SHA3_256HashToI64
            | CoreFunction::SHA3_384HashToI64
            | CoreFunction::SHA3_512HashToI64 => {
                // Check that the first argument is not a mapping, tuple, err, or unit type.
                check_not_mapping_tuple_err_unit(&arguments[0].0, &arguments[0].1);
                Some(Type::Integer(IntegerType::I64))
            }
            CoreFunction::BHP256HashToI128
            | CoreFunction::BHP512HashToI128
            | CoreFunction::BHP768HashToI128
            | CoreFunction::BHP1024HashToI128
            | CoreFunction::Keccak256HashToI128
            | CoreFunction::Keccak384HashToI128
            | CoreFunction::Keccak512HashToI128
            | CoreFunction::Poseidon2HashToI128
            | CoreFunction::Poseidon4HashToI128
            | CoreFunction::Poseidon8HashToI128
            | CoreFunction::SHA3_256HashToI128
            | CoreFunction::SHA3_384HashToI128
            | CoreFunction::SHA3_512HashToI128 => {
                // Check that the first argument is not a mapping, tuple, err, or unit type.
                check_not_mapping_tuple_err_unit(&arguments[0].0, &arguments[0].1);
                Some(Type::Integer(IntegerType::I128))
            }
            CoreFunction::BHP256HashToU8
            | CoreFunction::BHP512HashToU8
            | CoreFunction::BHP768HashToU8
            | CoreFunction::BHP1024HashToU8
            | CoreFunction::Keccak256HashToU8
            | CoreFunction::Keccak384HashToU8
            | CoreFunction::Keccak512HashToU8
            | CoreFunction::Poseidon2HashToU8
            | CoreFunction::Poseidon4HashToU8
            | CoreFunction::Poseidon8HashToU8
            | CoreFunction::SHA3_256HashToU8
            | CoreFunction::SHA3_384HashToU8
            | CoreFunction::SHA3_512HashToU8 => {
                // Check that the first argument is not a mapping, tuple, err, or unit type.
                check_not_mapping_tuple_err_unit(&arguments[0].0, &arguments[0].1);
                Some(Type::Integer(IntegerType::U8))
            }
            CoreFunction::BHP256HashToU16
            | CoreFunction::BHP512HashToU16
            | CoreFunction::BHP768HashToU16
            | CoreFunction::BHP1024HashToU16
            | CoreFunction::Keccak256HashToU16
            | CoreFunction::Keccak384HashToU16
            | CoreFunction::Keccak512HashToU16
            | CoreFunction::Poseidon2HashToU16
            | CoreFunction::Poseidon4HashToU16
            | CoreFunction::Poseidon8HashToU16
            | CoreFunction::SHA3_256HashToU16
            | CoreFunction::SHA3_384HashToU16
            | CoreFunction::SHA3_512HashToU16 => {
                // Check that the first argument is not a mapping, tuple, err, or unit type.
                check_not_mapping_tuple_err_unit(&arguments[0].0, &arguments[0].1);
                Some(Type::Integer(IntegerType::U16))
            }
            CoreFunction::BHP256HashToU32
            | CoreFunction::BHP512HashToU32
            | CoreFunction::BHP768HashToU32
            | CoreFunction::BHP1024HashToU32
            | CoreFunction::Keccak256HashToU32
            | CoreFunction::Keccak384HashToU32
            | CoreFunction::Keccak512HashToU32
            | CoreFunction::Poseidon2HashToU32
            | CoreFunction::Poseidon4HashToU32
            | CoreFunction::Poseidon8HashToU32
            | CoreFunction::SHA3_256HashToU32
            | CoreFunction::SHA3_384HashToU32
            | CoreFunction::SHA3_512HashToU32 => {
                // Check that the first argument is not a mapping, tuple, err, or unit type.
                check_not_mapping_tuple_err_unit(&arguments[0].0, &arguments[0].1);
                Some(Type::Integer(IntegerType::U32))
            }
            CoreFunction::BHP256HashToU64
            | CoreFunction::BHP512HashToU64
            | CoreFunction::BHP768HashToU64
            | CoreFunction::BHP1024HashToU64
            | CoreFunction::Keccak256HashToU64
            | CoreFunction::Keccak384HashToU64
            | CoreFunction::Keccak512HashToU64
            | CoreFunction::Poseidon2HashToU64
            | CoreFunction::Poseidon4HashToU64
            | CoreFunction::Poseidon8HashToU64
            | CoreFunction::SHA3_256HashToU64
            | CoreFunction::SHA3_384HashToU64
            | CoreFunction::SHA3_512HashToU64 => {
                // Check that the first argument is not a mapping, tuple, err, or unit type.
                check_not_mapping_tuple_err_unit(&arguments[0].0, &arguments[0].1);
                Some(Type::Integer(IntegerType::U64))
            }
            CoreFunction::BHP256HashToU128
            | CoreFunction::BHP512HashToU128
            | CoreFunction::BHP768HashToU128
            | CoreFunction::BHP1024HashToU128
            | CoreFunction::Keccak256HashToU128
            | CoreFunction::Keccak384HashToU128
            | CoreFunction::Keccak512HashToU128
            | CoreFunction::Poseidon2HashToU128
            | CoreFunction::Poseidon4HashToU128
            | CoreFunction::Poseidon8HashToU128
            | CoreFunction::SHA3_256HashToU128
            | CoreFunction::SHA3_384HashToU128
            | CoreFunction::SHA3_512HashToU128 => {
                // Check that the first argument is not a mapping, tuple, err, or unit type.
                check_not_mapping_tuple_err_unit(&arguments[0].0, &arguments[0].1);
                Some(Type::Integer(IntegerType::U128))
            }
            CoreFunction::BHP256HashToScalar
            | CoreFunction::BHP512HashToScalar
            | CoreFunction::BHP768HashToScalar
            | CoreFunction::BHP1024HashToScalar
            | CoreFunction::Keccak256HashToScalar
            | CoreFunction::Keccak384HashToScalar
            | CoreFunction::Keccak512HashToScalar
            | CoreFunction::Poseidon2HashToScalar
            | CoreFunction::Poseidon4HashToScalar
            | CoreFunction::Poseidon8HashToScalar
            | CoreFunction::SHA3_256HashToScalar
            | CoreFunction::SHA3_384HashToScalar
            | CoreFunction::SHA3_512HashToScalar => {
                // Check that the first argument is not a mapping, tuple, err, or unit type.
                check_not_mapping_tuple_err_unit(&arguments[0].0, &arguments[0].1);
                Some(Type::Scalar)
            }
            CoreFunction::Pedersen64CommitToAddress => {
                // Check that the first argument is not a mapping, tuple, err, unit type, or integer over 32 bits.
                check_pedersen_64_bit_input(&arguments[0].0, &arguments[0].1);
                // Check that the second argument is a scalar.
                self.assert_scalar_type(&arguments[1].0, arguments[1].1);

                Some(Type::Address)
            }
            CoreFunction::Pedersen64CommitToField => {
                // Check that the first argument is not a mapping, tuple, err, unit type, or integer over 32 bits.
                check_pedersen_64_bit_input(&arguments[0].0, &arguments[0].1);
                // Check that the second argument is a scalar.
                self.assert_scalar_type(&arguments[1].0, arguments[1].1);

                Some(Type::Field)
            }
            CoreFunction::Pedersen64CommitToGroup => {
                // Check that the first argument is not a mapping, tuple, err, unit type, or integer over 32 bits.
                check_pedersen_64_bit_input(&arguments[0].0, &arguments[0].1);
                // Check that the second argument is a scalar.
                self.assert_scalar_type(&arguments[1].0, arguments[1].1);

                Some(Type::Group)
            }
            CoreFunction::Pedersen64HashToAddress => {
                // Check that the first argument is not a mapping, tuple, err, unit type, or integer over 32 bits.
                check_pedersen_64_bit_input(&arguments[0].0, &arguments[0].1);
                Some(Type::Address)
            }
            CoreFunction::Pedersen64HashToField => {
                // Check that the first argument is not a mapping, tuple, err, unit type, or integer over 32 bits.
                check_pedersen_64_bit_input(&arguments[0].0, &arguments[0].1);
                Some(Type::Field)
            }
            CoreFunction::Pedersen64HashToGroup => {
                // Check that the first argument is not a mapping, tuple, err, unit type, or integer over 32 bits.
                check_pedersen_64_bit_input(&arguments[0].0, &arguments[0].1);
                Some(Type::Group)
            }
            CoreFunction::Pedersen64HashToI8 => {
                // Check that the first argument is not a mapping, tuple, err, unit type, or integer over 32 bits.
                check_pedersen_64_bit_input(&arguments[0].0, &arguments[0].1);
                Some(Type::Integer(IntegerType::I8))
            }
            CoreFunction::Pedersen64HashToI16 => {
                // Check that the first argument is not a mapping, tuple, err, unit type, or integer over 32 bits.
                check_pedersen_64_bit_input(&arguments[0].0, &arguments[0].1);
                Some(Type::Integer(IntegerType::I16))
            }
            CoreFunction::Pedersen64HashToI32 => {
                // Check that the first argument is not a mapping, tuple, err, unit type, or integer over 32 bits.
                check_pedersen_64_bit_input(&arguments[0].0, &arguments[0].1);
                Some(Type::Integer(IntegerType::I32))
            }
            CoreFunction::Pedersen64HashToI64 => {
                // Check that the first argument is not a mapping, tuple, err, unit type, or integer over 32 bits.
                check_pedersen_64_bit_input(&arguments[0].0, &arguments[0].1);
                Some(Type::Integer(IntegerType::I64))
            }
            CoreFunction::Pedersen64HashToI128 => {
                // Check that the first argument is not a mapping, tuple, err, unit type, or integer over 32 bits.
                check_pedersen_64_bit_input(&arguments[0].0, &arguments[0].1);
                Some(Type::Integer(IntegerType::I128))
            }
            CoreFunction::Pedersen64HashToU8 => {
                // Check that the first argument is not a mapping, tuple, err, unit type, or integer over 32 bits.
                check_pedersen_64_bit_input(&arguments[0].0, &arguments[0].1);
                Some(Type::Integer(IntegerType::U8))
            }
            CoreFunction::Pedersen64HashToU16 => {
                // Check that the first argument is not a mapping, tuple, err, unit type, or integer over 32 bits.
                check_pedersen_64_bit_input(&arguments[0].0, &arguments[0].1);
                Some(Type::Integer(IntegerType::U16))
            }
            CoreFunction::Pedersen64HashToU32 => {
                // Check that the first argument is not a mapping, tuple, err, unit type, or integer over 32 bits.
                check_pedersen_64_bit_input(&arguments[0].0, &arguments[0].1);
                Some(Type::Integer(IntegerType::U32))
            }
            CoreFunction::Pedersen64HashToU64 => {
                // Check that the first argument is not a mapping, tuple, err, unit type, or integer over 32 bits.
                check_pedersen_64_bit_input(&arguments[0].0, &arguments[0].1);
                Some(Type::Integer(IntegerType::U64))
            }
            CoreFunction::Pedersen64HashToU128 => {
                // Check that the first argument is not a mapping, tuple, err, unit type, or integer over 32 bits.
                check_pedersen_64_bit_input(&arguments[0].0, &arguments[0].1);
                Some(Type::Integer(IntegerType::U128))
            }
            CoreFunction::Pedersen64HashToScalar => {
                // Check that the first argument is not a mapping, tuple, err, unit type, or integer over 32 bits.
                check_pedersen_64_bit_input(&arguments[0].0, &arguments[0].1);
                Some(Type::Scalar)
            }
            CoreFunction::Pedersen128CommitToAddress => {
                // Check that the first argument is not a mapping, tuple, err, unit type, or integer over 64 bits.
                check_pedersen_128_bit_input(&arguments[0].0, &arguments[0].1);
                // Check that the second argument is a scalar.
                self.assert_scalar_type(&arguments[1].0, arguments[1].1);

                Some(Type::Address)
            }
            CoreFunction::Pedersen128CommitToField => {
                // Check that the first argument is not a mapping, tuple, err, unit type, or integer over 64 bits.
                check_pedersen_128_bit_input(&arguments[0].0, &arguments[0].1);
                // Check that the second argument is a scalar.
                self.assert_scalar_type(&arguments[1].0, arguments[1].1);

                Some(Type::Field)
            }
            CoreFunction::Pedersen128CommitToGroup => {
                // Check that the first argument is not a mapping, tuple, err, unit type, or integer over 64 bits.
                check_pedersen_128_bit_input(&arguments[0].0, &arguments[0].1);
                // Check that the second argument is a scalar.
                self.assert_scalar_type(&arguments[1].0, arguments[1].1);

                Some(Type::Group)
            }
            CoreFunction::Pedersen128HashToAddress => {
                // Check that the first argument is not a mapping, tuple, err, unit type, or integer over 64 bits.
                check_pedersen_128_bit_input(&arguments[0].0, &arguments[0].1);
                Some(Type::Address)
            }
            CoreFunction::Pedersen128HashToField => {
                // Check that the first argument is not a mapping, tuple, err, unit type, or integer over 64 bits.
                check_pedersen_128_bit_input(&arguments[0].0, &arguments[0].1);
                Some(Type::Field)
            }
            CoreFunction::Pedersen128HashToGroup => {
                // Check that the first argument is not a mapping, tuple, err, unit type, or integer over 64 bits.
                check_pedersen_128_bit_input(&arguments[0].0, &arguments[0].1);
                Some(Type::Group)
            }
            CoreFunction::Pedersen128HashToI8 => {
                // Check that the first argument is not a mapping, tuple, err, unit type, or integer over 64 bits.
                check_pedersen_128_bit_input(&arguments[0].0, &arguments[0].1);
                Some(Type::Integer(IntegerType::I8))
            }
            CoreFunction::Pedersen128HashToI16 => {
                // Check that the first argument is not a mapping, tuple, err, unit type, or integer over 64 bits.
                check_pedersen_128_bit_input(&arguments[0].0, &arguments[0].1);
                Some(Type::Integer(IntegerType::I16))
            }
            CoreFunction::Pedersen128HashToI32 => {
                // Check that the first argument is not a mapping, tuple, err, unit type, or integer over 64 bits.
                check_pedersen_128_bit_input(&arguments[0].0, &arguments[0].1);
                Some(Type::Integer(IntegerType::I32))
            }
            CoreFunction::Pedersen128HashToI64 => {
                // Check that the first argument is not a mapping, tuple, err, unit type, or integer over 64 bits.
                check_pedersen_128_bit_input(&arguments[0].0, &arguments[0].1);
                Some(Type::Integer(IntegerType::I64))
            }
            CoreFunction::Pedersen128HashToI128 => {
                // Check that the first argument is not a mapping, tuple, err, unit type, or integer over 64 bits.
                check_pedersen_128_bit_input(&arguments[0].0, &arguments[0].1);
                Some(Type::Integer(IntegerType::I128))
            }
            CoreFunction::Pedersen128HashToU8 => {
                // Check that the first argument is not a mapping, tuple, err, unit type, or integer over 64 bits.
                check_pedersen_128_bit_input(&arguments[0].0, &arguments[0].1);
                Some(Type::Integer(IntegerType::U8))
            }
            CoreFunction::Pedersen128HashToU16 => {
                // Check that the first argument is not a mapping, tuple, err, unit type, or integer over 64 bits.
                check_pedersen_128_bit_input(&arguments[0].0, &arguments[0].1);
                Some(Type::Integer(IntegerType::U16))
            }
            CoreFunction::Pedersen128HashToU32 => {
                // Check that the first argument is not a mapping, tuple, err, unit type, or integer over 64 bits.
                check_pedersen_128_bit_input(&arguments[0].0, &arguments[0].1);
                Some(Type::Integer(IntegerType::U32))
            }
            CoreFunction::Pedersen128HashToU64 => {
                // Check that the first argument is not a mapping, tuple, err, unit type, or integer over 64 bits.
                check_pedersen_128_bit_input(&arguments[0].0, &arguments[0].1);
                Some(Type::Integer(IntegerType::U64))
            }
            CoreFunction::Pedersen128HashToU128 => {
                // Check that the first argument is not a mapping, tuple, err, unit type, or integer over 64 bits.
                check_pedersen_128_bit_input(&arguments[0].0, &arguments[0].1);
                Some(Type::Integer(IntegerType::U128))
            }
            CoreFunction::Pedersen128HashToScalar => {
                // Check that the first argument is not a mapping, tuple, err, unit type, or integer over 64 bits.
                check_pedersen_128_bit_input(&arguments[0].0, &arguments[0].1);
                Some(Type::Scalar)
            }
            CoreFunction::MappingGet => {
                // Check that the operation is invoked in a `finalize` block.
                self.check_access_allowed("Mapping::get", true, function_span);
                // Check that the first argument is a mapping.
                if let Some(mapping_type) = self.assert_mapping_type(&arguments[0].0, arguments[0].1) {
                    // Check that the second argument matches the key type of the mapping.
                    self.assert_type(&arguments[1].0, &mapping_type.key, arguments[1].1);
                    // Return the value type of the mapping.
                    Some(*mapping_type.value)
                } else {
                    None
                }
            }
            CoreFunction::MappingGetOrUse => {
                // Check that the operation is invoked in a `finalize` block.
                self.check_access_allowed("Mapping::get_or", true, function_span);
                // Check that the first argument is a mapping.
                if let Some(mapping_type) = self.assert_mapping_type(&arguments[0].0, arguments[0].1) {
                    // Check that the second argument matches the key type of the mapping.
                    self.assert_type(&arguments[1].0, &mapping_type.key, arguments[1].1);
                    // Check that the third argument matches the value type of the mapping.
                    self.assert_type(&arguments[2].0, &mapping_type.value, arguments[2].1);
                    // Return the value type of the mapping.
                    Some(*mapping_type.value)
                } else {
                    None
                }
            }
            CoreFunction::MappingSet => {
                // Check that the operation is invoked in a `finalize` block.
                self.check_access_allowed("Mapping::set", true, function_span);
                // Check that the first argument is a mapping.
                if let Some(mapping_type) = self.assert_mapping_type(&arguments[0].0, arguments[0].1) {
                    // Cannot modify external mappings.
                    if mapping_type.program != self.scope_state.program_name.unwrap() {
                        self.handler.emit_err(TypeCheckerError::cannot_modify_external_mapping("set", function_span));
                    }
                    // Check that the second argument matches the key type of the mapping.
                    self.assert_type(&arguments[1].0, &mapping_type.key, arguments[1].1);
                    // Check that the third argument matches the value type of the mapping.
                    self.assert_type(&arguments[2].0, &mapping_type.value, arguments[2].1);
                    // Return the mapping type.
                    Some(Type::Unit)
                } else {
                    None
                }
            }
            CoreFunction::MappingRemove => {
                // Check that the operation is invoked in a `finalize` block.
                self.check_access_allowed("Mapping::remove", true, function_span);
                // Check that the first argument is a mapping.
                if let Some(mapping_type) = self.assert_mapping_type(&arguments[0].0, arguments[0].1) {
                    // Cannot modify external mappings.
                    if mapping_type.program != self.scope_state.program_name.unwrap() {
                        self.handler
                            .emit_err(TypeCheckerError::cannot_modify_external_mapping("remove", function_span));
                    }
                    // Check that the second argument matches the key type of the mapping.
                    self.assert_type(&arguments[1].0, &mapping_type.key, arguments[1].1);
                    // Return nothing.
                    Some(Type::Unit)
                } else {
                    None
                }
            }
            CoreFunction::MappingContains => {
                // Check that the operation is invoked in a `finalize` block.
                self.check_access_allowed("Mapping::contains", true, function_span);
                // Check that the first argument is a mapping.
                if let Some(mapping_type) = self.assert_mapping_type(&arguments[0].0, arguments[0].1) {
                    // Check that the second argument matches the key type of the mapping.
                    self.assert_type(&arguments[1].0, &mapping_type.key, arguments[1].1);
                    // Return a boolean.
                    Some(Type::Boolean)
                } else {
                    None
                }
            }
            CoreFunction::GroupToXCoordinate | CoreFunction::GroupToYCoordinate => {
                // Check that the first argument is a group.
                self.assert_group_type(&arguments[0].0, arguments[0].1);
                Some(Type::Field)
            }
            CoreFunction::ChaChaRandAddress => Some(Type::Address),
            CoreFunction::ChaChaRandBool => Some(Type::Boolean),
            CoreFunction::ChaChaRandField => Some(Type::Field),
            CoreFunction::ChaChaRandGroup => Some(Type::Group),
            CoreFunction::ChaChaRandI8 => Some(Type::Integer(IntegerType::I8)),
            CoreFunction::ChaChaRandI16 => Some(Type::Integer(IntegerType::I16)),
            CoreFunction::ChaChaRandI32 => Some(Type::Integer(IntegerType::I32)),
            CoreFunction::ChaChaRandI64 => Some(Type::Integer(IntegerType::I64)),
            CoreFunction::ChaChaRandI128 => Some(Type::Integer(IntegerType::I128)),
            CoreFunction::ChaChaRandScalar => Some(Type::Scalar),
            CoreFunction::ChaChaRandU8 => Some(Type::Integer(IntegerType::U8)),
            CoreFunction::ChaChaRandU16 => Some(Type::Integer(IntegerType::U16)),
            CoreFunction::ChaChaRandU32 => Some(Type::Integer(IntegerType::U32)),
            CoreFunction::ChaChaRandU64 => Some(Type::Integer(IntegerType::U64)),
            CoreFunction::ChaChaRandU128 => Some(Type::Integer(IntegerType::U128)),
            CoreFunction::SignatureVerify => {
                // Check that the first argument is a signature.
                self.assert_signature_type(&arguments[0].0, arguments[0].1);
                // Check that the second argument is an address.
                self.assert_address_type(&arguments[1].0, arguments[1].1);
                // Return a boolean.
                Some(Type::Boolean)
            }
            CoreFunction::FutureAwait => Some(Type::Unit),
        }
    }

    /// Returns the `struct` type and emits an error if the `expected` type does not match.
    pub(crate) fn check_expected_struct(&mut self, struct_: &Composite, expected: &Option<Type>, span: Span) -> Type {
        let current_struct = CompositeType { id: struct_.identifier, program: struct_.external };
        if expected.is_some() {
            self.check_eq_types(&Some(Type::Composite(current_struct)), expected, span);
        }
        Type::Composite(current_struct)
    }

    /// Emits an error if the struct member is a record type.
    pub(crate) fn assert_member_is_not_record(&mut self, span: Span, parent: Symbol, type_: &Type) {
        match type_ {
            Type::Composite(struct_)
                if self.lookup_struct(struct_.program, struct_.id.name).map_or(false, |struct_| struct_.is_record) =>
            {
                self.emit_err(TypeCheckerError::struct_or_record_cannot_contain_record(parent, struct_.id.name, span))
            }
            Type::Tuple(tuple_type) => {
                for type_ in tuple_type.elements().iter() {
                    self.assert_member_is_not_record(span, parent, type_)
                }
            }
            _ => {} // Do nothing.
        }
    }

    /// Emits an error if the type or its constituent types is not valid.
    pub(crate) fn assert_type_is_valid(&mut self, type_: &Type, span: Span) -> bool {
        let mut is_valid = true;
        match type_ {
            // String types are temporarily disabled.
            Type::String => {
                is_valid = false;
                self.emit_err(TypeCheckerError::strings_are_not_supported(span));
            }
            // Check that the named composite type has been defined.
            Type::Composite(struct_) if self.lookup_struct(struct_.program, struct_.id.name).is_none() => {
                is_valid = false;
                self.emit_err(TypeCheckerError::undefined_type(struct_.id.name, span));
            }
            // Check that the constituent types of the tuple are valid.
            Type::Tuple(tuple_type) => {
                for type_ in tuple_type.elements().iter() {
                    is_valid &= self.assert_type_is_valid(type_, span)
                }
            }
            // Check that the constituent types of mapping are valid.
            Type::Mapping(mapping_type) => {
                is_valid &= self.assert_type_is_valid(&mapping_type.key, span);
                is_valid &= self.assert_type_is_valid(&mapping_type.value, span);
            }
            // Check that the array element types are valid.
            Type::Array(array_type) => {
                // Check that the array length is valid.
                match array_type.length() {
                    0 => self.emit_err(TypeCheckerError::array_empty(span)),
                    length => {
                        if length > N::MAX_ARRAY_ELEMENTS {
                            self.emit_err(TypeCheckerError::array_too_large(length, N::MAX_ARRAY_ELEMENTS, span))
                        }
                    }
                }
                // Check that the array element type is valid.
                match array_type.element_type() {
                    // Array elements cannot be tuples.
                    Type::Tuple(_) => self.emit_err(TypeCheckerError::array_element_cannot_be_tuple(span)),
                    // Array elements cannot be records.
                    Type::Composite(struct_type) => {
                        // Look up the type.
                        if let Some(struct_) = self.lookup_struct(struct_type.program, struct_type.id.name) {
                            // Check that the type is not a record.
                            if struct_.is_record {
                                self.emit_err(TypeCheckerError::array_element_cannot_be_record(span));
                            }
                        }
                    }
                    _ => {} // Do nothing.
                }
                is_valid &= self.assert_type_is_valid(array_type.element_type(), span)
            }
            _ => {} // Do nothing.
        }
        is_valid
    }

    /// Emits an error if the type is not a mapping.
    pub(crate) fn assert_mapping_type(&self, type_: &Option<Type>, span: Span) -> Option<MappingType> {
        self.check_type(|type_| matches!(type_, Type::Mapping(_)), "mapping".to_string(), type_, span);
        match type_ {
            Some(Type::Mapping(mapping_type)) => Some(mapping_type.clone()),
            _ => None,
        }
    }

    /// Emits an error if the type is not an array.
    pub(crate) fn assert_array_type(&self, type_: &Option<Type>, span: Span) {
        self.check_type(|type_| matches!(type_, Type::Array(_)), "array".to_string(), type_, span);
    }

    /// Helper function to check that the input and output of function are valid
    pub(crate) fn check_function_signature(&mut self, function: &Function) {
        self.scope_state.variant = Some(function.variant);

        // Special type checking for finalize blocks. Can skip for stubs.
        if self.scope_state.variant == Some(Variant::AsyncFunction) && !self.scope_state.is_stub {
            // Finalize functions are not allowed to return values.
            if !function.output.is_empty() {
                self.emit_err(TypeCheckerError::async_function_cannot_return_value(function.span()));
            }

            // Check that the input types are consistent with when the function is invoked.
            if let Some(inferred_input_types) = self.async_function_input_types.get(&self.scope_state.location()) {
                // Check same number of inputs as expected.
                if inferred_input_types.len() != function.input.len() {
                    return self.emit_err(TypeCheckerError::async_function_input_length_mismatch(
                        inferred_input_types.len(),
                        function.input.len(),
                        function.span(),
                    ));
                }
                // Check that the input parameters match the inferred types from when the async function is invoked.
                for (t1, t2) in function.input.iter().zip_eq(inferred_input_types.iter()) {
                    // Allow partial type matching of futures since inferred are fully typed, whereas AST has default futures.
                    if matches!(t2, Type::Future(_)) && matches!(t1.type_(), Type::Future(_)) {
                        // Insert to symbol table
                        if let Err(err) = self.symbol_table.borrow_mut().insert_variable(
                            Location::new(None, t1.identifier().name),
                            VariableSymbol {
                                type_: t2.clone(),
                                span: t1.identifier.span(),
                                declaration: VariableType::Input(Mode::Public),
                            },
                        ) {
                            self.handler.emit_err(err);
                        }
                    }
                    self.check_eq_types(&Some(t1.type_().clone()), &Some(t2.clone()), t1.span())
                }
            } else {
                self.emit_warning(TypeCheckerWarning::async_function_is_never_called_by_transition_function(
                    function.identifier.name,
                    function.span(),
                ));
            }
        }

        // Type check the function's parameters.
        function.input.iter().enumerate().for_each(|(_index, input_var)| {
            // Check that the type of input parameter is defined.
            self.assert_type_is_valid(input_var.type_(), input_var.span());
            // Check that the type of the input parameter is not a tuple.
            if matches!(input_var.type_(), Type::Tuple(_)) {
                self.emit_err(TypeCheckerError::function_cannot_take_tuple_as_input(input_var.span()))
            }
            // Check that the input parameter is not a record.
            else if let Type::Composite(struct_) = input_var.type_() {
                // Throw error for undefined type.
                if !function.variant.is_transition() {
                    if let Some(elem) = self.lookup_struct(struct_.program, struct_.id.name) {
                        if elem.is_record {
                            self.emit_err(TypeCheckerError::function_cannot_input_or_output_a_record(input_var.span()))
                        }
                    } else {
                        self.emit_err(TypeCheckerError::undefined_type(struct_.id, input_var.span()));
                    }
                }
            }

            // Note that this unwrap is safe since we assign to `self.variant` above.
            match self.scope_state.variant.unwrap() {
                // If the function is a transition function, then check that the parameter mode is not a constant.
                Variant::Transition | Variant::AsyncTransition if input_var.mode() == Mode::Constant => {
                    self.emit_err(TypeCheckerError::transition_function_inputs_cannot_be_const(input_var.span()))
                }
                // If the function is standard function or inline, then check that the parameters do not have an associated mode.
                Variant::Function | Variant::Inline if input_var.mode() != Mode::None => {
                    self.emit_err(TypeCheckerError::regular_function_inputs_cannot_have_modes(input_var.span()))
                }
                // If the function is an async function, then check that the input parameter is not constant or private.
                Variant::AsyncFunction if input_var.mode() == Mode::Constant || input_var.mode() == Mode::Private => {
                    self.emit_err(TypeCheckerError::async_function_input_must_be_public(input_var.span()));
                }
                _ => {} // Do nothing.
            }

            // If the function is not a transition function, then it cannot have a record as input
            if let Type::Composite(struct_) = input_var.type_() {
                if let Some(val) = self.lookup_struct(struct_.program, struct_.id.name) {
                    if val.is_record && !function.variant.is_transition() {
                        self.emit_err(TypeCheckerError::function_cannot_input_or_output_a_record(input_var.span()));
                    }
                }
            }

            // Add function inputs to the symbol table. Futures have already been added.
            if !matches!(&input_var.type_(), &Type::Future(_)) {
                if let Err(err) = self.symbol_table.borrow_mut().insert_variable(
                    Location::new(None, input_var.identifier().name),
                    VariableSymbol {
                        type_: input_var.type_().clone(),
                        span: input_var.identifier().span(),
                        declaration: VariableType::Input(input_var.mode()),
                    },
                ) {
                    self.handler.emit_err(err);
                }
            }
        });

        // Type check the function's return type.
        // Note that checking that each of the component types are defined is sufficient to check that `output_type` is defined.
        function.output.iter().enumerate().for_each(|(index, function_output)| {
            // If the function is not a transition function, then it cannot output a record.
            // Note that an external output must always be a record.
            if let Type::Composite(struct_) = function_output.type_.clone() {
                if let Some(val) = self.lookup_struct(struct_.program, struct_.id.name) {
                    if val.is_record && !function.variant.is_transition() {
                        self.emit_err(TypeCheckerError::function_cannot_input_or_output_a_record(function_output.span));
                    }
                }
            }
            // Check that the type of output is defined.
            if self.assert_type_is_valid(&function_output.type_, function_output.span) {
                // If the function is not a transition function, then it cannot output a record.
                if let Type::Composite(struct_) = function_output.type_.clone() {
                    if !function.variant.is_transition()
                        && self.lookup_struct(struct_.program, struct_.id.name).unwrap().is_record
                    {
                        self.emit_err(TypeCheckerError::function_cannot_input_or_output_a_record(function_output.span));
                    }
                }
            }
            // Check that the type of the output is not a tuple. This is necessary to forbid nested tuples.
            if matches!(&function_output.type_, Type::Tuple(_)) {
                self.emit_err(TypeCheckerError::nested_tuple_type(function_output.span))
            }
            // Check that the mode of the output is valid.
            // For functions, only public and private outputs are allowed
            if function_output.mode == Mode::Constant {
                self.emit_err(TypeCheckerError::cannot_have_constant_output_mode(function_output.span));
            }
            // Async transitions must return exactly one future, and it must be in the last position.
            if self.scope_state.variant == Some(Variant::AsyncTransition)
                && ((index < function.output.len() - 1 && matches!(function_output.type_, Type::Future(_)))
                    || (index == function.output.len() - 1 && !matches!(function_output.type_, Type::Future(_))))
            {
                self.emit_err(TypeCheckerError::async_transition_invalid_output(function_output.span));
            }
            // If the function is not an async transition, then it cannot have a future as output.
            if self.scope_state.variant != Some(Variant::AsyncTransition)
                && matches!(function_output.type_, Type::Future(_))
            {
                self.emit_err(TypeCheckerError::only_async_transition_can_return_future(function_output.span));
            }
        });
    }

    /// Wrapper around lookup_struct that additionally records all structs that are used in the program.
    pub(crate) fn lookup_struct(&mut self, program: Option<Symbol>, name: Symbol) -> Option<Composite> {
        let struct_ = self
            .symbol_table
            .borrow()
            .lookup_struct(Location::new(program, name), self.scope_state.program_name)
            .cloned();
        // Record the usage.
        if let Some(s) = &struct_ {
            self.used_structs.insert(s.identifier.name);
        }
        struct_
    }

    /// Type checks the awaiting of a future.
    pub(crate) fn assert_future_await(&mut self, future: &Option<&Expression>, span: Span) {
        // Make sure that it is an identifier expression.
        let future_variable = match future {
            Some(Expression::Identifier(name)) => name,
            _ => {
                return self.emit_err(TypeCheckerError::invalid_await_call(span));
            }
        };

        // Make sure that the future is defined.
        match self.symbol_table.borrow().lookup_variable(Location::new(None, future_variable.name)) {
            Some(var) => {
                if !matches!(&var.type_, &Type::Future(_)) {
                    self.emit_err(TypeCheckerError::expected_future(future_variable.name, future_variable.span()));
                }
                // Mark the future as consumed.
                self.await_checker.remove(future_variable);
            }
            None => {
                self.emit_err(TypeCheckerError::expected_future(future_variable.name, future_variable.span()));
            }
        }
    }

    /// Inserts variable to symbol table.
    pub(crate) fn insert_variable(
        &mut self,
        inferred_type: Option<Type>,
        name: &Identifier,
        type_: Type,
        index: usize,
        span: Span,
    ) {
        let ty: Type = if let Type::Future(_) = type_ {
            // Need to insert the fully inferred future type, or else will just be default future type.
            let ret = match inferred_type.unwrap() {
                Type::Future(future) => Type::Future(future),
                Type::Tuple(tuple) => match tuple.elements().get(index) {
                    Some(Type::Future(future)) => Type::Future(future.clone()),
                    _ => unreachable!("Parsing guarantees that the inferred type is a future."),
                },
                _ => {
                    unreachable!("TYC guarantees that the inferred type is a future, or tuple containing futures.")
                }
            };
            // Insert future into list of futures for the function.
            self.scope_state.futures.insert(name.name, self.scope_state.call_location.clone().unwrap());
            ret
        } else {
            type_
        };
        // Insert the variable into the symbol table.
        if let Err(err) =
            self.symbol_table.borrow_mut().insert_variable(Location::new(None, name.name), VariableSymbol {
                type_: ty,
                span,
                declaration: VariableType::Mut,
            })
        {
            self.handler.emit_err(err);
        }
    }

    // Checks if the access operation is valid inside the current function variant.
    pub(crate) fn check_access_allowed(&mut self, name: &str, finalize_op: bool, span: Span) {
        // Check that the function context matches.
        if self.scope_state.variant == Some(Variant::AsyncFunction) && !finalize_op {
            self.handler.emit_err(TypeCheckerError::invalid_operation_inside_finalize(name, span))
        } else if self.scope_state.variant != Some(Variant::AsyncFunction) && finalize_op {
            self.handler.emit_err(TypeCheckerError::invalid_operation_outside_finalize(name, span))
        }
    }
}

fn types_to_string(types: &[Type]) -> String {
    types.iter().map(|type_| type_.to_string()).join(", ")
}<|MERGE_RESOLUTION|>--- conflicted
+++ resolved
@@ -24,22 +24,7 @@
     VariableType,
 };
 
-use leo_ast::{
-    Composite,
-    CompositeType,
-    CoreConstant,
-    CoreFunction,
-    Expression,
-    Function,
-    Identifier,
-    IntegerType,
-    Location,
-    MappingType,
-    Mode,
-    Node,
-    Type,
-    Variant,
-};
+use leo_ast::*;
 use leo_errors::{emitter::Handler, TypeCheckerError, TypeCheckerWarning};
 use leo_span::{Span, Symbol};
 
@@ -47,17 +32,7 @@
 
 use indexmap::{IndexMap, IndexSet};
 use itertools::Itertools;
-<<<<<<< HEAD
-use std::cell::RefCell;
-=======
-use leo_ast::{
-    Input::Internal,
-    Mode::Public,
-    Type::{Future, Tuple},
-    Variant::AsyncTransition,
-};
 use std::{cell::RefCell, marker::PhantomData};
->>>>>>> b46451ed
 
 pub struct TypeChecker<'a, N: Network> {
     /// The symbol table for the program.
@@ -75,15 +50,11 @@
     /// Struct to store the state relevant to checking all futures are awaited.
     pub(crate) await_checker: AwaitChecker,
     /// Mapping from async function name to the inferred input types.
-<<<<<<< HEAD
     pub(crate) async_function_input_types: IndexMap<Location, Vec<Type>>,
     /// The set of used composites.
     pub(crate) used_structs: IndexSet<Symbol>,
-=======
-    pub(crate) finalize_input_types: IndexMap<Location, Vec<Type>>,
     // Allows the type checker to be generic over the network.
     phantom: PhantomData<N>,
->>>>>>> b46451ed
 }
 
 const ADDRESS_TYPE: Type = Type::Address;
@@ -151,13 +122,9 @@
             handler,
             scope_state: ScopeState::new(),
             await_checker: AwaitChecker::new(max_depth, !disabled),
-<<<<<<< HEAD
             async_function_input_types: IndexMap::new(),
             used_structs: IndexSet::new(),
-=======
-            finalize_input_types: IndexMap::new(),
             phantom: Default::default(),
->>>>>>> b46451ed
         }
     }
 
