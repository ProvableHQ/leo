// Copyright (C) 2019-2025 Provable Inc.
// This file is part of the Leo library.

// The Leo library is free software: you can redistribute it and/or modify
// it under the terms of the GNU General Public License as published by
// the Free Software Foundation, either version 3 of the License, or
// (at your option) any later version.

// The Leo library is distributed in the hope that it will be useful,
// but WITHOUT ANY WARRANTY; without even the implied warranty of
// MERCHANTABILITY or FITNESS FOR A PARTICULAR PURPOSE. See the
// GNU General Public License for more details.

// You should have received a copy of the GNU General Public License
// along with the Leo library. If not, see <https://www.gnu.org/licenses/>.

use crate::Pass;

use leo_errors::Result;

use snarkvm::prelude::Network;

mod expression;

mod program;

mod statement;

mod type_;

mod visitor;
use visitor::*;

pub struct CodeGenerating<N: Network> {
    phantom: std::marker::PhantomData<N>,
}

impl<N: Network> Pass for CodeGenerating<N> {
    type Input = ();
    type Output = String;

    const NAME: &str = "CodeGenerating";

    fn do_pass(_input: Self::Input, state: &mut crate::CompilerState) -> Result<Self::Output> {
        let mut visitor = CodeGeneratingVisitor::<N> {
            state,
            next_register: 0,
            current_function: None,
            variable_mapping: Default::default(),
            composite_mapping: Default::default(),
            global_mapping: Default::default(),
            variant: None,
            program: &state.ast.ast,
            program_id: None,
            finalize_caller: None,
            next_label: 0,
            conditional_depth: 0,
<<<<<<< HEAD
            _phantom: Default::default(),
=======
            internal_record_inputs: Default::default(),
>>>>>>> a7d5121f
        };
        let code = visitor.visit_program(visitor.state.ast.as_repr());
        Ok(code)
    }
}<|MERGE_RESOLUTION|>--- conflicted
+++ resolved
@@ -55,11 +55,8 @@
             finalize_caller: None,
             next_label: 0,
             conditional_depth: 0,
-<<<<<<< HEAD
+            internal_record_inputs: Default::default(),
             _phantom: Default::default(),
-=======
-            internal_record_inputs: Default::default(),
->>>>>>> a7d5121f
         };
         let code = visitor.visit_program(visitor.state.ast.as_repr());
         Ok(code)
