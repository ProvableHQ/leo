--- conflicted
+++ resolved
@@ -17,10 +17,6 @@
 use crate::{CompilerState, Pass, SymbolTable, VariableSymbol, VariableType};
 
 use leo_ast::{
-<<<<<<< HEAD
-    AstVisitor, Composite, ConstDeclaration, Function, FunctionStub, Location, Mapping, MappingType, Module, Program,
-    ProgramScope, ProgramVisitor, Stub, Type, Variant,
-=======
     AstVisitor,
     Composite,
     ConstDeclaration,
@@ -38,7 +34,6 @@
     Stub,
     Type,
     Variant,
->>>>>>> 18feb76d
 };
 use leo_errors::Result;
 use leo_span::{Span, Symbol};
