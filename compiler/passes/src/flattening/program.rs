// Copyright (C) 2019-2025 Provable Inc.
// This file is part of the Leo library.

// The Leo library is free software: you can redistribute it and/or modify
// it under the terms of the GNU General Public License as published by
// the Free Software Foundation, either version 3 of the License, or
// (at your option) any later version.

// The Leo library is distributed in the hope that it will be useful,
// but WITHOUT ANY WARRANTY; without even the implied warranty of
// MERCHANTABILITY or FITNESS FOR A PARTICULAR PURPOSE. See the
// GNU General Public License for more details.

// You should have received a copy of the GNU General Public License
// along with the Leo library. If not, see <https://www.gnu.org/licenses/>.

use super::{FlatteningVisitor, ReturnGuard};

<<<<<<< HEAD
use leo_ast::{
    Constructor,
    Expression,
    Function,
    ProgramReconstructor,
    ProgramScope,
    ReturnStatement,
    Statement,
    StatementReconstructor,
};
=======
use leo_ast::{AstReconstructor, Expression, Function, ProgramReconstructor, ProgramScope, ReturnStatement, Statement};
>>>>>>> c9614dd0

impl ProgramReconstructor for FlatteningVisitor<'_> {
    /// Flattens a program scope.
    fn reconstruct_program_scope(&mut self, input: ProgramScope) -> ProgramScope {
        self.program = input.program_id.name.name;
        ProgramScope {
            program_id: input.program_id,
            consts: input
                .consts
                .into_iter()
                .map(|(i, c)| match self.reconstruct_const(c) {
                    (Statement::Const(declaration), _) => (i, declaration),
                    _ => panic!("`reconstruct_const` can only return `Statement::Const`"),
                })
                .collect(),
            structs: input.structs.into_iter().map(|(i, c)| (i, self.reconstruct_struct(c))).collect(),
            mappings: input.mappings.into_iter().map(|(id, mapping)| (id, self.reconstruct_mapping(mapping))).collect(),
            functions: input.functions.into_iter().map(|(i, f)| (i, self.reconstruct_function(f))).collect(),
            constructor: input.constructor.map(|c| self.reconstruct_constructor(c)),
            span: input.span,
        }
    }

    /// Flattens a function's body
    fn reconstruct_function(&mut self, function: Function) -> Function {
        // Set when the function is an async function.
        self.is_async = function.variant.is_async_function();

        // Flatten the function body.
        let mut block = self.reconstruct_block(function.block).0;

        // Fold the return statements into the block.
        let returns = std::mem::take(&mut self.returns);
        let expression_returns: Vec<(Option<Expression>, ReturnStatement)> = returns
            .into_iter()
            .map(|(guard, statement)| match guard {
                ReturnGuard::None => (None, statement),
                ReturnGuard::Unconstructed(plain) | ReturnGuard::Constructed { plain, .. } => {
                    (Some(plain.into()), statement)
                }
            })
            .collect();

        self.fold_returns(&mut block, expression_returns);

        Function {
            annotations: function.annotations,
            variant: function.variant,
            identifier: function.identifier,
            const_parameters: function.const_parameters,
            input: function.input,
            output: function.output,
            output_type: function.output_type,
            block,
            span: function.span,
            id: function.id,
        }
    }

    /// Flattens a constructor's body.
    fn reconstruct_constructor(&mut self, constructor: Constructor) -> Constructor {
        // A constructor is always async.
        self.is_async = true;

        // Flatten the function body.
        let mut block = self.reconstruct_block(constructor.block).0;

        // Fold the return statements into the block.
        let returns = std::mem::take(&mut self.returns);
        let expression_returns: Vec<(Option<Expression>, ReturnStatement)> = returns
            .into_iter()
            .map(|(guard, statement)| match guard {
                ReturnGuard::None => (None, statement),
                ReturnGuard::Unconstructed(plain) | ReturnGuard::Constructed { plain, .. } => {
                    (Some(plain.into()), statement)
                }
            })
            .collect();

        self.fold_returns(&mut block, expression_returns);

        Constructor { annotations: constructor.annotations, block, span: constructor.span, id: constructor.id }
    }
}<|MERGE_RESOLUTION|>--- conflicted
+++ resolved
@@ -16,8 +16,8 @@
 
 use super::{FlatteningVisitor, ReturnGuard};
 
-<<<<<<< HEAD
 use leo_ast::{
+    AstReconstructor,
     Constructor,
     Expression,
     Function,
@@ -25,11 +25,7 @@
     ProgramScope,
     ReturnStatement,
     Statement,
-    StatementReconstructor,
 };
-=======
-use leo_ast::{AstReconstructor, Expression, Function, ProgramReconstructor, ProgramScope, ReturnStatement, Statement};
->>>>>>> c9614dd0
 
 impl ProgramReconstructor for FlatteningVisitor<'_> {
     /// Flattens a program scope.
