// Copyright (C) 2019-2025 Provable Inc.
// This file is part of the Leo library.

// The Leo library is free software: you can redistribute it and/or modify
// it under the terms of the GNU General Public License as published by
// the Free Software Foundation, either version 3 of the License, or
// (at your option) any later version.

// The Leo library is distributed in the hope that it will be useful,
// but WITHOUT ANY WARRANTY; without even the implied warranty of
// MERCHANTABILITY or FITNESS FOR A PARTICULAR PURPOSE. See the
// GNU General Public License for more details.

// You should have received a copy of the GNU General Public License
// along with the Leo library. If not, see <https://www.gnu.org/licenses/>.

mod await_checker;
use self::await_checker::AwaitChecker;

<<<<<<< HEAD
mod future_checker;

mod expression;

mod statement;

=======
>>>>>>> c9614dd0
mod program;

mod visitor;
use visitor::*;

use crate::Pass;

use leo_ast::ProgramVisitor;
use leo_errors::Result;
use leo_span::Symbol;

pub struct StaticAnalyzing;

impl Pass for StaticAnalyzing {
    type Input = ();
    type Output = ();

    const NAME: &str = "StaticAnalyzing";

    fn do_pass(_input: Self::Input, state: &mut crate::CompilerState) -> Result<Self::Output> {
        let ast = std::mem::take(&mut state.ast);
        let mut visitor = StaticAnalyzingVisitor {
            state,
            await_checker: AwaitChecker::new(),
            current_program: Symbol::intern(""),
            variant: None,
            non_async_external_call_seen: false,
        };
        visitor.visit_program(ast.as_repr());
        visitor.state.handler.last_err().map_err(|e| *e)?;
        visitor.state.ast = ast;
        Ok(())
    }
}<|MERGE_RESOLUTION|>--- conflicted
+++ resolved
@@ -17,15 +17,8 @@
 mod await_checker;
 use self::await_checker::AwaitChecker;
 
-<<<<<<< HEAD
 mod future_checker;
 
-mod expression;
-
-mod statement;
-
-=======
->>>>>>> c9614dd0
 mod program;
 
 mod visitor;
