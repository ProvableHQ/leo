--- conflicted
+++ resolved
@@ -37,24 +37,12 @@
 use leo_errors::Result;
 use leo_span::Symbol;
 
-<<<<<<< HEAD
-pub struct StaticAnalyzingInput {
-    pub max_depth: usize,
-    pub conditional_branch_type_checking: bool,
-}
-
 pub struct StaticAnalyzing<N: Network> {
     _phantom: std::marker::PhantomData<N>,
 }
 
 impl<N: Network> Pass for StaticAnalyzing<N> {
-    type Input = StaticAnalyzingInput;
-=======
-pub struct StaticAnalyzing;
-
-impl Pass for StaticAnalyzing {
     type Input = ();
->>>>>>> a7d5121f
     type Output = ();
 
     const NAME: &str = "StaticAnalyzing";
