--- conflicted
+++ resolved
@@ -16,11 +16,7 @@
 
 use super::WriteTransformingVisitor;
 
-<<<<<<< HEAD
-use leo_ast::{Constructor, Function, ProgramReconstructor, StatementReconstructor as _};
-=======
-use leo_ast::{AstReconstructor as _, Function, ProgramReconstructor};
->>>>>>> c9614dd0
+use leo_ast::{AstReconstructor as _, Constructor, Function, ProgramReconstructor};
 
 impl ProgramReconstructor for WriteTransformingVisitor<'_> {
     fn reconstruct_function(&mut self, input: Function) -> Function {
