--- conflicted
+++ resolved
@@ -17,25 +17,17 @@
 use super::ConstPropagationVisitor;
 
 use leo_ast::{
-<<<<<<< HEAD
+    ConstParameter,
     Constructor,
-    Function,
-    Node,
-=======
-    ConstParameter,
     Function,
     Input,
     Node,
     Output,
->>>>>>> ca095ca4
     ProgramReconstructor,
     ProgramScope,
     Statement,
     StatementReconstructor as _,
-<<<<<<< HEAD
-=======
     TypeReconstructor,
->>>>>>> ca095ca4
 };
 
 impl ProgramReconstructor for ConstPropagationVisitor<'_> {
@@ -53,15 +45,13 @@
             *f = self.reconstruct_function(std::mem::take(f));
         }
 
-<<<<<<< HEAD
         if let Some(c) = input.constructor.as_mut() {
             *c = self.reconstruct_constructor(std::mem::take(c));
         }
-=======
+
         input.structs = input.structs.into_iter().map(|(i, c)| (i, self.reconstruct_struct(c))).collect();
         input.mappings =
             input.mappings.into_iter().map(|(id, mapping)| (id, self.reconstruct_mapping(mapping))).collect();
->>>>>>> ca095ca4
 
         input
     }
