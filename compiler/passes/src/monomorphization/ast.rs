// Copyright (C) 2019-2025 Provable Inc.
// This file is part of the Leo library.

// The Leo library is free software: you can redistribute it and/or modify
// it under the terms of the GNU General Public License as published by
// the Free Software Foundation, either version 3 of the License, or
// (at your option) any later version.

// The Leo library is distributed in the hope that it will be useful,
// but WITHOUT ANY WARRANTY; without even the implied warranty of
// MERCHANTABILITY or FITNESS FOR A PARTICULAR PURPOSE. See the
// GNU General Public License for more details.

// You should have received a copy of the GNU General Public License
// along with the Leo library. If not, see <https://www.gnu.org/licenses/>.

use super::MonomorphizationVisitor;
use crate::{ConstPropagationVisitor, Replacer};

use leo_ast::{
    AstReconstructor,
    CallExpression,
    CompositeType,
    Expression,
    Identifier,
    Node as _,
    ProgramReconstructor,
    StructExpression,
    StructVariableInitializer,
    Type,
    Variant,
};

use indexmap::IndexMap;
use itertools::{Either, Itertools};

impl<'a> MonomorphizationVisitor<'a> {
    /// Evaluates the given constant arguments if possible.
    ///
    /// Returns `Some` with all evaluated expressions if all are constants, or `None` if any argument is not constant.
    fn try_evaluate_const_args(&mut self, const_args: &[Expression]) -> Option<Vec<Expression>> {
        let mut const_evaluator = ConstPropagationVisitor::new(self.state, self.program);

        let (evaluated_const_args, non_const_args): (Vec<_>, Vec<_>) = const_args
            .iter()
            .map(|arg| const_evaluator.reconstruct_expression(arg.clone(), &()))
            .partition_map(|(evaluated_arg, evaluated_value)| match (evaluated_value, evaluated_arg) {
                (Some(_), expr @ Expression::Literal(_)) => Either::Left(expr),
                _ => Either::Right(()),
            });

        if !non_const_args.is_empty() { None } else { Some(evaluated_const_args) }
    }
}

impl AstReconstructor for MonomorphizationVisitor<'_> {
    type AdditionalInput = ();
    type AdditionalOutput = ();

    /* Types */
    fn reconstruct_composite_type(&mut self, input: leo_ast::CompositeType) -> (leo_ast::Type, Self::AdditionalOutput) {
        // Proceed only if there are some const arguments.
        if input.const_arguments.is_empty() {
            return (Type::Composite(input), Default::default());
        }

        // Ensure all const arguments can be evaluated to literals; if not, we skip this struct type instantiation for
        // now and mark it as unresolved.
        //
        // The types of the const arguments are already checked in the type checking pass.
        let Some(evaluated_const_args) = self.try_evaluate_const_args(&input.const_arguments) else {
            self.unresolved_struct_types.push(input.clone());
            return (Type::Composite(input), Default::default());
        };

        // At this stage, we know that we're going to modify the program
        self.changed = true;
        (
            Type::Composite(CompositeType {
                path: self.monomorphize_struct(&input.path, &evaluated_const_args),
                const_arguments: vec![], // remove const arguments
                program: input.program,
            }),
            Default::default(),
        )
    }

    /* Expressions */
    fn reconstruct_expression(&mut self, input: Expression, _additional: &()) -> (Expression, Self::AdditionalOutput) {
        let opt_old_type = self.state.type_table.get(&input.id());
        let (new_expr, opt_value) = match input {
<<<<<<< HEAD
            Expression::Array(array) => self.reconstruct_array(array),
            Expression::ArrayAccess(access) => self.reconstruct_array_access(*access),
            Expression::AssociatedConstant(constant) => self.reconstruct_associated_constant(constant),
            Expression::AssociatedFunction(function) => self.reconstruct_associated_function(function),
            Expression::Async(async_) => self.reconstruct_async(async_),
            Expression::Binary(binary) => self.reconstruct_binary(*binary),
            Expression::Call(call) => self.reconstruct_call(*call),
            Expression::Cast(cast) => self.reconstruct_cast(*cast),
            Expression::Struct(struct_) => self.reconstruct_struct_init(struct_),
            Expression::Err(err) => self.reconstruct_err(err),
            Expression::Path(path) => self.reconstruct_path(path),
            Expression::Literal(value) => self.reconstruct_literal(value),
            Expression::Locator(locator) => self.reconstruct_locator(locator),
            Expression::MemberAccess(access) => self.reconstruct_member_access(*access),
            Expression::Repeat(repeat) => self.reconstruct_repeat(*repeat),
            Expression::Slice(slice) => self.reconstruct_slice(*slice),
            Expression::Ternary(ternary) => self.reconstruct_ternary(*ternary),
            Expression::Tuple(tuple) => self.reconstruct_tuple(tuple),
            Expression::TupleAccess(access) => self.reconstruct_tuple_access(*access),
            Expression::Unary(unary) => self.reconstruct_unary(*unary),
            Expression::Unit(unit) => self.reconstruct_unit(unit),
=======
            Expression::Array(array) => self.reconstruct_array(array, &()),
            Expression::ArrayAccess(access) => self.reconstruct_array_access(*access, &()),
            Expression::AssociatedConstant(constant) => self.reconstruct_associated_constant(constant, &()),
            Expression::AssociatedFunction(function) => self.reconstruct_associated_function(function, &()),
            Expression::Async(async_) => self.reconstruct_async(async_, &()),
            Expression::Binary(binary) => self.reconstruct_binary(*binary, &()),
            Expression::Call(call) => self.reconstruct_call(*call, &()),
            Expression::Cast(cast) => self.reconstruct_cast(*cast, &()),
            Expression::Struct(struct_) => self.reconstruct_struct_init(struct_, &()),
            Expression::Err(err) => self.reconstruct_err(err, &()),
            Expression::Path(path) => self.reconstruct_path(path, &()),
            Expression::Literal(value) => self.reconstruct_literal(value, &()),
            Expression::Locator(locator) => self.reconstruct_locator(locator, &()),
            Expression::MemberAccess(access) => self.reconstruct_member_access(*access, &()),
            Expression::Repeat(repeat) => self.reconstruct_repeat(*repeat, &()),
            Expression::Ternary(ternary) => self.reconstruct_ternary(*ternary, &()),
            Expression::Tuple(tuple) => self.reconstruct_tuple(tuple, &()),
            Expression::TupleAccess(access) => self.reconstruct_tuple_access(*access, &()),
            Expression::Unary(unary) => self.reconstruct_unary(*unary, &()),
            Expression::Unit(unit) => self.reconstruct_unit(unit, &()),
>>>>>>> 46548293
        };

        // If the expression was in the type table before, make an entry for the new expression.
        if let Some(old_type) = opt_old_type {
            self.state.type_table.insert(new_expr.id(), old_type);
        }

        (new_expr, opt_value)
    }

    fn reconstruct_call(
        &mut self,
        input_call: CallExpression,
        _additional: &(),
    ) -> (Expression, Self::AdditionalOutput) {
        // Skip calls to functions from other programs.
        if input_call.program.is_some_and(|prog| prog != self.program) {
            return (input_call.into(), Default::default());
        }

        // Proceed only if there are some const arguments.
        if input_call.const_arguments.is_empty() {
            return (input_call.into(), Default::default());
        }

        // Ensure all const arguments can be evaluated to literals; if not, we skip this call for now and mark it as
        // unresolved.
        //
        // The types of the const arguments are already checked in the type checking pass.
        let Some(evaluated_const_args) = self.try_evaluate_const_args(&input_call.const_arguments) else {
            self.unresolved_calls.push(input_call.clone());
            return (input_call.into(), Default::default());
        };

        // Look up the already reconstructed function by name.
        let callee_fn = self
            .reconstructed_functions
            .get(&input_call.function.absolute_path())
            .expect("Callee should already be reconstructed (post-order traversal).");

        // Proceed only if the function variant is `inline`.
        if !matches!(callee_fn.variant, Variant::Inline) {
            return (input_call.into(), Default::default());
        }

        // Generate a unique name for the monomorphized function based on const arguments.
        //
        // For a function `fn foo::[x: u32, y: u32](..)`, the generated name would be `"foo::[1u32, 2u32]"` for a call
        // that sets `x` to `1u32` and `y` to `2u32`. We know this name is safe to use because it's not a valid
        // identifier in the user code.
        let new_callee_path = input_call.function.clone().with_updated_last_symbol(leo_span::Symbol::intern(&format!(
            "\"{}::[{}]\"",
            input_call.function.identifier().name,
            evaluated_const_args.iter().format(", ")
        )));

        // Check if the new callee name is not already present in `reconstructed_functions`. This ensures that we do not
        // add a duplicate definition for the same function.
        if self.reconstructed_functions.get(&new_callee_path.absolute_path()).is_none() {
            // Build mapping from const parameters to const argument values.
            let const_param_map: IndexMap<_, _> = callee_fn
                .const_parameters
                .iter()
                .map(|param| param.identifier().name)
                .zip_eq(&evaluated_const_args)
                .collect();

            // Function to replace identifier expressions with their corresponding const argument or keep them unchanged.
            let replace_identifier = |expr: &Expression| match expr {
                Expression::Path(path) => const_param_map
                    .get(&path.identifier().name)
                    .map_or(Expression::Path(path.clone()), |&expr| expr.clone()),
                _ => expr.clone(),
            };

            let mut replacer = Replacer::new(replace_identifier, true /* refresh IDs */, self.state);

            // Create a new version of `callee_fn` that has a new name, no const parameters, and a new function ID.

            // First, reconstruct the function by changing all instances of const generic parameters to literals
            // according to `const_param_map`.
            let mut function = replacer.reconstruct_function(callee_fn.clone());

            // Now, reconstruct the function to actually monomorphize its content such as generic struct expressions.
            function = self.reconstruct_function(function);
            function.identifier = Identifier {
                name: new_callee_path.identifier().name,
                span: leo_span::Span::default(),
                id: self.state.node_builder.next_id(),
            };
            function.const_parameters = vec![];
            function.id = self.state.node_builder.next_id();

            // Keep track of the new function in case other functions need it.
            self.reconstructed_functions.insert(new_callee_path.absolute_path(), function);

            // Now keep track of the function we just monomorphized
            self.monomorphized_functions.insert(input_call.function.absolute_path());
        }

        // At this stage, we know that we're going to modify the program
        self.changed = true;

        // Finally, construct the updated call expression that points to a monomorphized version and return it.
        (
            CallExpression {
                function: new_callee_path,
                const_arguments: vec![], // remove const arguments
                arguments: input_call.arguments,
                program: input_call.program,
                span: input_call.span, // Keep pointing to the original call expression
                id: input_call.id,
            }
            .into(),
            Default::default(),
        )
    }

    fn reconstruct_struct_init(
        &mut self,
        mut input: StructExpression,
        _additional: &(),
    ) -> (Expression, Self::AdditionalOutput) {
        // Handle all the struct members first
        let members = input
            .members
            .clone()
            .into_iter()
            .map(|member| StructVariableInitializer {
                identifier: member.identifier,
                expression: member.expression.map(|expr| self.reconstruct_expression(expr, &()).0),
                span: member.span,
                id: member.id,
            })
            .collect();

        // Proceed only if there are some const arguments.
        if input.const_arguments.is_empty() {
            input.members = members;
            return (input.into(), Default::default());
        }

        // Ensure all const arguments can be evaluated to literals; if not, we skip this struct expression for now and
        // mark it as unresolved.
        //
        // The types of the const arguments are already checked in the type checking pass.
        let Some(evaluated_const_args) = self.try_evaluate_const_args(&input.const_arguments) else {
            self.unresolved_struct_exprs.push(input.clone());
            input.members = members;
            return (input.into(), Default::default());
        };

        // At this stage, we know that we're going to modify the program
        self.changed = true;

        // Finally, construct the updated struct expression that points to a monomorphized version and return it.
        (
            StructExpression {
                path: self.monomorphize_struct(&input.path, &evaluated_const_args),
                members,
                const_arguments: vec![], // remove const arguments
                span: input.span,        // Keep pointing to the original struct expression
                id: input.id,
            }
            .into(),
            Default::default(),
        )
    }
}<|MERGE_RESOLUTION|>--- conflicted
+++ resolved
@@ -89,29 +89,6 @@
     fn reconstruct_expression(&mut self, input: Expression, _additional: &()) -> (Expression, Self::AdditionalOutput) {
         let opt_old_type = self.state.type_table.get(&input.id());
         let (new_expr, opt_value) = match input {
-<<<<<<< HEAD
-            Expression::Array(array) => self.reconstruct_array(array),
-            Expression::ArrayAccess(access) => self.reconstruct_array_access(*access),
-            Expression::AssociatedConstant(constant) => self.reconstruct_associated_constant(constant),
-            Expression::AssociatedFunction(function) => self.reconstruct_associated_function(function),
-            Expression::Async(async_) => self.reconstruct_async(async_),
-            Expression::Binary(binary) => self.reconstruct_binary(*binary),
-            Expression::Call(call) => self.reconstruct_call(*call),
-            Expression::Cast(cast) => self.reconstruct_cast(*cast),
-            Expression::Struct(struct_) => self.reconstruct_struct_init(struct_),
-            Expression::Err(err) => self.reconstruct_err(err),
-            Expression::Path(path) => self.reconstruct_path(path),
-            Expression::Literal(value) => self.reconstruct_literal(value),
-            Expression::Locator(locator) => self.reconstruct_locator(locator),
-            Expression::MemberAccess(access) => self.reconstruct_member_access(*access),
-            Expression::Repeat(repeat) => self.reconstruct_repeat(*repeat),
-            Expression::Slice(slice) => self.reconstruct_slice(*slice),
-            Expression::Ternary(ternary) => self.reconstruct_ternary(*ternary),
-            Expression::Tuple(tuple) => self.reconstruct_tuple(tuple),
-            Expression::TupleAccess(access) => self.reconstruct_tuple_access(*access),
-            Expression::Unary(unary) => self.reconstruct_unary(*unary),
-            Expression::Unit(unit) => self.reconstruct_unit(unit),
-=======
             Expression::Array(array) => self.reconstruct_array(array, &()),
             Expression::ArrayAccess(access) => self.reconstruct_array_access(*access, &()),
             Expression::AssociatedConstant(constant) => self.reconstruct_associated_constant(constant, &()),
@@ -127,12 +104,12 @@
             Expression::Locator(locator) => self.reconstruct_locator(locator, &()),
             Expression::MemberAccess(access) => self.reconstruct_member_access(*access, &()),
             Expression::Repeat(repeat) => self.reconstruct_repeat(*repeat, &()),
+            Expression::Slice(slice) => self.reconstruct_slice(*slice, &()),
             Expression::Ternary(ternary) => self.reconstruct_ternary(*ternary, &()),
             Expression::Tuple(tuple) => self.reconstruct_tuple(tuple, &()),
             Expression::TupleAccess(access) => self.reconstruct_tuple_access(*access, &()),
             Expression::Unary(unary) => self.reconstruct_unary(*unary, &()),
             Expression::Unit(unit) => self.reconstruct_unit(unit, &()),
->>>>>>> 46548293
         };
 
         // If the expression was in the type table before, make an entry for the new expression.
