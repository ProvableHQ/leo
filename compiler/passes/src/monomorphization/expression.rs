// Copyright (C) 2019-2025 Provable Inc.
// This file is part of the Leo library.

// The Leo library is free software: you can redistribute it and/or modify
// it under the terms of the GNU General Public License as published by
// the Free Software Foundation, either version 3 of the License, or
// (at your option) any later version.

// The Leo library is distributed in the hope that it will be useful,
// but WITHOUT ANY WARRANTY; without even the implied warranty of
// MERCHANTABILITY or FITNESS FOR A PARTICULAR PURPOSE. See the
// GNU General Public License for more details.

// You should have received a copy of the GNU General Public License
// along with the Leo library. If not, see <https://www.gnu.org/licenses/>.

use super::MonomorphizationVisitor;
use crate::Replacer;

<<<<<<< HEAD
use leo_ast::{
    CallExpression,
    Expression,
    ExpressionReconstructor,
    Function,
    Identifier,
    Location,
    StatementReconstructor,
    Variant,
};
=======
use leo_ast::{CallExpression, Expression, ExpressionReconstructor, Identifier, ProgramReconstructor, Variant};
>>>>>>> ca095ca4

use indexmap::IndexMap;
use itertools::Itertools;

impl ExpressionReconstructor for MonomorphizationVisitor<'_> {
    type AdditionalOutput = ();

    fn reconstruct_call(&mut self, input_call: CallExpression) -> (Expression, Self::AdditionalOutput) {
        // Skip calls to functions from other programs.
        if input_call.program.unwrap() != self.program {
            return (input_call.into(), Default::default());
        }

        // Look up the already reconstructed function by name.
        let callee_fn = self
            .reconstructed_functions
            .get(&input_call.function.name)
            .expect("Callee should already be reconstructed (post-order traversal).");

        // Proceed only if the function variant is `inline` and if there are some const arguments.
        if !matches!(callee_fn.variant, Variant::Inline) || input_call.const_arguments.is_empty() {
            return (input_call.into(), Default::default());
        }

        // Ensure all const arguments are literals; if not, we skip this call for now and mark it as unresolved.
        //
        // The types of the const arguments are checked in the type checking pass.
        if input_call.const_arguments.iter().any(|arg| !matches!(arg, Expression::Literal(_))) {
            self.unresolved_calls.push(input_call.clone());
            return (input_call.into(), Default::default());
        }

        // Generate a unique name for the monomorphized function based on const arguments.
        //
        // For a function `fn foo::[x: u32, y: u32](..)`, the generated name would be `foo::[1u32, 2u32]` for a call
        // that sets `x` to `1u32` and `y` to `2u32`. We know this name is safe to use because it's not a valid
        // identifier in the user code.
        let new_callee_name = leo_span::Symbol::intern(&format!(
            "\"{}::[{}]\"",
            input_call.function.name,
            input_call.const_arguments.iter().format(", ")
        ));

        // Check if the new callee name is not already present in `reconstructed_functions`. This ensures that we do not
        // add a duplicate entry for the same function and only insert a new version with a unique name.
        if self.reconstructed_functions.get(&new_callee_name).is_none() {
            // Build mapping from const parameters to const argument values.
            let const_param_map: IndexMap<_, _> = callee_fn
                .const_parameters
                .iter()
                .map(|param| param.identifier().name)
                .zip_eq(&input_call.const_arguments)
                .collect();

            // Function to replace identifiers with their corresponding const argument or keep them unchanged.
            let replace_identifier = |ident: &Identifier| {
                const_param_map.get(&ident.name).map_or(Expression::Identifier(*ident), |&expr| expr.clone())
            };

            let mut replacer = Replacer::new(replace_identifier, &self.state.node_builder);

            // Create a new version of `callee_fn` that has a new name, no const parameters, and a new function ID.
            self.function = callee_fn.identifier.name;
            let mut function = replacer.reconstruct_function(callee_fn.clone());
            function.identifier = Identifier {
                name: new_callee_name,
                span: leo_span::Span::default(),
                id: self.state.node_builder.next_id(),
            };
            function.const_parameters = vec![];
            function.id = self.state.node_builder.next_id();

            // Keep track of the new function in case other functions need it.
            self.reconstructed_functions.insert(new_callee_name, function);

            // Now keep track of the function we just monomorphized
            self.monomorphized_functions.insert(input_call.function.name);
        }

        // Update call graph with edges for the monomorphized function. We do this by basically cloning the edges in
        // and out of `callee_name` and replicating them for a new node that contains `new_callee_name`.
        if let Some(neighbors) = self.state.call_graph.neighbors(&Location::new(self.program, input_call.function.name))
        {
            for neighbor in neighbors {
                if neighbor != Location::new(self.program, input_call.function.name) {
                    self.state.call_graph.add_edge(Location::new(self.program, new_callee_name), neighbor);
                }
            }
        }
        self.state
            .call_graph
            .add_edge(Location::new(self.program, self.function), Location::new(self.program, new_callee_name));

        // Finally, construct the updated call expression that points to the monomorphized version and return it.
        (
            CallExpression {
                function: Identifier {
                    name: new_callee_name, // use the new name
                    span: leo_span::Span::default(),
                    id: self.state.node_builder.next_id(),
                },
                const_arguments: vec![], // remove const arguments
                arguments: input_call.arguments,
                program: input_call.program,
                span: input_call.span, // Keep pointing to the original call expression
                id: input_call.id,
            }
            .into(),
            Default::default(),
        )
    }
}<|MERGE_RESOLUTION|>--- conflicted
+++ resolved
@@ -17,20 +17,15 @@
 use super::MonomorphizationVisitor;
 use crate::Replacer;
 
-<<<<<<< HEAD
 use leo_ast::{
     CallExpression,
     Expression,
     ExpressionReconstructor,
-    Function,
     Identifier,
     Location,
-    StatementReconstructor,
+    ProgramReconstructor,
     Variant,
 };
-=======
-use leo_ast::{CallExpression, Expression, ExpressionReconstructor, Identifier, ProgramReconstructor, Variant};
->>>>>>> ca095ca4
 
 use indexmap::IndexMap;
 use itertools::Itertools;
