--- conflicted
+++ resolved
@@ -16,16 +16,11 @@
 
 use crate::{Assigner, SymbolTable, TypeTable};
 
-<<<<<<< HEAD
 use leo_ast::{Ast, CallGraph, NodeBuilder, StructGraph};
-use leo_errors::{Handler, Result};
+use leo_errors::{Handler, LeoWarning, Result};
 use leo_package::UpgradeConfig;
-=======
-use leo_ast::{Ast, NodeBuilder};
-use leo_errors::{Handler, LeoWarning, Result};
 
 use std::collections::HashSet;
->>>>>>> ca095ca4
 
 /// Contains data shared by many compiler passes.
 #[derive(Default)]
@@ -46,13 +41,10 @@
     pub struct_graph: StructGraph,
     /// A graph of which functions call each other.
     pub call_graph: CallGraph,
-<<<<<<< HEAD
     /// An optional upgrade config.
     pub upgrade_config: Option<UpgradeConfig>,
-=======
     /// A set of the warnings collected. This is used to make sure we don't emit the same exact warning twice.
     pub warnings: HashSet<LeoWarning>,
->>>>>>> ca095ca4
     /// Is this a test program?
     pub is_test: bool,
 }
