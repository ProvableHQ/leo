--- conflicted
+++ resolved
@@ -23,11 +23,11 @@
 
 impl<'a> ExpressionVisitor<'a> for TypeChecker<'a> {
     type AdditionalInput = Option<Type>;
-<<<<<<< HEAD
     type Output = TypeOutput;
 
     fn visit_expression(&mut self, input: &'a Expression, expected: &Self::AdditionalInput) -> Self::Output {
         match input {
+            Expression::Access(expr) => self.visit_access(expr, expected),
             Expression::Identifier(expr) => self.visit_identifier(expr, expected),
             Expression::Literal(expr) => self.visit_literal(expr, expected),
             Expression::Binary(expr) => self.visit_binary(expr, expected),
@@ -35,51 +35,24 @@
             Expression::Ternary(expr) => self.visit_ternary(expr, expected),
             Expression::Call(expr) => self.visit_call(expr, expected),
             Expression::Err(expr) => self.visit_err(expr, expected),
-=======
-    type Output = Type;
-
-    fn visit_expression(&mut self, input: &'a Expression, expected: &Self::AdditionalInput) -> Option<Self::Output> {
-        if let VisitResult::VisitChildren = self.visitor.visit_expression(input) {
-            return match input {
-                Expression::Access(expr) => self.visit_access(expr, expected),
-                Expression::Identifier(expr) => self.visit_identifier(expr, expected),
-                Expression::Literal(expr) => self.visit_literal(expr, expected),
-                Expression::Binary(expr) => self.visit_binary(expr, expected),
-                Expression::Call(expr) => self.visit_call(expr, expected),
-                Expression::CircuitInit(expr) => self.visit_circuit_init(expr, expected),
-                Expression::Err(expr) => self.visit_err(expr, expected),
-                Expression::Ternary(expr) => self.visit_ternary(expr, expected),
-                Expression::Unary(expr) => self.visit_unary(expr, expected),
-            };
->>>>>>> 9e2641b3
-        }
-    }
-
-<<<<<<< HEAD
+            Expression::CircuitInit(expr) => self.visit_identifier(&expr.name, expected),
+        }
+    }
+
     fn visit_identifier(&mut self, input: &'a Identifier, expected: &Self::AdditionalInput) -> Self::Output {
-        if let Some(var) = self.symbol_table.borrow().lookup_variable(&input.name) {
+        if let Some(circuit) = self.symbol_table.borrow().lookup_circuit(&input.name) {
+            self.assert_expected_option(
+                Type::Identifier(circuit.identifier),
+                TypeOutput::MutType(Type::Identifier(circuit.identifier)),
+                expected,
+                circuit.span(),
+            )
+        } else if let Some(var) = self.symbol_table.borrow().lookup_variable(&input.name) {
             self.assert_expected_option(var.type_, var, expected, var.span)
         } else {
             self.handler
                 .emit_err(TypeCheckerError::unknown_sym("variable", input.name, input.span()));
             TypeOutput::None
-=======
-    fn visit_identifier(&mut self, var: &'a Identifier, expected: &Self::AdditionalInput) -> Option<Self::Output> {
-        if let Some(circuit) = self.visitor.symbol_table.clone().lookup_circuit(&var.name) {
-            return Some(self.visitor.assert_expected_option(
-                Type::Identifier(circuit.identifier.clone()),
-                expected,
-                circuit.span(),
-            ));
-        } else if let VisitResult::VisitChildren = self.visitor.visit_identifier(var) {
-            if let Some(var) = self.visitor.symbol_table.clone().lookup_variable(&var.name) {
-                return Some(self.visitor.assert_expected_option(*var.type_, expected, var.span));
-            } else {
-                self.visitor
-                    .handler
-                    .emit_err(TypeCheckerError::unknown_sym("variable", var.name, var.span()).into());
-            };
->>>>>>> 9e2641b3
         }
     }
 
@@ -248,93 +221,64 @@
         }
     }
 
-<<<<<<< HEAD
+    fn visit_access(&mut self, input: &'a AccessExpression, expected: &Self::AdditionalInput) -> Self::Output {
+        // CAUTION: This implementation only allows access to core circuits.
+        match input {
+            AccessExpression::AssociatedFunction(access) => {
+                // Check core circuit name and function.
+                if let Some(core_instruction) = self.assert_core_circuit_call(&access.ty, &access.name) {
+                    // Check num input arguments.
+                    if core_instruction.num_args() != access.args.len() {
+                        self.handler.emit_err(TypeCheckerError::incorrect_num_args_to_call(
+                            core_instruction.num_args(),
+                            access.args.len(),
+                            input.span(),
+                        ));
+                    }
+
+                    // Check first argument type.
+                    if let Some(first_arg) = access.args.get(0usize) {
+                        let first_arg_type = self.visit_expression(first_arg, &None);
+                        self.assert_one_of_types(
+                            &first_arg_type.into(),
+                            core_instruction.first_arg_types(),
+                            access.span(),
+                        );
+                    }
+
+                    // Check second argument type.
+                    if let Some(second_arg) = access.args.get(1usize) {
+                        let second_arg_type = self.visit_expression(second_arg, &None);
+                        self.assert_one_of_types(
+                            &second_arg_type.into(),
+                            core_instruction.second_arg_types(),
+                            access.span(),
+                        );
+                    }
+
+                    // Check return type.
+                    self.assert_expected_option(
+                        core_instruction.return_type(),
+                        TypeOutput::MutType(core_instruction.return_type()),
+                        expected,
+                        access.span(),
+                    )
+                } else {
+                    self.handler
+                        .emit_err(TypeCheckerError::invalid_access_expression(access, access.span()));
+                    TypeOutput::None
+                }
+            }
+            _expr => TypeOutput::None, // todo: Add support for associated constants (u8::MAX).
+        }
+    }
+
     fn visit_binary(&mut self, input: &'a BinaryExpression, expected: &Self::AdditionalInput) -> Self::Output {
         match input.op {
             BinaryOperation::And | BinaryOperation::Or | BinaryOperation::Nand | BinaryOperation::Nor => {
                 self.assert_expected_option(Type::Boolean, TypeOutput::None, expected, input.span());
                 let t1 = self.visit_expression(&input.left, expected);
                 let t2 = self.visit_expression(&input.right, expected);
-=======
-    fn visit_access(&mut self, input: &'a AccessExpression, expected: &Self::AdditionalInput) -> Option<Self::Output> {
-        // CAUTION: This implementation only allows access to core circuits.
-        if let VisitResult::VisitChildren = self.visitor.visit_access(input) {
-            match input {
-                AccessExpression::AssociatedFunction(access) => {
-                    // Check core circuit name and function.
-                    if let Some(core_instruction) = self.visitor.assert_core_circuit_call(&access.ty, &access.name) {
-                        // Check num input arguments.
-                        if core_instruction.num_args() != access.args.len() {
-                            self.visitor.handler.emit_err(
-                                TypeCheckerError::incorrect_num_args_to_call(
-                                    core_instruction.num_args(),
-                                    access.args.len(),
-                                    input.span(),
-                                )
-                                .into(),
-                            );
-                        }
-
-                        // Check first argument type.
-                        if let Some(first_arg) = access.args.get(0usize) {
-                            let first_arg_type = self.visit_expression(first_arg, &None);
-                            self.visitor.assert_one_of_types(
-                                &first_arg_type,
-                                core_instruction.first_arg_types(),
-                                access.span(),
-                            );
-                        }
-
-                        // Check second argument type.
-                        if let Some(second_arg) = access.args.get(1usize) {
-                            let second_arg_type = self.visit_expression(second_arg, &None);
-                            self.visitor.assert_one_of_types(
-                                &second_arg_type,
-                                core_instruction.second_arg_types(),
-                                access.span(),
-                            );
-                        }
-
-                        // Check return type.
-                        return Some(self.visitor.assert_expected_option(
-                            core_instruction.return_type(),
-                            expected,
-                            access.span(),
-                        ));
-                    } else {
-                        self.visitor
-                            .handler
-                            .emit_err(TypeCheckerError::invalid_access_expression(access, access.span()).into());
-                    }
-                }
-                _expr => {} // todo: Add support for associated constants (u8::MAX).
-            }
-        }
-        None
-    }
-
-    fn visit_binary(
-        &mut self,
-        input: &'a BinaryExpression,
-        destination: &Self::AdditionalInput,
-    ) -> Option<Self::Output> {
-        if let VisitResult::VisitChildren = self.visitor.visit_binary(input) {
-            return match input.op {
-                BinaryOperation::And | BinaryOperation::Or | BinaryOperation::Nand | BinaryOperation::Nor => {
-                    // Assert equal boolean types.
-                    self.visitor
-                        .assert_expected_option(Type::Boolean, destination, input.span());
-                    let t1 = self.visit_expression(&input.left, destination);
-                    let t2 = self.visit_expression(&input.right, destination);
-
-                    return_incorrect_type(t1, t2, destination)
-                }
-                BinaryOperation::BitwiseAnd | BinaryOperation::BitwiseOr | BinaryOperation::Xor => {
-                    // Assert equal boolean or integer types.
-                    self.visitor.assert_bool_int_type(destination, input.span());
-                    let t1 = self.visit_expression(&input.left, destination);
-                    let t2 = self.visit_expression(&input.right, destination);
->>>>>>> 9e2641b3
 
                 t1.return_incorrect_type(&t2, expected)
             }
@@ -407,7 +351,6 @@
                         self.assert_expected_type(&type_, TypeOutput::None, Type::Field, input.left.span());
                         self.assert_expected_type(expected, combined, Type::Field, input.span())
                     }
-<<<<<<< HEAD
                     (Some(t1), t2) => {
                         // Allow integer t2 magnitude (u8, u16, u32)
                         self.assert_magnitude_type(&t2, input.right.span());
@@ -417,57 +360,6 @@
                         // Allow integer t2 magnitude (u8, u16, u32)
                         self.assert_magnitude_type(&t2_type, input.right.span());
                         t2
-=======
-
-                    // Assert destination is boolean.
-                    Some(
-                        self.visitor
-                            .assert_expected_type(destination, Type::Boolean, input.span()),
-                    )
-                }
-                BinaryOperation::Lt | BinaryOperation::Gt | BinaryOperation::Lte | BinaryOperation::Gte => {
-                    // Assert left and right are equal address, field, scalar, or integer types.
-                    let t1 = self.visit_expression(&input.left, &None);
-                    let t2 = self.visit_expression(&input.right, &None);
-
-                    match (t1, t2) {
-                        (Some(Type::Address), t2) => {
-                            // Assert rhs is address.
-                            self.visitor.assert_expected_type(&t2, Type::Address, input.left.span());
-                        }
-                        (t1, Some(Type::Address)) => {
-                            // Assert lhs is address.
-                            self.visitor
-                                .assert_expected_type(&t1, Type::Address, input.right.span());
-                        }
-                        (Some(Type::Field), t2) => {
-                            // Assert rhs is field.
-                            self.visitor.assert_expected_type(&t2, Type::Field, input.left.span());
-                        }
-                        (t1, Some(Type::Field)) => {
-                            // Assert lhs is field.
-                            self.visitor.assert_expected_type(&t1, Type::Field, input.right.span());
-                        }
-                        (Some(Type::Scalar), t2) => {
-                            // Assert rhs is scalar.
-                            self.visitor.assert_expected_type(&t2, Type::Scalar, input.left.span());
-                        }
-                        (t1, Some(Type::Scalar)) => {
-                            // Assert lhs is scalar.
-                            self.visitor.assert_expected_type(&t1, Type::Scalar, input.right.span());
-                        }
-                        (Some(Type::IntegerType(_)), t2) => {
-                            // Assert rhs is integer.
-                            self.visitor.assert_int_type(&t2, input.left.span());
-                        }
-                        (t1, Some(Type::IntegerType(_))) => {
-                            // Assert lhs is integer.
-                            self.visitor.assert_int_type(&t1, input.right.span());
-                        }
-                        (_, _) => {
-                            // Not enough info to assert type.
-                        }
->>>>>>> 9e2641b3
                     }
                 }
             }
@@ -480,7 +372,7 @@
                 // Forces this to return a Boolean as the correct type output variation.
                 t1.return_incorrect_type(&t2, &None).replace(Type::Boolean)
             }
-            BinaryOperation::Lt | BinaryOperation::Gt | BinaryOperation::Le | BinaryOperation::Ge => {
+            BinaryOperation::Lt | BinaryOperation::Gt | BinaryOperation::Lte | BinaryOperation::Gte => {
                 // address, fields, int, scalar
                 let t1 = self.visit_expression(&input.left, &None);
                 let t1_type = t1.as_ref().into();
@@ -525,17 +417,16 @@
         }
     }
 
-<<<<<<< HEAD
     fn visit_unary(&mut self, input: &'a UnaryExpression, expected: &Self::AdditionalInput) -> Self::Output {
         match input.op {
             UnaryOperation::Abs => {
                 // Assert integer type only.
-                self.assert_int_type(expected, input.span());
+                self.assert_signed_int_type(expected, input.span());
                 self.visit_expression(&input.receiver, expected)
             }
             UnaryOperation::AbsWrapped => {
                 // Assert integer type only.
-                self.assert_int_type(expected, input.span());
+                self.assert_signed_int_type(expected, input.span());
                 self.visit_expression(&input.receiver, expected)
             }
             UnaryOperation::Double => {
@@ -587,78 +478,8 @@
                 // Assert field and scalar types only.
                 self.assert_field_scalar_type(expected, input.span());
                 self.visit_expression(&input.receiver, expected)
-=======
-    fn visit_unary(&mut self, input: &'a UnaryExpression, destination: &Self::AdditionalInput) -> Option<Self::Output> {
-        if let VisitResult::VisitChildren = self.visitor.visit_unary(input) {
-            match input.op {
-                UnaryOperation::Abs => {
-                    // Assert integer type only.
-                    self.visitor.assert_signed_int_type(destination, input.span());
-                    return self.visit_expression(&input.receiver, destination);
-                }
-                UnaryOperation::AbsWrapped => {
-                    // Assert integer type only.
-                    self.visitor.assert_signed_int_type(destination, input.span());
-                    return self.visit_expression(&input.receiver, destination);
-                }
-                UnaryOperation::Double => {
-                    // Assert field and group type only.
-                    self.visitor.assert_field_group_type(destination, input.span());
-                    return self.visit_expression(&input.receiver, destination);
-                }
-                UnaryOperation::Inverse => {
-                    // Assert field type only.
-                    self.visitor
-                        .assert_expected_type(destination, Type::Field, input.span());
-                    return self.visit_expression(&input.receiver, destination);
-                }
-                UnaryOperation::Negate => {
-                    let prior_negate_state = self.visitor.negate;
-                    self.visitor.negate = true;
-
-                    let type_ = self.visit_expression(&input.receiver, destination);
-                    self.visitor.negate = prior_negate_state;
-                    match type_.as_ref() {
-                        Some(
-                            Type::IntegerType(
-                                IntegerType::I8
-                                | IntegerType::I16
-                                | IntegerType::I32
-                                | IntegerType::I64
-                                | IntegerType::I128,
-                            )
-                            | Type::Field
-                            | Type::Group,
-                        ) => {}
-                        Some(t) => self
-                            .visitor
-                            .handler
-                            .emit_err(TypeCheckerError::type_is_not_negatable(t, input.receiver.span()).into()),
-                        _ => {}
-                    };
-                    return type_;
-                }
-                UnaryOperation::Not => {
-                    // Assert boolean, integer types only.
-                    self.visitor.assert_bool_int_type(destination, input.span());
-                    return self.visit_expression(&input.receiver, destination);
-                }
-                UnaryOperation::Square => {
-                    // Assert field type only.
-                    self.visitor
-                        .assert_expected_type(destination, Type::Field, input.span());
-                    return self.visit_expression(&input.receiver, destination);
-                }
-                UnaryOperation::SquareRoot => {
-                    // Assert field or scalar type.
-                    self.visitor.assert_field_scalar_type(destination, input.span());
-                    return self.visit_expression(&input.receiver, destination);
-                }
->>>>>>> 9e2641b3
-            }
-        }
-
-        None
+            }
+        }
     }
 
     fn visit_ternary(&mut self, input: &'a TernaryExpression, expected: &Self::AdditionalInput) -> Self::Output {
@@ -717,23 +538,19 @@
         &mut self,
         input: &'a CircuitInitExpression,
         additional: &Self::AdditionalInput,
-    ) -> Option<Self::Output> {
-        if let Some(circ) = self.visitor.symbol_table.clone().lookup_circuit(&input.name.name) {
+    ) -> Self::Output {
+        let circ = self.symbol_table.borrow().lookup_circuit(&input.name.name).cloned();
+        if let Some(circ) = circ {
             // Check circuit type name.
-            let ret = self
-                .visitor
-                .assert_expected_circuit(circ.identifier, additional, input.name.span());
+            self.assert_expected_circuit(circ.identifier, additional, input.name.span());
 
             // Check number of circuit members.
             if circ.members.len() != input.members.len() {
-                self.visitor.handler.emit_err(
-                    TypeCheckerError::incorrect_num_circuit_members(
-                        circ.members.len(),
-                        input.members.len(),
-                        input.span(),
-                    )
-                    .into(),
-                );
+                self.handler.emit_err(TypeCheckerError::incorrect_num_circuit_members(
+                    circ.members.len(),
+                    input.members.len(),
+                    input.span(),
+                ));
             }
 
             // Check circuit member types.
@@ -745,19 +562,23 @@
                             self.visit_expression(expr, &Some(*type_));
                         }
                     } else {
-                        self.visitor.handler.emit_err(
-                            TypeCheckerError::unknown_sym("circuit member variable", name, name.span()).into(),
-                        );
+                        self.handler.emit_err(TypeCheckerError::unknown_sym(
+                            "circuit member variable",
+                            name,
+                            name.span(),
+                        ));
                     };
                 }
             });
 
-            Some(ret)
+            TypeOutput::None
         } else {
-            self.visitor
-                .handler
-                .emit_err(TypeCheckerError::unknown_sym("circuit", &input.name.name, input.name.span()).into());
-            None
+            self.handler.emit_err(TypeCheckerError::unknown_sym(
+                "circuit",
+                &input.name.name,
+                input.name.span(),
+            ));
+            TypeOutput::None
         }
     }
 }