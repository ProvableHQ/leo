--- conflicted
+++ resolved
@@ -266,23 +266,11 @@
 
     /// Error on identifiers that are longer than SnarkVM allows.
     pub(crate) fn check_identifier(&mut self, identifier: &Identifier) {
-<<<<<<< HEAD
         let field_capacity_bytes = match self.network {
             NetworkName::MainnetV0 => Field::<MainnetV0>::SIZE_IN_DATA_BITS / 8,
             NetworkName::TestnetV0 => Field::<TestnetV0>::SIZE_IN_DATA_BITS / 8,
             NetworkName::CanaryV0 => Field::<CanaryV0>::SIZE_IN_DATA_BITS / 8,
         };
-        let len = with_session_globals(|sg| identifier.name.as_str(sg, |s| s.len()));
-        if len > field_capacity_bytes {
-            self.emit_err(ParserError::identifier_too_long(
-                identifier.name,
-                len,
-                field_capacity_bytes,
-                identifier.span,
-            ));
-        }
-=======
-        let field_capacity_bytes: usize = Field::<N>::SIZE_IN_DATA_BITS / 8;
         with_session_globals(|sg| {
             identifier.name.as_str(sg, |s| {
                 if s.len() > field_capacity_bytes {
@@ -302,7 +290,6 @@
                 }
             })
         });
->>>>>>> 8dca62d5
     }
 
     /// Returns a [`ConstParameter`] AST node if the next tokens represent a generic const parameter.
