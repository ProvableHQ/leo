--- conflicted
+++ resolved
@@ -109,83 +109,6 @@
 
         tracing::info!("Starting...");
 
-<<<<<<< HEAD
-        // Compile the main.leo file along with constraints.
-        if MainFile::exists_at(&package_path) {
-            // Create the output directory.
-            OutputsDirectory::create(&package_path)?;
-
-            // Construct the path to the main file in the source directory.
-            let mut main_file_path = package_path.clone();
-            main_file_path.push(SOURCE_DIRECTORY_NAME);
-            main_file_path.push(MAIN_FILENAME);
-
-            // Load the input file at `package_name.in`
-            let (input_string, input_path) = InputFile::new(&package_name).read_from(&path)?;
-
-            // Load the state file at `package_name.in`
-            let (state_string, state_path) = StateFile::new(&package_name).read_from(&path)?;
-
-            // Log compilation of files to console
-            tracing::info!("Compiling main program... ({:?})", main_file_path);
-
-            // Load the program at `main_file_path`
-            let program = Compiler::<Fq, EdwardsGroupType>::parse_program_with_input(
-                package_name.clone(),
-                main_file_path,
-                output_directory,
-                &input_string,
-                &input_path,
-                &state_string,
-                &state_path,
-                thread_leaked_context(),
-                Some(self.compiler_options.into()),
-            )?;
-
-            // Compute the current program checksum.
-            let program_checksum = program.checksum()?;
-
-            // Generate the program on the constraint system and verify correctness.
-            {
-                let mut cs = CircuitSynthesizer::<Bls12_377> {
-                    constraints: Default::default(),
-                    public_variables: Default::default(),
-                    private_variables: Default::default(),
-                    namespaces: Default::default(),
-                };
-                let temporary_program = program.clone();
-                let output = temporary_program.compile_constraints(&mut cs)?;
-
-                tracing::debug!("Compiled output - {:#?}", output);
-                tracing::info!("Number of constraints - {:#?}", cs.num_constraints());
-
-                // Serialize the circuit.
-                let circuit_object = SerializedCircuit::from(cs);
-                let json = circuit_object.to_json_string().unwrap();
-                // println!("json: {}", json);
-
-                // Write serialized circuit to circuit `.json` file.
-                let circuit_file = CircuitFile::new(&package_name);
-                circuit_file.write_to(&path, json)?;
-
-                // Check that we can read the serialized circuit file
-                // let serialized = circuit_file.read_from(&package_path)?;
-
-                // Deserialize the circuit
-                // let deserialized = SerializedCircuit::from_json_string(&serialized).unwrap();
-                // let _circuit_synthesizer = CircuitSynthesizer::<Bls12_377>::try_from(deserialized).unwrap();
-                // println!("deserialized {:?}", circuit_synthesizer.num_constraints());
-            }
-
-            // If a checksum file exists, check if it differs from the new checksum.
-            let checksum_file = ChecksumFile::new(&package_name);
-            let checksum_differs = if checksum_file.exists_at(&package_path) {
-                let previous_checksum = checksum_file.read_from(&package_path)?;
-                program_checksum != previous_checksum
-            } else {
-                // By default, the checksum differs if there is no checksum to compare against.
-                true
-=======
         // Compile the main.leo file along with constraints
         if !MainFile::exists_at(&package_path) {
             return Err(anyhow!("File main.leo not found in src/ directory"));
@@ -218,6 +141,7 @@
             &state_string,
             &state_path,
             thread_leaked_context(),
+            Some(self.compiler_options.into()),
         )?;
 
         // Compute the current program checksum
@@ -230,7 +154,6 @@
                 public_variables: Default::default(),
                 private_variables: Default::default(),
                 namespaces: Default::default(),
->>>>>>> 35619c99
             };
             let temporary_program = program.clone();
             let output = temporary_program.compile_constraints(&mut cs)?;
@@ -238,17 +161,10 @@
             tracing::debug!("Compiled output - {:#?}", output);
             tracing::info!("Number of constraints - {:#?}", cs.num_constraints());
 
-<<<<<<< HEAD
-            // If checksum differs, compile the program.
-            if checksum_differs {
-                // Write the new checksum to the output directory.
-                checksum_file.write_to(&path, program_checksum)?;
-=======
             // Serialize the circuit
             let circuit_object = SerializedCircuit::from(cs);
             let json = circuit_object.to_json_string().unwrap();
             // println!("json: {}", json);
->>>>>>> 35619c99
 
             // Write serialized circuit to circuit `.json` file.
             let circuit_file = CircuitFile::new(&package_name);
