[package]
name = "leo-package"
version = "2.6.0"
authors = [ "The Leo Team <leo@provable.com>" ]
description = "Package parser for the Leo programming language"
homepage = "https://leo-lang.org"
repository = "https://github.com/ProvableHQ/leo"
keywords = [
  "aleo",
  "cryptography",
  "leo",
  "programming-language",
  "zero-knowledge"
]
categories = [ "compilers", "cryptography", "web-programming" ]
include = [ "Cargo.toml", "src", "README.md", "LICENSE.md" ]
license = "GPL-3.0"
edition = "2024"
rust-version = "1.85.1"

<<<<<<< HEAD
[dependencies.leo-ast]
workspace = true

[dependencies.leo-disassembler]
=======
[dependencies.leo-errors]
>>>>>>> a7d5121f
workspace = true

[dependencies.leo-errors]
workspace = true

[dependencies.leo-span]
workspace = true

[dependencies.snarkvm]
workspace = true

[dependencies.anyhow]
workspace = true

[dependencies.indexmap]
workspace = true

[dependencies.rand]
workspace = true

[dependencies.serde]
workspace = true

[dependencies.serde_json]
workspace = true

[dependencies.tracing]
workspace = true

[dependencies.ureq]
workspace = true<|MERGE_RESOLUTION|>--- conflicted
+++ resolved
@@ -18,14 +18,7 @@
 edition = "2024"
 rust-version = "1.85.1"
 
-<<<<<<< HEAD
 [dependencies.leo-ast]
-workspace = true
-
-[dependencies.leo-disassembler]
-=======
-[dependencies.leo-errors]
->>>>>>> a7d5121f
 workspace = true
 
 [dependencies.leo-errors]
@@ -37,13 +30,7 @@
 [dependencies.snarkvm]
 workspace = true
 
-[dependencies.anyhow]
-workspace = true
-
 [dependencies.indexmap]
-workspace = true
-
-[dependencies.rand]
 workspace = true
 
 [dependencies.serde]
