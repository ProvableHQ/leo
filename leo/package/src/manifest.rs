--- conflicted
+++ resolved
@@ -31,12 +31,9 @@
     pub description: String,
     pub license: String,
     pub dependencies: Option<Vec<Dependency>>,
-<<<<<<< HEAD
+    pub dev_dependencies: Option<Vec<Dependency>>,
     #[serde(default, skip_serializing_if = "Option::is_none")]
     pub upgrade: Option<UpgradeConfig>,
-=======
-    pub dev_dependencies: Option<Vec<Dependency>>,
->>>>>>> a7d5121f
 }
 
 impl Manifest {
