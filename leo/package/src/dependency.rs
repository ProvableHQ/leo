--- conflicted
+++ resolved
@@ -27,13 +27,7 @@
     pub name: String,
     /// Network, local, or test dependency?
     pub location: Location,
-<<<<<<< HEAD
-    /// For a network dependency, which network?
-    pub network: Option<NetworkName>,
     /// For a local dependency, where is its package? Or, for a test, where is its source file?
-=======
-    /// For a local dependency, where is its package?
->>>>>>> fa40bbec
     pub path: Option<PathBuf>,
 }
 
