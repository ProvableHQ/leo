// Copyright (C) 2019-2025 Provable Inc.
// This file is part of the Leo library.

// The Leo library is free software: you can redistribute it and/or modify
// it under the terms of the GNU General Public License as published by
// the Free Software Foundation, either version 3 of the License, or
// (at your option) any later version.

// The Leo library is distributed in the hope that it will be useful,
// but WITHOUT ANY WARRANTY; without even the implied warranty of
// MERCHANTABILITY or FITNESS FOR A PARTICULAR PURPOSE. See the
// GNU General Public License for more details.

// You should have received a copy of the GNU General Public License
// along with the Leo library. If not, see <https://www.gnu.org/licenses/>.

use crate::*;

use leo_errors::{PackageError, Result, UtilError};
use leo_span::Symbol;

use snarkvm::prelude::{Program as SvmProgram, TestnetV0};

use indexmap::{IndexMap, IndexSet};
use std::path::Path;

/// Information about an Aleo program.
#[derive(Clone, Debug)]
pub struct Program {
    // The name of the program (no ".aleo" suffix).
    pub name: Symbol,
    pub data: ProgramData,
    pub edition: Option<u16>,
    pub dependencies: IndexSet<Dependency>,
    pub is_local: bool,
    pub is_test: bool,
}

impl Program {
    /// Given the location `path` of a `.aleo` file, read the filesystem
    /// to obtain a `Program`.
    pub fn from_aleo_path<P: AsRef<Path>>(name: Symbol, path: P, map: &IndexMap<Symbol, Dependency>) -> Result<Self> {
        Self::from_aleo_path_impl(name, path.as_ref(), map)
    }

    fn from_aleo_path_impl(name: Symbol, path: &Path, map: &IndexMap<Symbol, Dependency>) -> Result<Self> {
        let bytecode = std::fs::read_to_string(path).map_err(|e| {
            UtilError::util_file_io_error(format_args!("Trying to read aleo file at {}", path.display()), e)
        })?;

        let dependencies = parse_dependencies_from_aleo(name, &bytecode, map)?;

        Ok(Program {
            name,
            data: ProgramData::Bytecode(bytecode),
            edition: None,
            dependencies,
            is_local: true,
            is_test: false,
        })
    }

    /// Given the location `path` of a local Leo package, read the filesystem
    /// to obtain a `Program`.
    pub fn from_package_path<P: AsRef<Path>>(name: Symbol, path: P) -> Result<Self> {
        Self::from_package_path_impl(name, path.as_ref())
    }

    fn from_package_path_impl(name: Symbol, path: &Path) -> Result<Self> {
        let manifest = Manifest::read_from_file(path.join(MANIFEST_FILENAME))?;
        let manifest_symbol = crate::symbol(&manifest.program)?;
        if name != manifest_symbol {
            return Err(PackageError::conflicting_manifest(
                format_args!("{name}.aleo"),
                format_args!("{manifest_symbol}.aleo"),
            )
            .into());
        }
        let source_directory = path.join(SOURCE_DIRECTORY);
        let count = source_directory
            .read_dir()
            .map_err(|e| {
                UtilError::util_file_io_error(
                    format_args!("Failed to read directory {}", source_directory.display()),
                    e,
                )
            })?
            .count();

        let source_path = source_directory.join(MAIN_FILENAME);

        if !source_path.exists() || count != 1 {
            return Err(PackageError::source_directory_can_contain_only_one_file(source_directory.display()).into());
        }

        Ok(Program {
            name,
            data: ProgramData::SourcePath { directory: path.to_path_buf(), source: source_path },
            edition: None,
            dependencies: manifest
                .dependencies
                .unwrap_or_default()
                .into_iter()
                .map(|dependency| canonicalize_dependency_path_relative_to(path, dependency))
                .collect::<Result<IndexSet<_>, _>>()?,
            is_local: true,
            is_test: false,
        })
    }

    /// Given the path to the source file of a test, create a `Program`.
    ///
    /// Unlike `Program::from_package_path`, the path is to the source file,
    /// and the name of the program is determined from the filename.
    ///
    /// `main_program` must be provided since every test is dependent on it.
    pub fn from_test_path<P: AsRef<Path>>(source_path: P, main_program: Dependency) -> Result<Self> {
        Self::from_path_test_impl(source_path.as_ref(), main_program)
    }

    fn from_path_test_impl(source_path: &Path, main_program: Dependency) -> Result<Self> {
        let name = filename_no_leo_extension(source_path)
            .ok_or_else(|| PackageError::failed_path(source_path.display(), ""))?;
        let test_directory = source_path.parent().ok_or_else(|| {
            UtilError::failed_to_open_file(format_args!("Failed to find directory for test {}", source_path.display()))
        })?;
        let package_directory = test_directory.parent().ok_or_else(|| {
            UtilError::failed_to_open_file(format_args!("Failed to find package for test {}", source_path.display()))
        })?;
        let manifest = Manifest::read_from_file(package_directory.join(MANIFEST_FILENAME))?;
        let mut dependencies = manifest
            .dev_dependencies
            .unwrap_or_default()
            .into_iter()
            .map(|dependency| canonicalize_dependency_path_relative_to(package_directory, dependency))
            .collect::<Result<IndexSet<_>, _>>()?;
        dependencies.insert(main_program);

        Ok(Program {
            name: Symbol::intern(name),
            edition: None,
            data: ProgramData::SourcePath {
                directory: test_directory.to_path_buf(),
                source: source_path.to_path_buf(),
            },
            dependencies,
            is_local: true,
            is_test: true,
        })
    }

    /// Given an Aleo program on a network, fetch it to build a `Program`.
    /// If no edition is found, the latest edition is pulled from the network.
    pub fn fetch<P: AsRef<Path>>(
        name: Symbol,
        edition: Option<u16>,
        home_path: P,
        network: NetworkName,
        endpoint: &str,
        no_cache: bool,
    ) -> Result<Self> {
        Self::fetch_impl(name, edition, home_path.as_ref(), network, endpoint, no_cache)
    }

    fn fetch_impl(
        name: Symbol,
        edition: Option<u16>,
        home_path: &Path,
        network: NetworkName,
        endpoint: &str,
        no_cache: bool,
    ) -> Result<Self> {
        // It's not a local program; let's check the cache.
        let cache_directory = home_path.join(format!("registry/{network}"));

        // If the edition is not specified, then query the network for the latest edition.
        let edition = match edition {
            Some(edition) => Ok(edition),
            None => {
                let url = format!("{endpoint}/{network}/program/{name}.aleo/latest_edition");
                fetch_from_network(&url).and_then(|contents| {
                    contents.parse::<u16>().map_err(|e| {
                        UtilError::failed_to_retrieve_from_endpoint(format!("Failed to parse edition as u16: {e}"))
                    })
                })
            }
        };

        // If we failed to get the edition, default to 0.
        let edition = edition.unwrap_or_else(|err| {
            println!("Warning: Could not fetch edition for program `{name}`: {err}. Defaulting to edition 0.");
            0
        });

        // Define the full cache path for the program.
        let cache_directory = cache_directory.join(format!("{name}/{edition}"));
        let full_cache_path = cache_directory.join(format!("{name}.aleo"));
        if !cache_directory.exists() {
            // Create directory if it doesn't exist.
            std::fs::create_dir_all(&cache_directory).map_err(|err| {
                UtilError::util_file_io_error(format!("Could not write path {}", cache_directory.display()), err)
            })?;
        }

        // Get the existing bytecode if the file exists.
        let existing_bytecode = match full_cache_path.exists() {
            false => None,
            true => {
                let existing_contents = std::fs::read_to_string(&full_cache_path).map_err(|e| {
                    UtilError::util_file_io_error(
                        format_args!("Trying to read cached file at {}", full_cache_path.display()),
                        e,
                    )
                })?;
                Some(existing_contents)
            }
        };

        let bytecode = match (existing_bytecode, no_cache) {
            // If we are using the cache, we can just return the bytecode.
            (Some(bytecode), false) => bytecode,
            // Otherwise, we need to fetch it from the network.
            (existing, _) => {
                // We need to fetch it from the network.
                let edition_url = format!("{endpoint}/{network}/program/{name}.aleo/{edition}");
                let no_edition_url = format!("{endpoint}/{network}/program/{name}.aleo");
                let contents = fetch_from_network(&edition_url)
                    .or_else(|_| fetch_from_network(&no_edition_url))
                    .map_err(|err| {
                        UtilError::failed_to_retrieve_from_endpoint(format_args!(
                            "Failed to fetch program `{name}` from network `{network}`: {err}"
                        ))
                    })?;

                // If the file already exists, compare it to the new contents.
                if let Some(existing_contents) = existing {
                    if existing_contents != contents {
                        println!(
                            "Warning: The cached file at `{}` is different from the one fetched from the network. The cached file will be overwritten.",
                            full_cache_path.display()
                        );
                    }
                }

                // Write the bytecode to the cache.
                std::fs::write(&full_cache_path, &contents).map_err(|err| {
                    UtilError::util_file_io_error(
                        format_args!("Could not open file `{}`", full_cache_path.display()),
                        err,
                    )
                })?;

                contents
            }
        };

        let dependencies = parse_dependencies_from_aleo(name, &bytecode, &IndexMap::new())?;

        Ok(Program {
            name,
            data: ProgramData::Bytecode(bytecode),
            edition: Some(edition),
            dependencies,
            is_local: false,
            is_test: false,
        })
    }
}

/// If `dependency` has a relative path, assume it's relative to `base` and canonicalize it.
///
/// This needs to be done when collecting local dependencies from manifests which
/// may be located at different places on the file system.
fn canonicalize_dependency_path_relative_to(base: &Path, mut dependency: Dependency) -> Result<Dependency> {
    if let Some(path) = &mut dependency.path {
        if !path.is_absolute() {
            let joined = base.join(&path);
            *path = joined.canonicalize().map_err(|e| PackageError::failed_path(joined.display(), e))?;
        }
    }
    Ok(dependency)
}

/// Parse the `.aleo` file's imports and construct `Dependency`s.
fn parse_dependencies_from_aleo(
    name: Symbol,
    bytecode: &str,
    existing: &IndexMap<Symbol, Dependency>,
) -> Result<IndexSet<Dependency>> {
    // Parse the bytecode into an SVM program.
    let svm_program: SvmProgram<TestnetV0> = bytecode.parse().map_err(|_| UtilError::snarkvm_parsing_error(name))?;
    let dependencies = svm_program
        .imports()
        .keys()
        .map(|program_id| {
<<<<<<< HEAD
            // If the dependency already exists, use it.
            // Otherwise, assume it's a network dependency.
            if let Some(dependency) = existing.get(&Symbol::intern(&program_id.name().to_string())) {
                dependency.clone()
            } else {
                println!(
                    "Warning: Dependency for program `{program_id}` not found, assuming that it is network dependency."
                );
                let name = program_id.to_string();
                Dependency { name, location: Location::Network, path: None }
            }
=======
            let name = program_id.to_string();
            Dependency { name, location: Location::Network, path: None, edition: None }
>>>>>>> 97aae321
        })
        .collect();
    Ok(dependencies)
}<|MERGE_RESOLUTION|>--- conflicted
+++ resolved
@@ -180,7 +180,7 @@
                 let url = format!("{endpoint}/{network}/program/{name}.aleo/latest_edition");
                 fetch_from_network(&url).and_then(|contents| {
                     contents.parse::<u16>().map_err(|e| {
-                        UtilError::failed_to_retrieve_from_endpoint(format!("Failed to parse edition as u16: {e}"))
+                        UtilError::failed_to_retrieve_from_endpoint(url, format!("Failed to parse edition as u16: {e}"))
                     })
                 })
             }
@@ -227,9 +227,10 @@
                 let contents = fetch_from_network(&edition_url)
                     .or_else(|_| fetch_from_network(&no_edition_url))
                     .map_err(|err| {
-                        UtilError::failed_to_retrieve_from_endpoint(format_args!(
-                            "Failed to fetch program `{name}` from network `{network}`: {err}"
-                        ))
+                        UtilError::failed_to_retrieve_from_endpoint(
+                            edition_url,
+                            format_args!("Failed to fetch program `{name}` from network `{network}`: {err}"),
+                        )
                     })?;
 
                 // If the file already exists, compare it to the new contents.
@@ -293,7 +294,6 @@
         .imports()
         .keys()
         .map(|program_id| {
-<<<<<<< HEAD
             // If the dependency already exists, use it.
             // Otherwise, assume it's a network dependency.
             if let Some(dependency) = existing.get(&Symbol::intern(&program_id.name().to_string())) {
@@ -303,12 +303,8 @@
                     "Warning: Dependency for program `{program_id}` not found, assuming that it is network dependency."
                 );
                 let name = program_id.to_string();
-                Dependency { name, location: Location::Network, path: None }
+                Dependency { name, location: Location::Network, path: None, edition: None }
             }
-=======
-            let name = program_id.to_string();
-            Dependency { name, location: Location::Network, path: None, edition: None }
->>>>>>> 97aae321
         })
         .collect();
     Ok(dependencies)
