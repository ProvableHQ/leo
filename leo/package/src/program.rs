--- conflicted
+++ resolved
@@ -50,19 +50,20 @@
 
         let dependencies = parse_dependencies_from_aleo(name, &bytecode)?;
 
-        Ok(Program { name, data: ProgramData::Bytecode(bytecode), dependencies, is_local: true, is_test: false })
+        Ok(Program {
+            name,
+            data: ProgramData::Bytecode(bytecode),
+            edition: None,
+            dependencies,
+            is_local: true,
+            is_test: false,
+        })
     }
 
     /// Given the location `path` of a local Leo package, read the filesystem
     /// to obtain a `Program`.
-<<<<<<< HEAD
-    /// Note: Local programs do not have an edition since the edition is assigned on deployment to the network.
-    pub fn from_path<P: AsRef<Path>>(name: Symbol, path: P) -> Result<Self> {
-        Self::from_path_impl(name, path.as_ref())
-=======
     pub fn from_package_path<P: AsRef<Path>>(name: Symbol, path: P) -> Result<Self> {
         Self::from_package_path_impl(name, path.as_ref())
->>>>>>> c1c10223
     }
 
     fn from_package_path_impl(name: Symbol, path: &Path) -> Result<Self> {
@@ -239,31 +240,16 @@
             }
         };
 
-<<<<<<< HEAD
-        // Parse the program so we can get its imports.
-        let svm_program: SvmProgram<TestnetV0> =
-            bytecode.parse().map_err(|_| UtilError::snarkvm_parsing_error(name))?;
-        let dependencies = svm_program
-            .imports()
-            .keys()
-            .map(|program_id| {
-                let name = program_id.to_string();
-                Dependency { name, location: Location::Network, path: None, edition: Some(edition) }
-            })
-            .collect();
+        let dependencies = parse_dependencies_from_aleo(name, &bytecode)?;
 
         Ok(Program {
             name,
             data: ProgramData::Bytecode(bytecode),
             edition: Some(edition),
             dependencies,
+            is_local: false,
             is_test: false,
         })
-=======
-        let dependencies = parse_dependencies_from_aleo(name, &bytecode)?;
-
-        Ok(Program { name, data: ProgramData::Bytecode(bytecode), dependencies, is_local: false, is_test: false })
->>>>>>> c1c10223
     }
 }
 
@@ -289,7 +275,7 @@
         .keys()
         .map(|program_id| {
             let name = program_id.to_string();
-            Dependency { name, location: Location::Network, path: None }
+            Dependency { name, location: Location::Network, path: None, edition: None }
         })
         .collect();
     Ok(dependencies)
