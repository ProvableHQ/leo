--- conflicted
+++ resolved
@@ -147,7 +147,6 @@
     ) -> Result<Self> {
         // It's not a local program; let's check the cache.
         let cache_directory = home_path.join(format!("registry/{network}"));
-<<<<<<< HEAD
 
         // If the edition is not specified, then query the network for the latest edition.
         let edition = match edition {
@@ -162,17 +161,14 @@
         };
 
         // Define the full cache path for the program.
-        let full_cache_path = cache_directory.join(format!("{name}/{edition}/{name}.aleo"));
-=======
+        let cache_directory = cache_directory.join(format!("{name}/{edition}"));
+        let full_cache_path = cache_directory.join(format!("{name}.aleo"));
         if !cache_directory.exists() {
             // Create directory if it doesn't exist.
             std::fs::create_dir_all(&cache_directory).map_err(|err| {
                 UtilError::util_file_io_error(format!("Could not write path {}", cache_directory.display()), err)
             })?;
         }
-
-        let full_cache_path = cache_directory.join(format!("{name}.aleo"));
->>>>>>> ff80a64a
 
         // Get the existing bytecode if the file exists.
         let existing_bytecode = match full_cache_path.exists() {
