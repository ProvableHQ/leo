// Copyright (C) 2019-2025 Provable Inc.
// This file is part of the Leo library.

// The Leo library is free software: you can redistribute it and/or modify
// it under the terms of the GNU General Public License as published by
// the Free Software Foundation, either version 3 of the License, or
// (at your option) any later version.

// The Leo library is distributed in the hope that it will be useful,
// but WITHOUT ANY WARRANTY; without even the implied warranty of
// MERCHANTABILITY or FITNESS FOR A PARTICULAR PURPOSE. See the
// GNU General Public License for more details.

// You should have received a copy of the GNU General Public License
// along with the Leo library. If not, see <https://www.gnu.org/licenses/>.

use serde::{Deserialize, Serialize};

// Retrievable locations for an external program.
#[derive(Debug, Default, Clone, Copy, Eq, PartialEq, Hash, Serialize, Deserialize)]
pub enum Location {
    /// A dependency already deployed on the network.
    #[default]
    #[serde(rename = "network")]
    Network,
    /// A dependency found on the local filesystem.
    #[serde(rename = "local")]
    Local,
<<<<<<< HEAD
=======
    /// A dependency in the `tests` directory - a test.
    #[serde(rename = "test")]
    Test,
    /// Unused.
    #[serde(rename = "git")]
    Git,
>>>>>>> b5e61eca
}<|MERGE_RESOLUTION|>--- conflicted
+++ resolved
@@ -26,13 +26,7 @@
     /// A dependency found on the local filesystem.
     #[serde(rename = "local")]
     Local,
-<<<<<<< HEAD
-=======
     /// A dependency in the `tests` directory - a test.
     #[serde(rename = "test")]
     Test,
-    /// Unused.
-    #[serde(rename = "git")]
-    Git,
->>>>>>> b5e61eca
 }