--- conflicted
+++ resolved
@@ -24,11 +24,6 @@
     Network,
     #[serde(rename = "local")]
     Local,
-<<<<<<< HEAD
     #[serde(rename = "test")]
     Test,
-    #[serde(rename = "git")]
-    Git,
-=======
->>>>>>> fa40bbec
 }