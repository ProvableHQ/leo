// Copyright (C) 2019-2025 Provable Inc.
// This file is part of the Leo library.

// The Leo library is free software: you can redistribute it and/or modify
// it under the terms of the GNU General Public License as published by
// the Free Software Foundation, either version 3 of the License, or
// (at your option) any later version.

// The Leo library is distributed in the hope that it will be useful,
// but WITHOUT ANY WARRANTY; without even the implied warranty of
// MERCHANTABILITY or FITNESS FOR A PARTICULAR PURPOSE. See the
// GNU General Public License for more details.

// You should have received a copy of the GNU General Public License
// along with the Leo library. If not, see <https://www.gnu.org/licenses/>.

use super::*;

use leo_package::{Manifest, NetworkName, Package, UpgradeConfig, fetch_program_from_network};

#[cfg(not(feature = "only_testnet"))]
use snarkvm::prelude::{CanaryV0, MainnetV0};
use snarkvm::{
    ledger::query::Query as SnarkVMQuery,
    prelude::{
        Deployment,
        Program,
        TestnetV0,
        VM,
        deployment_cost,
        store::{ConsensusStore, helpers::memory::ConsensusMemory},
    },
};

use aleo_std::StorageMode;
use colored::*;
use snarkvm::prelude::{ConsensusVersion, ProgramID};
use std::path::PathBuf;

pub(crate) type DeploymentTask<N> =
    (ProgramID<N>, Program<N>, Option<Manifest>, Option<u64>, Option<u64>, Option<Record<N, Plaintext<N>>>);

/// Deploys an Aleo program.
#[derive(Parser, Debug)]
pub struct LeoDeploy {
    #[clap(flatten)]
    pub(crate) fee_options: FeeOptions,
    #[clap(flatten)]
    pub(crate) action: TransactionAction,
    #[clap(flatten)]
    pub(crate) env_override: EnvOptions,
    #[clap(flatten)]
    pub(crate) extra: ExtraOptions,
    #[clap(long, help = "Seconds to wait between consecutive deployments.", default_value = "15")]
    pub(crate) wait: u64,
    #[clap(long, help = "Skips deployment of any program that contains one of the given substrings.")]
    pub(crate) skip: Vec<String>,
    #[clap(flatten)]
    pub(crate) build_options: BuildOptions,
}

impl Command for LeoDeploy {
    type Input = Package;
    type Output = ();

    fn log_span(&self) -> Span {
        tracing::span!(tracing::Level::INFO, "Leo")
    }

    fn prelude(&self, context: Context) -> Result<Self::Input> {
        LeoBuild {
            env_override: self.env_override.clone(),
            options: {
                let mut options = self.build_options.clone();
                options.no_cache = true;
                options
            },
        }
        .execute(context)
    }

    fn apply(self, context: Context, input: Self::Input) -> Result<Self::Output> {
        // Get the network, accounting for overrides.
        let network = context.get_network(&self.env_override.network)?.parse()?;
        // Handle each network with the appropriate parameterization.
        match network {
            NetworkName::TestnetV0 => handle_deploy::<TestnetV0>(&self, context, network, input),
            NetworkName::MainnetV0 => {
                #[cfg(feature = "only_testnet")]
                panic!("Mainnet chosen with only_testnet feature");
                #[cfg(not(feature = "only_testnet"))]
                handle_deploy::<MainnetV0>(&self, context, network, input)
            }
            NetworkName::CanaryV0 => {
                #[cfg(feature = "only_testnet")]
                panic!("Canary chosen with only_testnet feature");
                #[cfg(not(feature = "only_testnet"))]
                handle_deploy::<CanaryV0>(&self, context, network, input)
            }
        }
    }
}

// A helper function to handle deployment logic.
fn handle_deploy<N: Network>(
    command: &LeoDeploy,
    context: Context,
    network: NetworkName,
    package: Package,
) -> Result<<LeoDeploy as Command>::Output> {
    // Get the private key and associated address, accounting for overrides.
    let private_key = context.get_private_key(&command.env_override.private_key)?;
    let address =
        Address::try_from(&private_key).map_err(|e| CliError::custom(format!("Failed to parse address: {e}")))?;

    // Get the endpoint, accounting for overrides.
    let endpoint = context.get_endpoint(&command.env_override.endpoint)?;

    // Get the programs and optional manifests for all the programs.
    let programs_and_manifests = package
        .get_programs_and_manifests(context.home()?)?
        .into_iter()
        .map(|(program_name, program_string, _, manifest)| {
            // Parse the program ID from the program name.
            let program_id = ProgramID::<N>::from_str(&format!("{}.aleo", program_name))
                .map_err(|e| CliError::custom(format!("Failed to parse program ID: {e}")))?;
            // Parse the program bytecode.
            let bytecode = Program::<N>::from_str(&program_string)
                .map_err(|e| CliError::custom(format!("Failed to parse program: {e}")))?;
            Ok((program_id, bytecode, manifest))
        })
        .collect::<Result<Vec<_>>>()?;

    // Parse the fee options.
    let fee_options = parse_fee_options(&private_key, &command.fee_options, programs_and_manifests.len())?;

    // Zip up the programs and manifests with the fee options.
    let tasks = programs_and_manifests
        .into_iter()
        .zip(fee_options)
        .map(|((program, data, manifest), (base_fee, priority_fee, record))| {
            (program, data, manifest, base_fee, priority_fee, record)
        })
        .collect::<Vec<_>>();

    // Split the tasks into local and remote dependencies.
    let (local, remote) = tasks.into_iter().partition::<Vec<_>, _>(|(_, _, manifest, _, _, _)| manifest.is_some());

    // Split the local tasks into those that should be skipped and those that should not.
    let (skipped, tasks): (Vec<_>, Vec<_>) = local
        .into_iter()
        .partition(|(program_id, _, _, _, _, _)| command.skip.iter().any(|skip| program_id.to_string().contains(skip)));

    // Get the consensus version.
    let consensus_version = get_consensus_version::<N>(&command.extra.consensus_version, &endpoint, network, &context)?;

    // Print a summary of the deployment plan.
    print_deployment_plan(
        &private_key,
        &address,
        &endpoint,
        &network,
        &tasks,
        &skipped,
        &remote,
        &check_tasks_for_warnings(&endpoint, network, &tasks, consensus_version, command),
        consensus_version,
        command,
    );

    // Prompt the user to confirm the plan.
    if !confirm("Do you want to proceed with deployment?", command.extra.yes)? {
        println!("❌ Deployment aborted.");
        return Ok(());
    }

    // Initialize an RNG.
    let rng = &mut rand::thread_rng();

    // Initialize a new VM.
    let vm = VM::from(ConsensusStore::<N, ConsensusMemory<N>>::open(StorageMode::Production)?)?;

    // Specify the query
    let query = SnarkVMQuery::from(&endpoint);

    // For each of the programs, generate a deployment transaction.
    let mut transactions = Vec::new();
    for (program_id, program, manifest, _, priority_fee, fee_record) in tasks {
        // If the program is a local dependency, generate a deployment transaction.
        if manifest.is_some() {
            println!("📦 Creating deployment transaction for '{}'...\n", program_id.to_string().bold());
            // If the program contains an upgrade config, confirm with the user that they want to proceed.
            if let Some(upgrade) = &manifest.expect("Local program should have a manifest").upgrade {
                if !confirm_upgrade_mechanism(&program, upgrade, command.extra.yes)? {
                    println!("❌ Deployment aborted.");
                    return Ok(());
                }
            }
            // Generate the transaction.
            let transaction = vm
                .deploy(&private_key, &program, fee_record, priority_fee.unwrap_or(0), Some(query.clone()), rng)
                .map_err(|e| CliError::custom(format!("Failed to generate deployment transaction: {e}")))?;
            // Get the deployment.
            let deployment = transaction.deployment().expect("Expected a deployment in the transaction");
            // Print the deployment stats.
            print_deployment_stats(&vm, &program_id.to_string(), deployment, priority_fee)?;
            // Check if the number of variables and constraints are within the limits.
            if deployment.num_combined_variables()? > N::MAX_DEPLOYMENT_VARIABLES {
                return Err(CliError::variable_limit_exceeded(program_id, N::MAX_DEPLOYMENT_VARIABLES, network).into());
            }
            if deployment.num_combined_constraints()? > N::MAX_DEPLOYMENT_CONSTRAINTS {
                return Err(
                    CliError::constraint_limit_exceeded(program_id, N::MAX_DEPLOYMENT_CONSTRAINTS, network).into()
                );
            }
            // Save the transaction.
            transactions.push((program_id, transaction));
        }
        // Add the program to the VM.
        vm.process().write().add_program(&program)?;
    }

    // If the `print` option is set, print the deployment transaction to the console.
    // The transaction is printed in JSON format.
    if command.action.print {
        for (program_name, transaction) in transactions.iter() {
            // Pretty-print the transaction.
            let transaction_json = serde_json::to_string_pretty(transaction)
                .map_err(|e| CliError::custom(format!("Failed to serialize transaction: {e}")))?;
            println!("🖨️ Printing deployment for {program_name}\n{transaction_json}")
        }
    }

    // If the `save` option is set, save each deployment transaction to a file in the specified directory.
    // The file format is `program_name.deployment.json`.
    // The directory is created if it doesn't exist.
    if let Some(path) = &command.action.save {
        // Create the directory if it doesn't exist.
        std::fs::create_dir_all(path).map_err(|e| CliError::custom(format!("Failed to create directory: {e}")))?;
        for (program_name, transaction) in transactions.iter() {
            // Save the transaction to a file.
            let file_path = PathBuf::from(path).join(format!("{program_name}.deployment.json"));
            println!("💾 Saving deployment for {program_name} at {}", file_path.display());
            let transaction_json = serde_json::to_string_pretty(transaction)
                .map_err(|e| CliError::custom(format!("Failed to serialize transaction: {e}")))?;
            std::fs::write(file_path, transaction_json)
                .map_err(|e| CliError::custom(format!("Failed to write transaction to file: {e}")))?;
        }
    }

    // If the `broadcast` option is set, broadcast each deployment transaction to the network.
    if command.action.broadcast {
        for (program_id, transaction) in transactions.iter() {
            println!("📡 Broadcasting deployment for {program_id}...");
            // Get and confirm the fee with the user.
            let fee = transaction.fee_transition().expect("Expected a fee in the transaction");
            if !confirm_fee(&fee, &private_key, &address, &endpoint, network, &context, command.extra.yes)? {
                println!("❌ Deployment aborted.");
                return Ok(());
            }
            // Broadcast the transaction to the network.
            let response = handle_broadcast(
                &format!("{}/{}/transaction/broadcast", endpoint, network),
                transaction,
                &program_id.to_string(),
            )?;
            match response.status() {
                200 => println!(
                    "✅ Successfully broadcast deployment with:\n  - transaction ID: '{}'\n  - fee ID: '{}'",
                    transaction.id().to_string().bold().yellow(),
                    fee.id().to_string().bold().yellow()
                ),
                _ => {
                    let error_message = response
                        .into_string()
                        .map_err(|e| CliError::custom(format!("Failed to read response: {e}")))?;
                    println!("❌ Failed to broadcast deployment: {}", error_message);
                }
            }
            // Wait between successive deployments to prevent out of order deployments.
            println!("⏲️ Waiting for {} seconds to allow the deployment to confirm...\n", command.wait);
            std::thread::sleep(std::time::Duration::from_secs(command.wait));
        }
    }

    Ok(())
}

/// If the program contains an upgrade mechanism, prompt the user to confirm that they want to proceed.
fn confirm_upgrade_mechanism<N: Network>(program: &Program<N>, upgrade: &UpgradeConfig, yes: bool) -> Result<bool> {
    match upgrade {
        UpgradeConfig::Admin { address } => {
            println!(
                "ANYONE with access to the private key for '{}' can upgrade '{}'.",
                program.id().to_string().bold(),
                address.to_string().bold()
            );
            println!("You MUST ensure that the key is securely stored and operated.");
        }
        UpgradeConfig::Checksum { mapping, key } => {
            println!(
                "Every upgrade for '{}' will be verified against the checksum stored at '{}' using the key '{}'.",
                program.id().to_string().bold(),
                mapping.to_string().bold(),
                key
            );
            println!("You MUST ensure that this entry in the mapping cannot be misused.")
        }
        UpgradeConfig::Custom => {
            println!("'{}' uses a custom constructor for upgrades.", program.id().to_string().bold());
            println!("You MUST ensure that the constructor logic is thoroughly tested and audited.");
        }
        UpgradeConfig::NoUpgrade => {
            println!(
                "'{}' does not allow upgrades and CANNOT be changed after deployment.",
                program.id().to_string().bold()
            );
        }
    }
    confirm("Do you want to proceed?", yes)
}

/// Check the tasks to warn the user about any potential issues.
/// The following properties are checked:
/// - If the transaction is to be broadcast:
///     - The program does not exist on the network.
///     - If the consensus version is less than V7, the program does not use V7 features.
///     - If the consensus version is V7 or greater, the program contains a constructor.
fn check_tasks_for_warnings<N: Network>(
    endpoint: &str,
    network: NetworkName,
    tasks: &[DeploymentTask<N>],
    consensus_version: ConsensusVersion,
    command: &LeoDeploy,
) -> Vec<String> {
    let mut warnings = Vec::new();
    for (program_id, program, manifest, _, _, _) in tasks {
        if manifest.is_none() || !command.action.broadcast {
            continue;
        }
        // If the upgrade flag is not set, check that the program exists on the network.
        if fetch_program_from_network(&program_id.to_string(), endpoint, network).is_ok() {
            warnings.push(format!(
                "The program '{}' already exists on the network. The deployment will likely fail.",
                program_id
            ));
        }
        // Check if the program uses V7 features.
        if consensus_version < ConsensusVersion::V7 && program.contains_v7_syntax() {
            warnings.push(format!("The program '{}' uses V7 features but the consensus version is less than V7. The deployment will likely fail", program_id));
        }
        // Check if the program contains a constructor.
        if consensus_version >= ConsensusVersion::V7 && !program.contains_constructor() {
            warnings.push(format!(
                "The program '{}' does not contain a constructor. The deployment will likely fail",
                program_id
            ));
        }
    }
    warnings
}

/// Pretty‑print the deployment plan without using a table.
#[allow(clippy::too_many_arguments)]
pub(crate) fn print_deployment_plan<N: Network>(
    private_key: &PrivateKey<N>,
    address: &Address<N>,
    endpoint: &str,
    network: &NetworkName,
    tasks: &[DeploymentTask<N>],
    skipped: &[DeploymentTask<N>],
    remote: &[DeploymentTask<N>],
    warnings: &[String],
    consensus_version: ConsensusVersion,
    command: &LeoDeploy,
) {
    use colored::*;

    println!("\n{}", "🛠️  Deployment Plan Summary".bold());
    println!("{}", "──────────────────────────────────────────────".dimmed());

    // ── Configuration ────────────────────────────────────────────────────
    println!("{}", "🔧 Configuration:".bold());
    println!("  {:20}{}", "Private Key:".cyan(), format!("{}...", &private_key.to_string()[..24]).yellow());
    println!("  {:20}{}", "Address:".cyan(), format!("{}...", &address.to_string()[..24]).yellow());
    println!("  {:20}{}", "Endpoint:".cyan(), endpoint.yellow());
    println!("  {:20}{}", "Network:".cyan(), network.to_string().yellow());
    println!("  {:20}{}", "Consensus Version:".cyan(), (consensus_version as u8).to_string().yellow());

    // ── Deployment tasks (bullet list) ───────────────────────────────────
    println!("\n{}", "📦 Deployment Tasks:".bold());
<<<<<<< HEAD

    let mut table = vec![[
        "Program".to_string(),
        "Upgrade".to_string(),
        "Base Fee".to_string(),
        "Priority Fee".to_string(),
        "Fee Record".to_string(),
    ]];

    for (name, _, manifest, _, priority_fee, record) in tasks.iter() {
        let name = name.to_string();
        // Get the upgrade mode specified in the manifest.
        let manifest = manifest.as_ref().expect("Local program should have a manifest");
        let upgrade = match manifest.upgrade {
            None => "none".to_string(),
            Some(UpgradeConfig::Admin { .. }) => "admin".to_string(),
            Some(UpgradeConfig::Checksum { .. }) => "checksum".to_string(),
            Some(UpgradeConfig::Custom) => "custom".to_string(),
            Some(UpgradeConfig::NoUpgrade) => "no upgrade".to_string(),
        };
        // Base fees are not used at the moment, so we can ignore them.
        let base_fee = "auto".to_string();
        let priority_fee = priority_fee.map_or("0".into(), |v| v.to_string());
        let record = match record.is_some() {
            true => "yes".to_string(),
            false => "no (public fee)".to_string(),
        };

        table.push([name, upgrade, base_fee, priority_fee, record]);
=======
    if tasks.is_empty() {
        println!("  (none)");
    } else {
        for (name, _, _, _, priority_fee, record) in tasks.iter() {
            let priority_fee_str = priority_fee.map_or("0".into(), |v| v.to_string());
            let record_str = if record.is_some() { "yes" } else { "no (public fee)" };
            println!(
                "  • {}  │ priority fee: {}  │ fee record: {}",
                name.to_string().cyan(),
                priority_fee_str,
                record_str
            );
        }
>>>>>>> a7d5121f
    }

    // ── Skipped programs ─────────────────────────────────────────────────
    if !skipped.is_empty() {
        println!("\n{}", "🚫 Skipped Programs:".bold().red());
        for (symbol, _, _, _, _, _) in skipped {
            println!("  • {}", symbol.to_string().dimmed());
        }
    }

    // ── Remote dependencies ──────────────────────────────────────────────
    if !remote.is_empty() {
        println!("\n{}", "🌐 Remote Dependencies:".bold().red());
        println!("{}", "(Leo will not generate transactions for these programs)".bold().red());
        for (symbol, _, _, _, _, _) in remote {
            println!("  • {}", symbol.to_string().dimmed());
        }
    }

<<<<<<< HEAD
    // Actions
    println!("{}", "⚙️ Actions:".bold());
    if command.action.print {
        println!("  - Your transaction(s) will be printed to the console.");
=======
    // ── Actions ──────────────────────────────────────────────────────────
    println!("\n{}", "⚙️ Actions:".bold());
    if action.print {
        println!("  • Transaction(s) will be printed to the console.");
>>>>>>> a7d5121f
    } else {
        println!("  • Transaction(s) will NOT be printed to the console.");
    }
<<<<<<< HEAD
    if let Some(path) = &command.action.save {
        println!("  - Your transaction(s) will be saved to {}", path.bold());
=======
    if let Some(path) = &action.save {
        println!("  • Transaction(s) will be saved to {}", path.bold());
>>>>>>> a7d5121f
    } else {
        println!("  • Transaction(s) will NOT be saved to a file.");
    }
<<<<<<< HEAD
    if command.action.broadcast {
        println!("  - Your transaction(s) will be broadcast to {}", endpoint.bold());
=======
    if action.broadcast {
        println!("  • Transaction(s) will be broadcast to {}", endpoint.bold());
>>>>>>> a7d5121f
    } else {
        println!("  • Transaction(s) will NOT be broadcast to the network.");
    }

<<<<<<< HEAD
    // Warnings
=======
    // ── Warnings ─────────────────────────────────────────────────────────
    let warnings = check_tasks_for_warnings(endpoint, *network, tasks, action);
>>>>>>> a7d5121f
    if !warnings.is_empty() {
        println!("\n{}", "⚠️ Warnings:".bold().red());
        for warning in warnings {
            println!("  • {}", warning.dimmed());
        }
    }

    println!("{}", "──────────────────────────────────────────────\n".dimmed());
}

<<<<<<< HEAD
pub(crate) fn print_deployment_stats<N: Network>(
    vm: &VM<N, ConsensusMemory<N>>,
=======
/// Pretty‑print deployment statistics without a table, using the same UI
/// conventions as `print_deployment_plan`.
fn print_deployment_stats<N: Network>(
>>>>>>> a7d5121f
    program_id: &str,
    deployment: &Deployment<N>,
    priority_fee: Option<u64>,
) -> Result<()> {
    use colored::*;
    use num_format::{Locale, ToFormattedString};

    // ── Collect statistics ────────────────────────────────────────────────
    let variables = deployment.num_combined_variables()?;
    let constraints = deployment.num_combined_constraints()?;
<<<<<<< HEAD

    let (base_fee, (storage_cost, synthesis_cost, constructor_cost, namespace_cost)) =
        deployment_cost(&vm.process().read(), deployment)?;
=======
    let (base_fee, (storage_cost, synthesis_cost, namespace_cost)) = deployment_cost(deployment)?;
>>>>>>> a7d5121f

    let base_fee_cr = base_fee as f64 / 1_000_000.0;
    let prio_fee_cr = priority_fee.unwrap_or(0) as f64 / 1_000_000.0;
    let total_fee_cr = base_fee_cr + prio_fee_cr;

    // ── Header ────────────────────────────────────────────────────────────
    println!("\n{} {}", "📊 Deployment Summary for".bold(), program_id.bold());
    println!("{}", "──────────────────────────────────────────────".dimmed());

<<<<<<< HEAD
    let data = [
        [program_id, "Cost (credits)"],
        ["Transaction Storage", &format!("{:.6}", storage_cost as f64 / 1_000_000.0)],
        ["Program Synthesis", &format!("{:.6}", synthesis_cost as f64 / 1_000_000.0)],
        ["Constructor", &format!("{:.6}", constructor_cost as f64 / 1_000_000.0)],
        ["Namespace", &format!("{:.6}", namespace_cost as f64 / 1_000_000.0)],
        ["Priority Fee", &format!("{:.6}", priority_fee_value)],
        ["Total", &format!("{:.6}", total_fee)],
    ];
=======
    // ── High‑level metrics ────────────────────────────────────────────────
    println!("  {:22}{}", "Total Variables:".cyan(), variables.to_formatted_string(&Locale::en).yellow());
    println!("  {:22}{}", "Total Constraints:".cyan(), constraints.to_formatted_string(&Locale::en).yellow());
>>>>>>> a7d5121f

    // ── Cost breakdown ────────────────────────────────────────────────────
    println!("\n{}", "💰 Cost Breakdown (credits)".bold());
    println!(
        "  {:22}{}{:.6}",
        "Transaction Storage:".cyan(),
        "".yellow(), // spacer for alignment
        storage_cost as f64 / 1_000_000.0
    );
    println!("  {:22}{}{:.6}", "Program Synthesis:".cyan(), "".yellow(), synthesis_cost as f64 / 1_000_000.0);
    println!("  {:22}{}{:.6}", "Namespace:".cyan(), "".yellow(), namespace_cost as f64 / 1_000_000.0);
    println!("  {:22}{}{:.6}", "Priority Fee:".cyan(), "".yellow(), prio_fee_cr);
    println!("  {:22}{}{:.6}", "Total Fee:".cyan(), "".yellow(), total_fee_cr);

    // ── Footer rule ───────────────────────────────────────────────────────
    println!("{}", "──────────────────────────────────────────────".dimmed());
    Ok(())
}<|MERGE_RESOLUTION|>--- conflicted
+++ resolved
@@ -389,37 +389,6 @@
 
     // ── Deployment tasks (bullet list) ───────────────────────────────────
     println!("\n{}", "📦 Deployment Tasks:".bold());
-<<<<<<< HEAD
-
-    let mut table = vec![[
-        "Program".to_string(),
-        "Upgrade".to_string(),
-        "Base Fee".to_string(),
-        "Priority Fee".to_string(),
-        "Fee Record".to_string(),
-    ]];
-
-    for (name, _, manifest, _, priority_fee, record) in tasks.iter() {
-        let name = name.to_string();
-        // Get the upgrade mode specified in the manifest.
-        let manifest = manifest.as_ref().expect("Local program should have a manifest");
-        let upgrade = match manifest.upgrade {
-            None => "none".to_string(),
-            Some(UpgradeConfig::Admin { .. }) => "admin".to_string(),
-            Some(UpgradeConfig::Checksum { .. }) => "checksum".to_string(),
-            Some(UpgradeConfig::Custom) => "custom".to_string(),
-            Some(UpgradeConfig::NoUpgrade) => "no upgrade".to_string(),
-        };
-        // Base fees are not used at the moment, so we can ignore them.
-        let base_fee = "auto".to_string();
-        let priority_fee = priority_fee.map_or("0".into(), |v| v.to_string());
-        let record = match record.is_some() {
-            true => "yes".to_string(),
-            false => "no (public fee)".to_string(),
-        };
-
-        table.push([name, upgrade, base_fee, priority_fee, record]);
-=======
     if tasks.is_empty() {
         println!("  (none)");
     } else {
@@ -433,7 +402,6 @@
                 record_str
             );
         }
->>>>>>> a7d5121f
     }
 
     // ── Skipped programs ─────────────────────────────────────────────────
@@ -453,47 +421,25 @@
         }
     }
 
-<<<<<<< HEAD
-    // Actions
-    println!("{}", "⚙️ Actions:".bold());
-    if command.action.print {
-        println!("  - Your transaction(s) will be printed to the console.");
-=======
     // ── Actions ──────────────────────────────────────────────────────────
     println!("\n{}", "⚙️ Actions:".bold());
-    if action.print {
+    if command.action.print {
         println!("  • Transaction(s) will be printed to the console.");
->>>>>>> a7d5121f
     } else {
         println!("  • Transaction(s) will NOT be printed to the console.");
     }
-<<<<<<< HEAD
     if let Some(path) = &command.action.save {
-        println!("  - Your transaction(s) will be saved to {}", path.bold());
-=======
-    if let Some(path) = &action.save {
         println!("  • Transaction(s) will be saved to {}", path.bold());
->>>>>>> a7d5121f
     } else {
         println!("  • Transaction(s) will NOT be saved to a file.");
     }
-<<<<<<< HEAD
     if command.action.broadcast {
-        println!("  - Your transaction(s) will be broadcast to {}", endpoint.bold());
-=======
-    if action.broadcast {
         println!("  • Transaction(s) will be broadcast to {}", endpoint.bold());
->>>>>>> a7d5121f
     } else {
         println!("  • Transaction(s) will NOT be broadcast to the network.");
     }
 
-<<<<<<< HEAD
-    // Warnings
-=======
     // ── Warnings ─────────────────────────────────────────────────────────
-    let warnings = check_tasks_for_warnings(endpoint, *network, tasks, action);
->>>>>>> a7d5121f
     if !warnings.is_empty() {
         println!("\n{}", "⚠️ Warnings:".bold().red());
         for warning in warnings {
@@ -504,14 +450,10 @@
     println!("{}", "──────────────────────────────────────────────\n".dimmed());
 }
 
-<<<<<<< HEAD
+/// Pretty‑print deployment statistics without a table, using the same UI
+/// conventions as `print_deployment_plan`.
 pub(crate) fn print_deployment_stats<N: Network>(
     vm: &VM<N, ConsensusMemory<N>>,
-=======
-/// Pretty‑print deployment statistics without a table, using the same UI
-/// conventions as `print_deployment_plan`.
-fn print_deployment_stats<N: Network>(
->>>>>>> a7d5121f
     program_id: &str,
     deployment: &Deployment<N>,
     priority_fee: Option<u64>,
@@ -522,13 +464,8 @@
     // ── Collect statistics ────────────────────────────────────────────────
     let variables = deployment.num_combined_variables()?;
     let constraints = deployment.num_combined_constraints()?;
-<<<<<<< HEAD
-
     let (base_fee, (storage_cost, synthesis_cost, constructor_cost, namespace_cost)) =
         deployment_cost(&vm.process().read(), deployment)?;
-=======
-    let (base_fee, (storage_cost, synthesis_cost, namespace_cost)) = deployment_cost(deployment)?;
->>>>>>> a7d5121f
 
     let base_fee_cr = base_fee as f64 / 1_000_000.0;
     let prio_fee_cr = priority_fee.unwrap_or(0) as f64 / 1_000_000.0;
@@ -538,21 +475,9 @@
     println!("\n{} {}", "📊 Deployment Summary for".bold(), program_id.bold());
     println!("{}", "──────────────────────────────────────────────".dimmed());
 
-<<<<<<< HEAD
-    let data = [
-        [program_id, "Cost (credits)"],
-        ["Transaction Storage", &format!("{:.6}", storage_cost as f64 / 1_000_000.0)],
-        ["Program Synthesis", &format!("{:.6}", synthesis_cost as f64 / 1_000_000.0)],
-        ["Constructor", &format!("{:.6}", constructor_cost as f64 / 1_000_000.0)],
-        ["Namespace", &format!("{:.6}", namespace_cost as f64 / 1_000_000.0)],
-        ["Priority Fee", &format!("{:.6}", priority_fee_value)],
-        ["Total", &format!("{:.6}", total_fee)],
-    ];
-=======
     // ── High‑level metrics ────────────────────────────────────────────────
     println!("  {:22}{}", "Total Variables:".cyan(), variables.to_formatted_string(&Locale::en).yellow());
     println!("  {:22}{}", "Total Constraints:".cyan(), constraints.to_formatted_string(&Locale::en).yellow());
->>>>>>> a7d5121f
 
     // ── Cost breakdown ────────────────────────────────────────────────────
     println!("\n{}", "💰 Cost Breakdown (credits)".bold());
@@ -564,6 +489,7 @@
     );
     println!("  {:22}{}{:.6}", "Program Synthesis:".cyan(), "".yellow(), synthesis_cost as f64 / 1_000_000.0);
     println!("  {:22}{}{:.6}", "Namespace:".cyan(), "".yellow(), namespace_cost as f64 / 1_000_000.0);
+    println!("  {:22}{}{:.6}", "Constructor:".cyan(), "".yellow(), constructor_cost as f64 / 1_000_000.0);
     println!("  {:22}{}{:.6}", "Priority Fee:".cyan(), "".yellow(), prio_fee_cr);
     println!("  {:22}{}{:.6}", "Total Fee:".cyan(), "".yellow(), total_fee_cr);
 
