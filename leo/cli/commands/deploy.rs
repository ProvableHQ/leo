// Copyright (C) 2019-2025 Provable Inc.
// This file is part of the Leo library.

// The Leo library is free software: you can redistribute it and/or modify
// it under the terms of the GNU General Public License as published by
// the Free Software Foundation, either version 3 of the License, or
// (at your option) any later version.

// The Leo library is distributed in the hope that it will be useful,
// but WITHOUT ANY WARRANTY; without even the implied warranty of
// MERCHANTABILITY or FITNESS FOR A PARTICULAR PURPOSE. See the
// GNU General Public License for more details.

// You should have received a copy of the GNU General Public License
// along with the Leo library. If not, see <https://www.gnu.org/licenses/>.

use super::*;

use check_transaction::TransactionStatus;
use leo_ast::NetworkName;
use leo_package::{Package, ProgramData, fetch_program_from_network};

use aleo_std::StorageMode;
#[cfg(not(feature = "only_testnet"))]
use snarkvm::prelude::{CanaryV0, MainnetV0};
use snarkvm::{
    ledger::{query::Query as SnarkVMQuery, store::helpers::memory::BlockMemory},
    prelude::{
<<<<<<< HEAD
        ConsensusVersion, Deployment, Program, ProgramID, TestnetV0, VM, deployment_cost,
        query::Query as SnarkVMQuery,
=======
        ConsensusVersion,
        Deployment,
        Program,
        ProgramID,
        TestnetV0,
        VM,
        deployment_cost,
>>>>>>> 18feb76d
        store::{ConsensusStore, helpers::memory::ConsensusMemory},
    },
};

use colored::*;
use itertools::Itertools;
use std::{collections::HashSet, fs, path::PathBuf};

/// Deploys an Aleo program.
#[derive(Parser, Debug)]
pub struct LeoDeploy {
    #[clap(flatten)]
    pub(crate) fee_options: FeeOptions,
    #[clap(flatten)]
    pub(crate) action: TransactionAction,
    #[clap(flatten)]
    pub(crate) env_override: EnvOptions,
    #[clap(flatten)]
    pub(crate) extra: ExtraOptions,
    #[clap(long, help = "Skips deployment of any program that contains one of the given substrings.", value_delimiter = ',', num_args = 1..)]
    pub(crate) skip: Vec<String>,
    #[clap(flatten)]
    pub(crate) build_options: BuildOptions,
}

pub struct Task<N: Network> {
    pub id: ProgramID<N>,
    pub program: Program<N>,
    pub edition: Option<u16>,
    pub is_local: bool,
    pub priority_fee: Option<u64>,
    pub record: Option<Record<N, Plaintext<N>>>,
}

impl Command for LeoDeploy {
    type Input = Package;
    type Output = ();

    fn log_span(&self) -> Span {
        tracing::span!(tracing::Level::INFO, "Leo")
    }

    fn prelude(&self, context: Context) -> Result<Self::Input> {
        LeoBuild {
            env_override: self.env_override.clone(),
            options: {
                let mut options = self.build_options.clone();
                options.no_cache = true;
                options
            },
        }
        .execute(context)
    }

    fn apply(self, context: Context, input: Self::Input) -> Result<Self::Output> {
        // Get the network, accounting for overrides.
        let network = get_network(&self.env_override.network)?;
        // Handle each network with the appropriate parameterization.
        match network {
            NetworkName::TestnetV0 => handle_deploy::<TestnetV0>(&self, context, network, input),
            NetworkName::MainnetV0 => {
                #[cfg(feature = "only_testnet")]
                panic!("Mainnet chosen with only_testnet feature");
                #[cfg(not(feature = "only_testnet"))]
                handle_deploy::<MainnetV0>(&self, context, network, input)
            }
            NetworkName::CanaryV0 => {
                #[cfg(feature = "only_testnet")]
                panic!("Canary chosen with only_testnet feature");
                #[cfg(not(feature = "only_testnet"))]
                handle_deploy::<CanaryV0>(&self, context, network, input)
            }
        }
    }
}

// A helper function to handle deployment logic.
fn handle_deploy<N: Network>(
    command: &LeoDeploy,
    context: Context,
    network: NetworkName,
    package: Package,
) -> Result<<LeoDeploy as Command>::Output> {
    // Get the private key and associated address, accounting for overrides.
    let private_key = get_private_key(&command.env_override.private_key)?;
    let address =
        Address::try_from(&private_key).map_err(|e| CliError::custom(format!("Failed to parse address: {e}")))?;

    // Get the endpoint, accounting for overrides.
    let endpoint = get_endpoint(&command.env_override.endpoint)?;

    // Get whether the network is a devnet, accounting for overrides.
    let is_devnet = get_is_devnet(command.env_override.devnet);

    // If the consensus heights are provided, use them; otherwise, use the default heights for the network.
    let consensus_heights =
        command.env_override.consensus_heights.clone().unwrap_or_else(|| get_consensus_heights(network, is_devnet));
    // Validate the provided consensus heights.
    validate_consensus_heights(&consensus_heights)
        .map_err(|e| CliError::custom(format!("⚠️ Invalid consensus heights: {e}")))?;
    // Print the consensus heights being used.
    let consensus_heights_string = consensus_heights.iter().format(",").to_string();
    println!(
        "\n📢 Using the following consensus heights: {consensus_heights_string}\n  To override, pass in `--consensus-heights` or override the environment variable `CONSENSUS_VERSION_HEIGHTS`.\n"
    );

    // Set the consensus heights in the environment.
    #[allow(unsafe_code)]
    unsafe {
        // SAFETY:
        //  - `CONSENSUS_VERSION_HEIGHTS` is only set once and is only read in `snarkvm::prelude::load_consensus_heights`.
        //  - There are no concurrent threads running at this point in the execution.
        // WHY:
        //  - This is needed because there is no way to set the desired consensus heights for a particular `VM` instance
        //    without using the environment variable `CONSENSUS_VERSION_HEIGHTS`. Which is itself read once, and stored in a `OnceLock`.
        std::env::set_var("CONSENSUS_VERSION_HEIGHTS", consensus_heights_string);
    }

    // Get all the programs but tests.
    let programs = package.programs.iter().filter(|program| !program.is_test).cloned();

    let programs_and_bytecode: Vec<(leo_package::Program, String)> = programs
        .into_iter()
        .map(|program| {
            let bytecode = match &program.data {
                ProgramData::Bytecode(s) => s.clone(),
                ProgramData::SourcePath { .. } => {
                    // We need to read the bytecode from the filesystem.
                    let aleo_name = format!("{}.aleo", program.name);
                    let aleo_path = if package.manifest.program == aleo_name {
                        // The main program in the package, so its .aleo file
                        // will be in the build directory.
                        package.build_directory().join("main.aleo")
                    } else {
                        // Some other dependency, so look in `imports`.
                        package.imports_directory().join(aleo_name)
                    };
                    fs::read_to_string(aleo_path.clone())
                        .map_err(|e| CliError::custom(format!("Failed to read file {}: {e}", aleo_path.display())))?
                }
            };

            Ok((program, bytecode))
        })
        .collect::<Result<_>>()?;

    // Parse the fee options.
    let fee_options = parse_fee_options(&private_key, &command.fee_options, programs_and_bytecode.len())?;

    let tasks: Vec<Task<N>> = programs_and_bytecode
        .into_iter()
        .zip(fee_options)
        .map(|((program, bytecode), (_base_fee, priority_fee, record))| {
            let id_str = format!("{}.aleo", program.name);
            let id =
                id_str.parse().map_err(|e| CliError::custom(format!("Failed to parse program ID {id_str}: {e}")))?;
            let bytecode = bytecode.parse().map_err(|e| CliError::custom(format!("Failed to parse program: {e}")))?;
            Ok(Task {
                id,
                program: bytecode,
                edition: program.edition,
                is_local: program.is_local,
                priority_fee,
                record,
            })
        })
        .collect::<Result<_>>()?;

    // Split the tasks into local and remote dependencies.
    let (local, remote) = tasks.into_iter().partition::<Vec<_>, _>(|task| task.is_local);

    // Get the skipped programs.
    let skipped: HashSet<ProgramID<N>> = local
        .iter()
        .filter_map(|task| {
            let id_string = task.id.to_string();
            command.skip.iter().any(|skip| id_string.contains(skip)).then_some(task.id)
        })
        .collect();

    // Get the consensus version.
    let consensus_version =
        get_consensus_version(&command.extra.consensus_version, &endpoint, network, &consensus_heights, &context)?;

    // Print a summary of the deployment plan.
    print_deployment_plan(
        &private_key,
        &address,
        &endpoint,
        &network,
        &local,
        &skipped,
        &remote,
        &check_tasks_for_warnings(&endpoint, network, &local, consensus_version, command),
        consensus_version,
        command,
    );

    // Prompt the user to confirm the plan.
    if !confirm("Do you want to proceed with deployment?", command.extra.yes)? {
        println!("❌ Deployment aborted.");
        return Ok(());
    }

    // Initialize an RNG.
    let rng = &mut rand::thread_rng();

    // Initialize a new VM.
    let vm = VM::from(ConsensusStore::<N, ConsensusMemory<N>>::open(StorageMode::Production)?)?;

    // Load the remote dependencies into the VM.
    let programs_and_editions = remote
        .into_iter()
        .map(|task| {
            // Note: We default to edition 1 since snarkVM execute may produce spurious errors if the program does not have a constructor but uses edition 0.
            (task.program, task.edition.unwrap_or(1))
        })
        .collect::<Vec<_>>();
    vm.process().write().add_programs_with_editions(&programs_and_editions)?;

    // Remove version suffixes from the endpoint.
    let re = regex::Regex::new(r"v\d+$").unwrap();
    let query_endpoint = re.replace(&endpoint, "").to_string();

    // Specify the query
    let query = SnarkVMQuery::<N, BlockMemory<N>>::from(
        query_endpoint
            .parse::<Uri>()
            .map_err(|e| CliError::custom(format!("Failed to parse endpoint URI '{endpoint}': {e}")))?,
    );

    // For each of the programs, generate a deployment transaction.
    let mut transactions = Vec::new();
    for Task { id, program, priority_fee, record, .. } in local {
        // If the program is a local dependency that is not skipped, generate a deployment transaction.
        if !skipped.contains(&id) {
            // If the program contains an upgrade config, confirm with the user that they want to proceed.
            if let Some(constructor) = program.constructor() {
                println!(
                    r"
🔧 Your program '{}' has the following constructor.
──────────────────────────────────────────────
{constructor}
──────────────────────────────────────────────
Once it is deployed, it CANNOT be changed.
",
                    id.to_string().bold()
                );
                if !confirm("Would you like to proceed?", command.extra.yes)? {
                    println!("❌ Deployment aborted.");
                    return Ok(());
                }
            }
            println!("📦 Creating deployment transaction for '{}'...\n", id.to_string().bold());
            // Generate the transaction.
            let transaction =
                vm.deploy(&private_key, &program, record, priority_fee.unwrap_or(0), Some(&query), rng)
                    .map_err(|e| CliError::custom(format!("Failed to generate deployment transaction: {e}")))?;
            // Get the deployment.
            let deployment = transaction.deployment().expect("Expected a deployment in the transaction");
            // Print the deployment stats.
            print_deployment_stats(&vm, &id.to_string(), deployment, priority_fee, consensus_version)?;
            // Save the transaction.
            transactions.push((id, transaction));
        }
        // Add the program to the VM.
        vm.process().write().add_program(&program)?;
    }

    for (program_id, transaction) in transactions.iter() {
        // Validate the deployment limits.
        let deployment = transaction.deployment().expect("Expected a deployment in the transaction");
        validate_deployment_limits(deployment, program_id, &network)?;
    }

    // If the `print` option is set, print the deployment transaction to the console.
    // The transaction is printed in JSON format.
    if command.action.print {
        for (program_name, transaction) in transactions.iter() {
            // Pretty-print the transaction.
            let transaction_json = serde_json::to_string_pretty(transaction)
                .map_err(|e| CliError::custom(format!("Failed to serialize transaction: {e}")))?;
            println!("🖨️ Printing deployment for {program_name}\n{transaction_json}")
        }
    }

    // If the `save` option is set, save each deployment transaction to a file in the specified directory.
    // The file format is `program_name.deployment.json`.
    // The directory is created if it doesn't exist.
    if let Some(path) = &command.action.save {
        // Create the directory if it doesn't exist.
        std::fs::create_dir_all(path).map_err(|e| CliError::custom(format!("Failed to create directory: {e}")))?;
        for (program_name, transaction) in transactions.iter() {
            // Save the transaction to a file.
            let file_path = PathBuf::from(path).join(format!("{program_name}.deployment.json"));
            println!("💾 Saving deployment for {program_name} at {}", file_path.display());
            let transaction_json = serde_json::to_string_pretty(transaction)
                .map_err(|e| CliError::custom(format!("Failed to serialize transaction: {e}")))?;
            std::fs::write(file_path, transaction_json)
                .map_err(|e| CliError::custom(format!("Failed to write transaction to file: {e}")))?;
        }
    }

    // If the `broadcast` option is set, broadcast each deployment transaction to the network.
    if command.action.broadcast {
        for (i, (program_id, transaction)) in transactions.iter().enumerate() {
            println!("\n📡 Broadcasting deployment for {}...", program_id.to_string().bold());
            // Get and confirm the fee with the user.
            let fee = transaction.fee_transition().expect("Expected a fee in the transaction");
            if !confirm_fee(&fee, &private_key, &address, &endpoint, network, &context, command.extra.yes)? {
                println!("⏩ Deployment skipped.");
                continue;
            }
            let fee_id = fee.id().to_string();
            let id = transaction.id().to_string();
            let height_before = check_transaction::current_height(&endpoint, network)?;
            // Broadcast the transaction to the network.
            let (message, status) = handle_broadcast(
                &format!("{endpoint}/{network}/transaction/broadcast"),
                transaction,
                &program_id.to_string(),
            )?;

            let fail_and_prompt = |msg| {
                println!("❌ Failed to deploy program {program_id}: {msg}.");
                let count = transactions.len() - i - 1;
                // Check if the user wants to continue with the next deployment.
                if count > 0 {
                    confirm("Do you want to continue with the next deployment?", command.extra.yes)
                } else {
                    Ok(false)
                }
            };

            match status {
                200..=299 => {
                    let status = check_transaction::check_transaction_with_message(
                        &id,
                        Some(&fee_id),
                        &endpoint,
                        network,
                        height_before + 1,
                        command.extra.max_wait,
                        command.extra.blocks_to_check,
                    )?;
                    if status == Some(TransactionStatus::Accepted) {
                        println!("✅ Deployment confirmed!");
                    } else if fail_and_prompt("could not find the transaction on the network")? {
                        continue;
                    } else {
                        return Ok(());
                    }
                }
                _ => {
                    if fail_and_prompt(&message)? {
                        continue;
                    } else {
                        return Ok(());
                    }
                }
            }
        }
    }

    Ok(())
}

/// Check the tasks to warn the user about any potential issues.
/// The following properties are checked:
/// - If the transaction is to be broadcast:
///     - The program does not exist on the network.
///     - If the consensus version is less than V9, the program does not use V9 features.
///     - If the consensus version is V9 or greater, the program contains a constructor.
fn check_tasks_for_warnings<N: Network>(
    endpoint: &str,
    network: NetworkName,
    tasks: &[Task<N>],
    consensus_version: ConsensusVersion,
    command: &LeoDeploy,
) -> Vec<String> {
    let mut warnings = Vec::new();
    for Task { id, is_local, program, .. } in tasks {
        if !is_local || !command.action.broadcast {
            continue;
        }
        // Check if the program exists on the network.
        if fetch_program_from_network(&id.to_string(), endpoint, network).is_ok() {
            warnings
                .push(format!("The program '{id}' already exists on the network. Please use `leo upgrade` instead.",));
        }
        // Check if the program has a valid naming scheme.
        if consensus_version >= ConsensusVersion::V7
            && let Err(e) = program.check_program_naming_structure()
        {
            warnings.push(format!(
                "The program '{id}' has an invalid naming scheme: {e}. The deployment will likely fail."
            ));
        }

        // Check if the program contains restricted keywords.
        if let Err(e) = program.check_restricted_keywords_for_consensus_version(consensus_version) {
            warnings.push(format!(
                "The program '{id}' contains restricted keywords for consensus version {}: {e}. The deployment will likely fail.",
                consensus_version as u8
            ));
        }
        // Check if the program uses V9 features.
        if consensus_version < ConsensusVersion::V9 && program.contains_v9_syntax() {
            warnings.push(format!("The program '{id}' uses V9 features but the consensus version is less than V9. The deployment will likely fail"));
        }
        // Check if the program contains a constructor.
        if consensus_version >= ConsensusVersion::V9 && !program.contains_constructor() {
            warnings
                .push(format!("The program '{id}' does not contain a constructor. The deployment will likely fail",));
        }
    }
    // Check for a consensus version mismatch.
    if let Err(e) = check_consensus_version_mismatch(consensus_version, endpoint, network) {
        warnings.push(format!("{e}. In some cases, the deployment may fail"));
    }
    warnings
}

/// Check if the number of variables and constraints are within the limits.
pub(crate) fn validate_deployment_limits<N: Network>(
    deployment: &Deployment<N>,
    program_id: &ProgramID<N>,
    network: &NetworkName,
) -> Result<()> {
    // Check if the number of variables is within the limits.
    let combined_variables = deployment.num_combined_variables()?;
    if combined_variables > N::MAX_DEPLOYMENT_VARIABLES {
        return Err(CliError::variable_limit_exceeded(
            program_id,
            combined_variables,
            N::MAX_DEPLOYMENT_VARIABLES,
            network,
        )
        .into());
    }

    // Check if the number of constraints is within the limits.
    let constraints = deployment.num_combined_constraints()?;
    if constraints > N::MAX_DEPLOYMENT_CONSTRAINTS {
        return Err(CliError::constraint_limit_exceeded(
            program_id,
            constraints,
            N::MAX_DEPLOYMENT_CONSTRAINTS,
            network,
        )
        .into());
    }

    Ok(())
}

/// Pretty‑print the deployment plan without using a table.
#[allow(clippy::too_many_arguments)]
pub(crate) fn print_deployment_plan<N: Network>(
    private_key: &PrivateKey<N>,
    address: &Address<N>,
    endpoint: &str,
    network: &NetworkName,
    local: &[Task<N>],
    skipped: &HashSet<ProgramID<N>>,
    remote: &[Task<N>],
    warnings: &[String],
    consensus_version: ConsensusVersion,
    command: &LeoDeploy,
) {
    use colored::*;

    println!("\n{}", "🛠️  Deployment Plan Summary".bold());
    println!("{}", "──────────────────────────────────────────────".dimmed());

    // ── Configuration ────────────────────────────────────────────────────
    println!("{}", "🔧 Configuration:".bold());
    println!("  {:20}{}", "Private Key:".cyan(), format!("{}...", &private_key.to_string()[..24]).yellow());
    println!("  {:20}{}", "Address:".cyan(), format!("{}...", &address.to_string()[..24]).yellow());
    println!("  {:20}{}", "Endpoint:".cyan(), endpoint.yellow());
    println!("  {:20}{}", "Network:".cyan(), network.to_string().yellow());
    println!("  {:20}{}", "Consensus Version:".cyan(), (consensus_version as u8).to_string().yellow());

    // ── Deployment tasks (bullet list) ───────────────────────────────────
    println!("\n{}", "📦 Deployment Tasks:".bold());
    if local.is_empty() {
        println!("  (none)");
    } else {
        for Task { id, priority_fee, record, .. } in local.iter().filter(|task| !skipped.contains(&task.id)) {
            let priority_fee_str = priority_fee.map_or("0".into(), |v| v.to_string());
            let record_str = if record.is_some() { "yes" } else { "no (public fee)" };
            println!(
                "  • {}  │ priority fee: {}  │ fee record: {}",
                id.to_string().cyan(),
                priority_fee_str,
                record_str
            );
        }
    }

    // ── Skipped programs ─────────────────────────────────────────────────
    if !skipped.is_empty() {
        println!("\n{}", "🚫 Skipped Programs:".bold().red());
        for symbol in skipped {
            println!("  • {}", symbol.to_string().dimmed());
        }
    }

    // ── Remote dependencies ──────────────────────────────────────────────
    if !remote.is_empty() {
        println!("\n{}", "🌐 Remote Dependencies:".bold().red());
        println!("{}", "(Leo will not generate transactions for these programs)".bold().red());
        for Task { id, .. } in remote {
            println!("  • {}", id.to_string().dimmed());
        }
    }

    // ── Actions ──────────────────────────────────────────────────────────
    println!("\n{}", "⚙️ Actions:".bold());
    if command.action.print {
        println!("  • Transaction(s) will be printed to the console.");
    } else {
        println!("  • Transaction(s) will NOT be printed to the console.");
    }
    if let Some(path) = &command.action.save {
        println!("  • Transaction(s) will be saved to {}", path.bold());
    } else {
        println!("  • Transaction(s) will NOT be saved to a file.");
    }
    if command.action.broadcast {
        println!("  • Transaction(s) will be broadcast to {}", endpoint.bold());
    } else {
        println!("  • Transaction(s) will NOT be broadcast to the network.");
    }

    // ── Warnings ─────────────────────────────────────────────────────────
    if !warnings.is_empty() {
        println!("\n{}", "⚠️ Warnings:".bold().red());
        for warning in warnings {
            println!("  • {}", warning.dimmed());
        }
    }

    println!("{}", "──────────────────────────────────────────────\n".dimmed());
}

/// Pretty‑print deployment statistics without a table, using the same UI
/// conventions as `print_deployment_plan`.
pub(crate) fn print_deployment_stats<N: Network>(
    vm: &VM<N, ConsensusMemory<N>>,
    program_id: &str,
    deployment: &Deployment<N>,
    priority_fee: Option<u64>,
    consensus_version: ConsensusVersion,
) -> Result<()> {
    use colored::*;
    use num_format::{Locale, ToFormattedString};

    // ── Collect statistics ────────────────────────────────────────────────
    let variables = deployment.num_combined_variables()?;
    let constraints = deployment.num_combined_constraints()?;
    let (base_fee, (storage_cost, synthesis_cost, constructor_cost, namespace_cost)) =
        deployment_cost(&vm.process().read(), deployment, consensus_version)?;

    let base_fee_cr = base_fee as f64 / 1_000_000.0;
    let prio_fee_cr = priority_fee.unwrap_or(0) as f64 / 1_000_000.0;
    let total_fee_cr = base_fee_cr + prio_fee_cr;

    // ── Header ────────────────────────────────────────────────────────────
    println!("\n{} {}", "📊 Deployment Summary for".bold(), program_id.bold());
    println!("{}", "──────────────────────────────────────────────".dimmed());

    // ── High‑level metrics ────────────────────────────────────────────────
    println!("  {:22}{}", "Total Variables:".cyan(), variables.to_formatted_string(&Locale::en).yellow());
    println!("  {:22}{}", "Total Constraints:".cyan(), constraints.to_formatted_string(&Locale::en).yellow());
    println!(
        "  {:22}{}",
        "Max Variables:".cyan(),
        N::MAX_DEPLOYMENT_VARIABLES.to_formatted_string(&Locale::en).green()
    );
    println!(
        "  {:22}{}",
        "Max Constraints:".cyan(),
        N::MAX_DEPLOYMENT_CONSTRAINTS.to_formatted_string(&Locale::en).green()
    );

    // ── Cost breakdown ────────────────────────────────────────────────────
    println!("\n{}", "💰 Cost Breakdown (credits)".bold());
    println!(
        "  {:22}{}{:.6}",
        "Transaction Storage:".cyan(),
        "".yellow(), // spacer for alignment
        storage_cost as f64 / 1_000_000.0
    );
    println!("  {:22}{}{:.6}", "Program Synthesis:".cyan(), "".yellow(), synthesis_cost as f64 / 1_000_000.0);
    println!("  {:22}{}{:.6}", "Namespace:".cyan(), "".yellow(), namespace_cost as f64 / 1_000_000.0);
    println!("  {:22}{}{:.6}", "Constructor:".cyan(), "".yellow(), constructor_cost as f64 / 1_000_000.0);
    println!("  {:22}{}{:.6}", "Priority Fee:".cyan(), "".yellow(), prio_fee_cr);
    println!("  {:22}{}{:.6}", "Total Fee:".cyan(), "".yellow(), total_fee_cr);

    // ── Footer rule ───────────────────────────────────────────────────────
    println!("{}", "──────────────────────────────────────────────".dimmed());
    Ok(())
}<|MERGE_RESOLUTION|>--- conflicted
+++ resolved
@@ -26,10 +26,6 @@
 use snarkvm::{
     ledger::{query::Query as SnarkVMQuery, store::helpers::memory::BlockMemory},
     prelude::{
-<<<<<<< HEAD
-        ConsensusVersion, Deployment, Program, ProgramID, TestnetV0, VM, deployment_cost,
-        query::Query as SnarkVMQuery,
-=======
         ConsensusVersion,
         Deployment,
         Program,
@@ -37,7 +33,6 @@
         TestnetV0,
         VM,
         deployment_cost,
->>>>>>> 18feb76d
         store::{ConsensusStore, helpers::memory::ConsensusMemory},
     },
 };
