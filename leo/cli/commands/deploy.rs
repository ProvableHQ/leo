--- conflicted
+++ resolved
@@ -211,13 +211,7 @@
             // Get the deployment.
             let deployment = transaction.deployment().expect("Expected a deployment in the transaction");
             // Print the deployment stats.
-<<<<<<< HEAD
             print_deployment_stats(&vm, &program_id.to_string(), deployment, priority_fee)?;
-            // Validate the deployment limits.
-            validate_deployment_limits(deployment, &program_id, &network)?;
-=======
-            print_deployment_stats(&program_id.to_string(), deployment, priority_fee)?;
->>>>>>> b6200c1c
             // Save the transaction.
             transactions.push((program_id, transaction));
         }
