// Copyright (C) 2019-2025 Provable Inc.
// This file is part of the Leo library.

// The Leo library is free software: you can redistribute it and/or modify
// it under the terms of the GNU General Public License as published by
// the Free Software Foundation, either version 3 of the License, or
// (at your option) any later version.

// The Leo library is distributed in the hope that it will be useful,
// but WITHOUT ANY WARRANTY; without even the implied warranty of
// MERCHANTABILITY or FITNESS FOR A PARTICULAR PURPOSE. See the
// GNU General Public License for more details.

// You should have received a copy of the GNU General Public License
// along with the Leo library. If not, see <https://www.gnu.org/licenses/>.

use leo_package::Package;

use snarkvm::prelude::TestnetV0;

use std::path::PathBuf;

use super::*;

/// Debugs an Aleo program through the interpreter.
#[derive(Parser, Debug)]
pub struct LeoDebug {
    #[arg(long, help = "Use these source files instead of finding source files through the project structure. Program submodules aren't supported here.", num_args = 1..)]
    pub(crate) paths: Vec<String>,
    #[arg(long, help = "The block height, accessible via block.height.", default_value = "0")]
    pub(crate) block_height: u32,
    #[arg(long, action, help = "Use the text user interface.")]
    pub(crate) tui: bool,
    #[clap(flatten)]
    pub(crate) compiler_options: BuildOptions,
    #[clap(flatten)]
    pub(crate) env_override: EnvOptions,
}

impl Command for LeoDebug {
    type Input = Option<Package>;
    type Output = ();

    fn log_span(&self) -> Span {
        tracing::span!(tracing::Level::INFO, "Leo")
    }

    fn prelude(&self, context: Context) -> Result<Self::Input> {
        if self.paths.is_empty() {
            let package = LeoBuild { options: self.compiler_options.clone(), env_override: self.env_override.clone() }
                .execute(context)?;
            Ok(Some(package))
        } else {
            Ok(None)
        }
    }

    fn apply(self, _: Context, input: Self::Input) -> Result<Self::Output> {
        handle_debug(&self, input)
    }
}

fn handle_debug(command: &LeoDebug, package: Option<Package>) -> Result<()> {
    // Get the network.
    let network_name = get_network(&command.env_override.network)?;

    if command.paths.is_empty() {
        let package = package.unwrap();

        // Get the private key.
<<<<<<< HEAD
        let private_key = get_private_key(&None)?;
        let address = Address::try_from(&private_key)?;
=======
        let private_key = context.get_private_key(&None)?;
        let address = Address::<TestnetV0>::try_from(&private_key)?;
>>>>>>> 32162ec0

        // Get the paths of all local Leo dependencies.
        let local_dependency_paths = collect_leo_paths(&package);
        let aleo_paths = collect_aleo_paths(&package);

        // No need to keep this around while the interpreter runs.
        std::mem::drop(package);

        leo_interpreter::interpret(
            &local_dependency_paths,
            &aleo_paths,
            address.into(),
            command.block_height,
            command.tui,
            network_name,
        )
    } else {
        // Program that have submodules aren't supported in this mode.
        let private_key: PrivateKey<TestnetV0> = PrivateKey::from_str(leo_package::TEST_PRIVATE_KEY)?;
        let address = Address::<TestnetV0>::try_from(&private_key)?;

        let leo_paths: Vec<(PathBuf, Vec<PathBuf>)> = command
            .paths
            .iter()
            .filter(|path_str| path_str.ends_with(".leo"))
            .map(|path_str| (path_str.into(), vec![]))
            .collect();
        let aleo_paths: Vec<PathBuf> = command
            .paths
            .iter()
            .filter(|path_str| !path_str.ends_with(".leo"))
            .map(|path_str| path_str.into())
            .collect();

<<<<<<< HEAD
        leo_interpreter::interpret(&leo_paths, &aleo_paths, address, command.block_height, command.tui, network_name)
=======
        leo_interpreter::interpret(
            &leo_paths,
            &aleo_paths,
            address.into(),
            command.block_height,
            command.tui,
            package.map(|p| p.env.network).unwrap_or_default(),
        )
>>>>>>> 32162ec0
    }
}<|MERGE_RESOLUTION|>--- conflicted
+++ resolved
@@ -68,13 +68,8 @@
         let package = package.unwrap();
 
         // Get the private key.
-<<<<<<< HEAD
         let private_key = get_private_key(&None)?;
-        let address = Address::try_from(&private_key)?;
-=======
-        let private_key = context.get_private_key(&None)?;
         let address = Address::<TestnetV0>::try_from(&private_key)?;
->>>>>>> 32162ec0
 
         // Get the paths of all local Leo dependencies.
         let local_dependency_paths = collect_leo_paths(&package);
@@ -109,17 +104,13 @@
             .map(|path_str| path_str.into())
             .collect();
 
-<<<<<<< HEAD
-        leo_interpreter::interpret(&leo_paths, &aleo_paths, address, command.block_height, command.tui, network_name)
-=======
         leo_interpreter::interpret(
             &leo_paths,
             &aleo_paths,
             address.into(),
             command.block_height,
             command.tui,
-            package.map(|p| p.env.network).unwrap_or_default(),
+            network_name,
         )
->>>>>>> 32162ec0
     }
 }