--- conflicted
+++ resolved
@@ -33,10 +33,7 @@
 use snarkvm::{
     circuit::{Aleo, AleoTestnetV0},
     prelude::{
-        ConsensusVersion,
-        Identifier,
-        ProgramID,
-        VM,
+        ConsensusVersion, Identifier, ProgramID, VM,
         query::Query as SnarkVMQuery,
         store::{
             ConsensusStore,
@@ -305,16 +302,13 @@
     // Initialize a new VM.
     let vm = VM::from(ConsensusStore::<A::Network, ConsensusMemory<A::Network>>::open(StorageMode::Production)?)?;
 
-    // Specify the query
+    // Specify the query.
     let query = SnarkVMQuery::<A::Network, BlockMemory<A::Network>>::from(
         endpoint
             .parse::<Uri>()
             .map_err(|e| CliError::custom(format!("Failed to parse endpoint URI '{endpoint}': {e}")))?,
     );
-<<<<<<< HEAD
-
-=======
->>>>>>> 80924f3d
+
     // If the program is not local, then download it and its dependencies for the network.
     // Note: The dependencies are downloaded in "post-order" (child before parent).
     if !is_local {
