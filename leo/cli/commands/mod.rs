--- conflicted
+++ resolved
@@ -134,7 +134,7 @@
         default_value = "https://api.explorer.aleo.org/v1"
     )]
     pub endpoint: String,
-    #[clap(long, help = "Network to broadcast to. Defaults to mainnet.", default_value = "mainnet")]
+    #[clap(long, help = "Network to broadcast to. Defaults to testnet.", default_value = "testnet")]
     pub(crate) network: String,
     #[clap(long, help = "Does not recursively compile dependencies.")]
     pub non_recursive: bool,
@@ -178,7 +178,7 @@
     fn default() -> Self {
         Self {
             endpoint: "http://api.explorer.aleo.org/v1".to_string(),
-            network: "mainnet".to_string(),
+            network: "testnet".to_string(),
             non_recursive: false,
             offline: false,
             enable_symbol_table_spans: false,
@@ -207,11 +207,6 @@
 pub struct FeeOptions {
     #[clap(long, help = "Priority fee in microcredits. Defaults to 0.", default_value = "0")]
     pub(crate) priority_fee: String,
-<<<<<<< HEAD
-    #[clap(long, help = "Network to broadcast to. Defaults to testnet.", default_value = "testnet")]
-    pub(crate) network: String,
-=======
->>>>>>> 7b6c5e0c
     #[clap(long, help = "Private key to authorize fee expenditure.")]
     pub(crate) private_key: Option<String>,
     #[clap(
