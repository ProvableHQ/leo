--- conflicted
+++ resolved
@@ -77,13 +77,8 @@
         .programs
         .iter()
         .flat_map(|program| match &program.data {
-<<<<<<< HEAD
             ProgramData::SourcePath { .. } => {
-                // It's a local dependency.
-=======
-            ProgramData::SourcePath(..) => {
                 // It's a local Leo dependency.
->>>>>>> c1c10223
                 Some(program.name)
             }
             ProgramData::Bytecode(..) => {
