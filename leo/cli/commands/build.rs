--- conflicted
+++ resolved
@@ -109,15 +109,9 @@
                 // This was a network dependency or local .aleo dependency, and we have its bytecode.
                 (bytecode.clone(), imports_directory.join(format!("{}.aleo", program.name)))
             }
-<<<<<<< HEAD
             leo_package::ProgramData::SourcePath { source, .. } => {
                 // This is a local dependency, so we must compile it.
                 let build_path = if source == &main_source_path {
-=======
-            leo_package::ProgramData::SourcePath(path) => {
-                // This is a local Leo dependency, so we must compile it.
-                let build_path = if path == &main_source_path {
->>>>>>> c1c10223
                     build_directory.join("main.aleo")
                 } else {
                     imports_directory.join(format!("{}.aleo", program.name))
