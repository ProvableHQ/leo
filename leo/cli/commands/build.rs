--- conflicted
+++ resolved
@@ -82,15 +82,11 @@
     let package_path = context.dir()?;
     let home_path = context.home()?;
 
-<<<<<<< HEAD
-    let package = leo_package::Package::from_directory(&package_path, &home_path, command.options.no_cache)?;
-=======
     let package = if command.options.build_tests {
-        leo_package::Package::from_directory_with_tests(&package_path, &home_path)?
+        leo_package::Package::from_directory_with_tests(&package_path, &home_path, command.options.no_cache)?
     } else {
-        leo_package::Package::from_directory(&package_path, &home_path)?
+        leo_package::Package::from_directory(&package_path, &home_path, command.options.no_cache)?
     };
->>>>>>> b5e61eca
 
     let outputs_directory = package.outputs_directory();
     let build_directory = package.build_directory();
