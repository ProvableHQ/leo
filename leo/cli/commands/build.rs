// Copyright (C) 2019-2025 Provable Inc.
// This file is part of the Leo library.

// The Leo library is free software: you can redistribute it and/or modify
// it under the terms of the GNU General Public License as published by
// the Free Software Foundation, either version 3 of the License, or
// (at your option) any later version.

// The Leo library is distributed in the hope that it will be useful,
// but WITHOUT ANY WARRANTY; without even the implied warranty of
// MERCHANTABILITY or FITNESS FOR A PARTICULAR PURPOSE. See the
// GNU General Public License for more details.

// You should have received a copy of the GNU General Public License
// along with the Leo library. If not, see <https://www.gnu.org/licenses/>.

use super::*;

use leo_ast::Stub;
use leo_compiler::{AstSnapshots, Compiler, CompilerOptions};
use leo_errors::{CliError, UtilError};
use leo_package::{Manifest, NetworkName, Package, UpgradeConfig};
use leo_span::Symbol;

use snarkvm::prelude::{MainnetV0, Network, TestnetV0};

use indexmap::IndexMap;
use snarkvm::prelude::CanaryV0;
use std::path::Path;

impl From<BuildOptions> for CompilerOptions {
    fn from(options: BuildOptions) -> Self {
        Self {
            ast_spans_enabled: options.enable_ast_spans,
            ast_snapshots: if options.enable_all_ast_snapshots {
                AstSnapshots::All
            } else {
                AstSnapshots::Some(options.ast_snapshots.into_iter().collect())
            },
            initial_ast: options.enable_all_ast_snapshots | options.enable_initial_ast_snapshot,
        }
    }
}

/// Compile and build program command.
#[derive(Parser, Debug)]
pub struct LeoBuild {
    #[clap(flatten)]
    pub(crate) options: BuildOptions,
    #[clap(flatten)]
    pub(crate) env_override: EnvOptions,
}

impl Command for LeoBuild {
    type Input = ();
    type Output = Package;

    fn log_span(&self) -> Span {
        tracing::span!(tracing::Level::INFO, "Leo")
    }

    fn prelude(&self, _: Context) -> Result<Self::Input> {
        Ok(())
    }

    fn apply(self, context: Context, _: Self::Input) -> Result<Self::Output> {
        // Parse the network.
        let network: NetworkName = context.get_network(&self.env_override.network)?.parse()?;
        match network {
            NetworkName::MainnetV0 => handle_build::<MainnetV0>(&self, context),
            NetworkName::TestnetV0 => handle_build::<TestnetV0>(&self, context),
            NetworkName::CanaryV0 => handle_build::<CanaryV0>(&self, context),
        }
    }
}

// A helper function to handle the build command.
fn handle_build<N: Network>(command: &LeoBuild, context: Context) -> Result<<LeoBuild as Command>::Output> {
    let package_path = context.dir()?;
    let home_path = context.home()?;

<<<<<<< HEAD
    let package = Package::from_directory(&package_path, &home_path)?;
=======
    let package = if command.options.build_tests {
        leo_package::Package::from_directory_with_tests(&package_path, &home_path, command.options.no_cache)?
    } else {
        leo_package::Package::from_directory(&package_path, &home_path, command.options.no_cache)?
    };
>>>>>>> a7d5121f

    let outputs_directory = package.outputs_directory();
    let build_directory = package.build_directory();
    let imports_directory = package.imports_directory();
    let source_directory = package.source_directory();
    let main_source_path = source_directory.join("main.leo");

    for dir in [&outputs_directory, &build_directory, &imports_directory] {
        std::fs::create_dir_all(dir).map_err(|err| {
            UtilError::util_file_io_error(format_args!("Couldn't create directory {}", dir.display()), err)
        })?;
    }

    // Initialize error handler.
    let handler = Handler::default();

    let mut stubs: IndexMap<Symbol, Stub> = IndexMap::new();

    for program in package.programs.iter() {
        let (bytecode, build_path) = match &program.data {
            leo_package::ProgramData::Bytecode(bytecode) => {
                // This was a network dependency, and we've downloaded its bytecode.
                (bytecode.clone(), imports_directory.join(format!("{}.aleo", program.name)))
            }
            leo_package::ProgramData::SourcePath(path) => {
                // This is a local dependency, so we must compile it.
                let build_path = if path == &main_source_path {
                    build_directory.join("main.aleo")
                } else {
                    imports_directory.join(format!("{}.aleo", program.name))
                };
                // Load the manifest in local dependency.
                let mut manifest_path = path.clone();
                manifest_path.pop();
                manifest_path.pop();
                let manifest = Manifest::read_from_file(manifest_path.join(leo_package::MANIFEST_FILENAME))?;
                let bytecode = compile_leo_file::<N>(
                    path,
                    program.name,
                    program.is_test,
                    &outputs_directory,
                    &handler,
                    command.options.clone(),
                    stubs.clone(),
                    manifest.upgrade,
                )?;
                (bytecode, build_path)
            }
        };

        // Write the .aleo file.
        std::fs::write(build_path, &bytecode).map_err(CliError::failed_to_load_instructions)?;

        // Track the Stub.
        let stub = leo_disassembler::disassemble_from_str::<N>(program.name, &bytecode)?;
        stubs.insert(program.name, stub);
    }

    // SnarkVM expects to find a `program.json` file in the build directory, so make
    // a bogus one.
    let build_manifest_path = build_directory.join(leo_package::MANIFEST_FILENAME);
    let fake_manifest = Manifest {
        program: package.manifest.program.clone(),
        version: "0.1.0".to_string(),
        description: String::new(),
        license: String::new(),
        dependencies: None,
<<<<<<< HEAD
        upgrade: None,
=======
        dev_dependencies: None,
>>>>>>> a7d5121f
    };
    fake_manifest.write_to_file(build_manifest_path)?;

    Ok(package)
}

/// Compiles a Leo file. Writes and returns the compiled bytecode.
#[allow(clippy::too_many_arguments)]
fn compile_leo_file<N: Network>(
    source_file_path: &Path,
    program_name: Symbol,
    is_test: bool,
    output_path: &Path,
    handler: &Handler,
    options: BuildOptions,
    stubs: IndexMap<Symbol, Stub>,
    upgrade_config: Option<UpgradeConfig>,
) -> Result<String> {
    // Create a new instance of the Leo compiler.
    let mut compiler = Compiler::<N>::new(
        Some(program_name.to_string()),
        is_test,
        handler.clone(),
        output_path.to_path_buf(),
        Some(options.into()),
        stubs,
        upgrade_config,
    );

    // Compile the Leo program into Aleo instructions.
    let bytecode = compiler.compile_from_file(source_file_path)?;

    tracing::info!("    {} statements before dead code elimination.", compiler.statements_before_dce);
    tracing::info!("    {} statements after dead code elimination.", compiler.statements_after_dce);

    tracing::info!("✅ Compiled '{program_name}.aleo' into Aleo instructions");
    Ok(bytecode)
}<|MERGE_RESOLUTION|>--- conflicted
+++ resolved
@@ -79,15 +79,11 @@
     let package_path = context.dir()?;
     let home_path = context.home()?;
 
-<<<<<<< HEAD
-    let package = Package::from_directory(&package_path, &home_path)?;
-=======
     let package = if command.options.build_tests {
-        leo_package::Package::from_directory_with_tests(&package_path, &home_path, command.options.no_cache)?
+        Package::from_directory_with_tests(&package_path, &home_path, command.options.no_cache)?
     } else {
-        leo_package::Package::from_directory(&package_path, &home_path, command.options.no_cache)?
+        Package::from_directory(&package_path, &home_path, command.options.no_cache)?
     };
->>>>>>> a7d5121f
 
     let outputs_directory = package.outputs_directory();
     let build_directory = package.build_directory();
@@ -155,11 +151,8 @@
         description: String::new(),
         license: String::new(),
         dependencies: None,
-<<<<<<< HEAD
+        dev_dependencies: None,
         upgrade: None,
-=======
-        dev_dependencies: None,
->>>>>>> a7d5121f
     };
     fake_manifest.write_to_file(build_manifest_path)?;
 
