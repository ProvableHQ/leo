--- conflicted
+++ resolved
@@ -197,13 +197,8 @@
     aleo_file_path.push(format!("main.{}", program_id.network()));
 
     // Create a new instance of the Leo compiler.
-<<<<<<< HEAD
     let mut compiler = Compiler::<CurrentNetwork>::new(
-        program_name,
-=======
-    let mut compiler = Compiler::new(
         program_name.clone(),
->>>>>>> a0cdafce
         program_id.network().to_string(),
         handler,
         file_path.clone(),
