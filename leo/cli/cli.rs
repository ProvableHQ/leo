--- conflicted
+++ resolved
@@ -132,27 +132,8 @@
         Commands::Add { command } => command.try_execute(context),
         Commands::Account { command } => command.try_execute(context),
         Commands::New { command } => command.try_execute(context),
-<<<<<<< HEAD
         Commands::Build { command } => command.try_execute(context),
-=======
-        Commands::Build { command } => {
-            // Enter tracing span
-            let span = command.log_span();
-            let span = span.enter();
-
-            // Leo build is deprecated in version 1.9.0
-            tracing::info!(
-                "⚠️  Attention - This command is deprecated. Use the {} command.\n",
-                "'run'".to_string().bold()
-            );
-
-            // Drop tracing span
-            drop(span);
-
-            command.try_execute(context)
-        }
         Commands::Query { command } => command.try_execute(context),
->>>>>>> b46451ed
         Commands::Clean { command } => command.try_execute(context),
         Commands::Deploy { command } => command.try_execute(context),
         Commands::Example { command } => command.try_execute(context),
