--- conflicted
+++ resolved
@@ -328,14 +328,14 @@
     help: None,
     }
 
-<<<<<<< HEAD
     /// When the user tries to pass an implicit value.
     @formatted
     implicit_values_not_allowed {
     args: (input: impl Display),
     msg: format!("Could not parse the implicit value: {}.", input),
     help: None,
-=======
+    }
+    
     /// When a escaped unicode char was given but no following closing symbol.
     @backtraced
     lexer_unclosed_escaped_unicode_char {
@@ -373,6 +373,5 @@
         args: (),
         msg: "A function received a self argument as not the first argument.",
         help: None,
->>>>>>> 5e2ba787
     }
 );