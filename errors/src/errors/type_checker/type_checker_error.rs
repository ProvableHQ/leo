// Copyright (C) 2019-2023 Aleo Systems Inc.
// This file is part of the Leo library.

// The Leo library is free software: you can redistribute it and/or modify
// it under the terms of the GNU General Public License as published by
// the Free Software Foundation, either version 3 of the License, or
// (at your option) any later version.

// The Leo library is distributed in the hope that it will be useful,
// but WITHOUT ANY WARRANTY; without even the implied warranty of
// MERCHANTABILITY or FITNESS FOR A PARTICULAR PURPOSE. See the
// GNU General Public License for more details.

// You should have received a copy of the GNU General Public License
// along with the Leo library. If not, see <https://www.gnu.org/licenses/>.

use crate::create_messages;
use std::fmt::{Debug, Display};

// TODO: Consolidate errors.

create_messages!(
    /// InputError enum that represents all the errors for the inputs part of `leo-ast` crate.
    TypeCheckerError,
    code_mask: 2000i32,
    code_prefix: "TYC",

    /// For when the parser encountered an invalid assignment target.
    @formatted
    invalid_assignment_target {
        args: (),
        msg: "invalid assignment target",
        help: None,
    }

    /// For when the user tries to assign to a const input.
    @formatted
    cannot_assign_to_const_input {
        args: (input: impl Display),
        msg: format!(
            "Cannot assign to const input `{input}`",
        ),
        help: None,
    }

    /// For when the user tries to assign to a const input.
    @formatted
    cannot_assign_to_const_var {
        args: (var: impl Display),
        msg: format!(
            "Cannot assign to const variable `{var}`",
        ),
        help: None,
    }

    /// For when the user tries to assign to a const input.
    @formatted
    type_should_be {
        args: (type_: impl Display, expected: impl Display),
        msg: format!(
            "Expected type `{expected}` but type `{type_}` was found",
        ),
        help: None,
    }

    /// For when the type checker cannot determine the type of an expression.
    @formatted
    could_not_determine_type {
        args: (expr: impl Display),
        msg: format!(
            "Could not determine the type of `{expr}`",
        ),
        help: None,
    }

    /// For when the user tries to return a unknown variable.
    @formatted
    unknown_sym {
        args: (kind: impl Display, sym: impl Display),
        msg: format!(
            "Unknown {kind} `{sym}`",
        ),
        help: None,
    }

    /// For when the user tries calls a function with the incorrect number of args.
    @formatted
    incorrect_num_args_to_call {
        args: (expected: impl Display, received: impl Display),
        msg: format!(
            "Call expected `{expected}` args, but got `{received}`",
        ),
        help: None,
    }

    /// For when one of the following types was expected.
    @formatted
    expected_one_type_of {
        args: (expected: impl Display, received: impl Display),
        msg: format!(
            "Expected one type from `{expected}`, but got `{received}`",
        ),
        help: None,
    }

    /// For when an integer is not in a valid range.
    @formatted
    invalid_int_value {
        args: (value: impl Display, type_: impl Display),
        msg: format!(
            "The value {value} is not a valid `{type_}`",
        ),
        help: None,
    }

    /// For when an invalid core function is used.
    @formatted
    invalid_core_function {
        args: (struct_: impl Display, function: impl Display),
        msg: format!(
            "{struct_}::{function} is not a valid core function.",
        ),
        help: None,
    }

    /// For when a struct is created with the same name as a core type.
    @formatted
    core_type_name_conflict {
        args: (type_: impl Display),
        msg: format!(
            "The type {type_} is a reserved core type name.",
        ),
        help: None,
    }

    /// For when a function doesn't have a return statement.
    @formatted
    function_has_no_return {
        args: (func: impl Display),
        msg: format!(
            "The function {func} has no return statement.",
        ),
        help: None,
    }

    /// For when the user tries initialize a struct with the incorrect number of args.
    @formatted
    incorrect_num_struct_members {
        args: (expected: impl Display, received: impl Display),
        msg: format!(
            "Struct expected `{expected}` members, but got `{received}`",
        ),
        help: None,
    }

    /// For when the user is missing a struct member during initialization.
    @formatted
    missing_struct_member {
        args: (struct_: impl Display, member: impl Display),
        msg: format!(
            "Struct initialization expression for `{struct_}` is missing member `{member}`.",
        ),
        help: None,
    }

    /// An invalid access call is made e.g., `SHA256::hash()
    @formatted
    invalid_core_function_call {
        args: (expr: impl Display),
        msg: format!(
            "{expr} is not a valid core function call."
        ),
        help: None,
    }

    /// Attempted to define more that one struct member with the same name.
    @formatted
    duplicate_struct_member {
        args: (struct_: impl Display),
        msg: format!(
            "Struct {struct_} defined with more than one member with the same name."
        ),
        help: None,
    }

    /// Attempted to define more that one record variable with the same name.
    @formatted
    duplicate_record_variable {
        args: (record: impl Display),
        msg: format!(
            "Record {record} defined with more than one variable with the same name."
        ),
        help: None,
    }

    /// Attempted to access an invalid struct.
    @formatted
    undefined_type {
        args: (type_: impl Display),
        msg: format!(
            "The type `{type_}` is not found in the current scope."
        ),
        help: Some("If you are using an external type, make sure to preface with the program name. Ex: `credits.aleo/credits` instead of `credits`".to_string()),
    }

    /// Attempted to access an invalid struct variable.
    @formatted
    invalid_struct_variable {
        args: (variable: impl Display, struct_: impl Display),
        msg: format!(
            "Variable {variable} is not a member of struct {struct_}."
        ),
        help: None,
    }

    @formatted
    required_record_variable {
        args: (name: impl Display, type_: impl Display),
        msg: format!("The `record` type requires the variable `{name}: {type_}`."),
        help: None,
    }

    @formatted
    record_var_wrong_type {
        args: (name: impl Display, type_: impl Display),
        msg: format!("The field `{name}` in a `record` must have type `{type_}`."),
        help: None,
    }

    @formatted
    compare_address {
        args: (operator: impl Display),
        msg: format!("Comparison `{operator}` is not supported for the address type."),
        help: None,
    }

    @formatted
    incorrect_tuple_length {
        args: (expected: impl Display, actual: impl Display),
        msg: format!("Expected a tuple of length `{expected}` found length `{actual}`"),
        help: None,
    }

    @formatted
    invalid_tuple {
        args: (),
        msg: "Tuples must be explicitly typed in Leo".to_string(),
        help: Some("The function definition must match the function return statement".to_string()),
    }

    @formatted
    tuple_out_of_range {
        args: (index: impl Display, length: impl Display),
        msg: format!("Tuple index `{index}` out of range for a tuple with length `{length}`"),
        help: None,
    }

    @formatted
    unreachable_code_after_return {
        args: (),
        msg: format!("Cannot reach the following statement."),
        help: Some("Remove the unreachable code.".to_string()),
    }

    @formatted
    loop_body_contains_return {
        args: (),
        msg: format!("Loop body contains a return statement or always returns."),
        help: Some("Remove the code in the loop body that always returns.".to_string()),
    }

    // TODO: Consider emitting a warning instead of an error.
    @formatted
    unknown_annotation {
        args: (annotation: impl Display),
        msg: format!("Unknown annotation: `{annotation}`."),
        help: None,
    }

    @formatted
    regular_function_inputs_cannot_have_modes {
        args: (),
        msg: format!("Standard functions cannot have modes associated with their inputs."),
        help: Some("Consider removing the mode or using the keyword `transition` instead of `function`.".to_string()),
    }

    @formatted
    struct_or_record_cannot_contain_record {
        args: (parent: impl Display, child: impl Display),
        msg: format!("A struct or record cannot contain another record."),
        help: Some(format!("Remove the record `{child}` from `{parent}`.")),
    }

    @formatted
    invalid_mapping_type {
        args: (component: impl Display, type_: impl Display),
        msg: format!("A mapping's {component} cannot be a {type_}"),
        help: None,
    }

    @formatted
    only_transition_functions_can_have_finalize {
        args: (),
        msg: format!("Only transition functions can have a `finalize` block."),
        help: Some("Remove the `finalize` block or use the keyword `transition` instead of `function`.".to_string()),
    }

    @formatted
    finalize_input_mode_must_be_public {
        args: (),
        msg: format!("An input to a finalize block must be public."),
        help: Some("Use a `public` modifier to the input variable declaration or remove the visibility modifier entirely.".to_string()),
    }

    @formatted
    finalize_output_mode_must_be_public {
        args: (),
        msg: format!("An output from a finalize block must be public."),
        help: Some("Use a `public` modifier to the output type declaration or remove the visibility modifier entirely.".to_string()),
    }

    @formatted
    finalize_in_finalize {
        args: (),
        msg: format!("A finalize block cannot contain a finalize statement."),
        help: None,
    }

    @formatted
    invalid_operation_outside_finalize {
        args: (operation: impl Display),
        msg: format!("`{operation}` must be inside a finalize block."),
        help: None,
    }

    @formatted
    finalize_without_finalize_block {
        args: (),
        msg: format!("Cannot use a `finalize` statement without a `finalize` block."),
        help: None,
    }

    @formatted
    loop_body_contains_finalize {
        args: (),
        msg: format!("Loop body contains a finalize statement."),
        help: Some("Remove the finalize statement.".to_string()),
    }

    @formatted
    missing_return {
        args: (),
        msg: format!("Function must return a value."),
        help: None,
    }

    @formatted
    finalize_block_must_not_be_empty {
        args: (),
        msg: format!("A finalize block cannot be empty."),
        help: None,
    }

    @formatted
    cannot_have_constant_output_mode {
        args: (),
        msg: format!("A returned value cannot be a constant."),
        help: None,
    }

    @formatted
    transition_function_inputs_cannot_be_const {
        args: (),
        msg: format!("Transition functions cannot have constant inputs."),
        help: None,
    }

    @formatted
    incorrect_num_args_to_finalize {
        args: (expected: impl Display, received: impl Display),
        msg: format!(
            "`finalize` expected `{expected}` args, but got `{received}`",
        ),
        help: None,
    }

    @formatted
    invalid_self_access {
        args: (),
        msg: format!("The allowed accesses to `self` are `self.caller` and `self.signer`."),
        help: None,
    }

    @formatted
    missing_finalize {
        args: (),
        msg: format!("Async transitions must contain an async function call on all execution paths."),
        help: None,
    }

    @formatted
    finalize_name_mismatch {
        args: (finalize_name: impl Display, function_name: impl Display),
        msg: format!("`finalize` name `{finalize_name}` does not match function name `{function_name}`"),
        help: None,
    }

    @formatted
    invalid_type {
        args: (type_: impl Display),
        msg: format!("Invalid type `{type_}`"),
        help: None,
    }

    @formatted
    can_only_call_inline_function {
        args: (),
        msg: format!("Only `inline` can be called from a `function` or `inline`."),
        help: None,
    }

    @formatted
    cannot_invoke_call_to_local_transition_function {
        args: (),
        msg: format!("Cannot call a local transition function from a transition function."),
        help: None,
    }

    @formatted
    loop_bound_must_be_a_literal {
        args: (),
        msg: format!("Loop bound must be a literal."),
        help: None,
    }

    @formatted
    strings_are_not_supported {
        args: (),
        msg: format!("Strings are not yet supported."),
        help: None,
    }

    @formatted
    imported_program_cannot_import_program {
        args: (),
        msg: format!("An imported program cannot import another program."),
        help: None,
    }

    @formatted
    too_many_transitions {
        args: (max: impl Display),
        msg: format!("The number of transitions exceeds the maximum. snarkVM allows up to {max} transitions within a single program."),
        help: None,
    }

    // TODO: Consider changing this to a warning.

    @formatted
    assign_unit_expression_to_variable {
        args: (),
        msg: format!("Cannot assign a unit expression to a variable."),
        help: None,
    }

    @formatted
    nested_tuple_type {
        args: (),
        msg: format!("A tuple type cannot contain a tuple."),
        help: None,
    }

    @formatted
    composite_data_type_cannot_contain_tuple {
        args: (data_type: impl Display),
        msg: format!("A {data_type} cannot contain a tuple."),
        help: None,
    }

    @formatted
    function_cannot_take_tuple_as_input {
        args: (),
        msg: format!("A function cannot take in a tuple as input."),
        help: None,
    }

    @formatted
    finalize_cannot_take_tuple_as_input {
        args: (),
        msg: format!("A finalize block cannot take in a tuple as input."),
        help: None,
    }

    @formatted
    nested_tuple_expression {
        args: (),
        msg: format!("A tuple expression cannot contain another tuple expression."),
        help: None,
    }

    @formatted
    finalize_statement_cannot_contain_tuples {
        args: (),
        msg: format!("A finalize statement cannot contain tuple expressions."),
        help: None,
    }

    @formatted
    expression_statement_must_be_function_call {
        args: (),
        msg: format!("An expression statement must be a function call."),
        help: None,
    }

    @formatted
    lhs_tuple_element_must_be_an_identifier {
        args: (),
        msg: format!("Tuples on the left-hand side of a `DefinitionStatement` can only contain identifiers."),
        help: None,
    }

    @formatted
    lhs_must_be_identifier_or_tuple {
        args: (),
        msg: format!("The left-hand side of a `DefinitionStatement` can only be an identifier or tuple. Note that a tuple must contain at least two elements."),
        help: None,
    }

    @formatted
    unit_expression_only_in_return_statements {
        args: (),
        msg: format!("Unit expressions can only be used in return statements."),
        help: None,
    }

    @formatted
    function_cannot_input_or_output_a_record {
        args: (),
        msg: format!("Only `transition` functions can have a record as input or output."),
        help: None,
    }

    @backtraced
    cyclic_struct_dependency {
        args: (path: Vec<impl Display>),
        msg: {
            let path_string = path.into_iter().map(|name| format!("`{name}`")).collect::<Vec<String>>().join(" --> ");
            format!("Cyclic dependency between structs: {path_string}")
        },
        help: None,
    }

    @backtraced
    cyclic_function_dependency {
        args: (path: Vec<impl Display>),
        msg: {
            let path_string = path.into_iter().map(|name| format!("`{name}`")).collect::<Vec<String>>().join(" --> ");
            format!("Cyclic dependency between functions: {path_string}")
        },
        help: None,
    }

    @formatted
    struct_cannot_have_member_mode {
        args: (),
        msg: format!("A struct cannot have a member with mode `constant`, `private`, or `public`."),
        help: None,
    }

    @formatted
    cannot_call_external_inline_function {
        args: (),
        msg: format!("Cannot call an external `inline` function."),
        help: None,
    }

    @formatted
    finalize_cannot_take_record_as_input {
        args: (),
        msg: format!("A finalize block cannot take in a record as input."),
        help: None,
    }

    @formatted
    finalize_cannot_output_record {
        args: (),
        msg: format!("A finalize block cannot return a record."),
        help: None,
    }

    @formatted
    finalize_cannot_return_value {
        args: (),
        msg: format!("A finalize block cannot return a value."),
        help: None,
    }
    @formatted
    too_many_mappings {
        args: (max: impl Display),
        msg: format!("The number of mappings exceeds the maximum. snarkVM allows up to {max} mappings within a single program."),
        help: None,
    }

    /// A call to an invalid associated constant is made e.g., `bool::MAX`
    @formatted
    invalid_associated_constant {
        args: (expr: impl Display),
        msg: format!(
            "{expr} is not a valid associated constant."
        ),
        help: None,
    }

    /// For when an invalid core constant is called.
    @formatted
    invalid_core_constant {
        args: (type_: impl Display, constant: impl Display),
        msg: format! (
            "{type_}::{constant} is not a valid core constant.",
        ),
        help: None,
    }

    /// For when an invalid field of block is called.
    @formatted
    invalid_block_access {
        args: (),
        msg: format!("The allowed accesses to `block` are `block.height`."),
        help: None,
    }

    @formatted
    invalid_operation_inside_finalize {
        args: (operation: impl Display),
        msg: format!("`{operation}` is not a valid operand in a finalize context."),
        help: None,
    }

    @formatted
    operation_must_be_in_finalize_block {
        args: (),
        msg: format!("This operation can only be used in a `finalize` block."),
        help: None,
    }

    @formatted
    loop_range_decreasing {
        args: (),
        msg: format!("The loop range must be increasing."),
        help: None,
    }

    @formatted
    loop_bound_type_mismatch {
        args: (),
        msg: format!("The loop bounds must be same type"),
        help: None,
    }

    @formatted
    const_declaration_must_be_literal_or_tuple_of_literals {
        args: (),
        msg: format!("The value of a const declaration must be a literal"),
        help: None,
    }

    @formatted
    loop_bound_must_be_literal_or_const {
        args: (),
        msg: format!("The loop bound must be a literal or a const"),
        help: None,
    }

    @formatted
    incorrect_num_tuple_elements {
        args: (identifiers: impl Display, types: impl Display),
        msg: format!("Expected a tuple with {types} elements, found one with {identifiers} elements"),
        help: None,
    }

    @formatted
    const_declaration_can_only_have_one_binding {
        args: (),
        msg: format!("A constant declaration statement can only bind a single value"),
        help: None,
    }

    @formatted
    stub_functions_must_not_be_inlines {
        args: (),
        msg: format!("Function stubs must be transitions or functions not inlines"),
        help: None,
    }

    @formatted
    stub_functions_must_be_empty {
        args: (),
        msg: format!("Functions stubs must be empty"),
        help: None,
    }

    @formatted
    array_empty {
        args: (),
        msg: format!("An array cannot be empty"),
        help: None,
    }

    @formatted
    array_too_large {
        args: (size: impl Display, max: impl Display),
        msg: format!("An array cannot have more than {max} elements, found one with {size} elements"),
        help: None,
    }

    @formatted
    array_element_cannot_be_tuple {
        args: (),
        msg: format!("An array cannot have a tuple as an element type"),
        help: None,
    }

    @formatted
    array_element_cannot_be_record {
        args: (),
        msg: format!("An array cannot have a record as an element type"),
        help: None,
    }

    @formatted
    stubs_cannot_have_non_record_structs {
        args: (),
        msg: format!("Stubs can only have records, transitions, functions, mappings and imports -- found non-record struct"),
        help: None,
    }

    @formatted
    stubs_cannot_have_const_declarations {
        args: (),
        msg: format!("Stubs can only have records, transitions, functions, mappings and imports -- found const declaration"),
        help: None,
    }

    @formatted
    stub_name_mismatch {
        args: (stub_name: impl Display, program_name: impl Display),
        msg: format!("`stub` name `{stub_name}` does not match program name `{program_name}`"),
        help: Some("Check that the name you used as a dependency in program.json matches the name you used to import the program in the main leo file.".to_string()),
    }

    @formatted
    no_transitions {
        args: (),
        msg: "A program must have at least one transition function.".to_string(),
        help: None,
    }

    @formatted
    cannot_define_external_struct {
        args: (struct_: impl Display),
        msg: format!("Cannot define external struct `{struct_}`"),
        help: Some("Copy the external definition of the struct into the current program, and then define without the `.aleo` extension.".to_string()),
    }

    @formatted
    struct_definitions_dont_match {
        args: (struct_: impl Display, program_1: impl Display, program_2: impl Display),
        msg: format!("The definition for `{struct_}` in program `{program_1}.aleo` does not match the definition in program `{program_2}.aleo`"),
        help: Some("Check that the struct definition in the current program matches the definition in the imported program.".to_string()),
    }

    @formatted
<<<<<<< HEAD
    async_transition_invalid_output {
        args: (),
        msg: "An async transition must return a future as the final output, and in no other position return a future.".to_string(),
        help: Some("Example: `async transition foo() -> (Future, u8, bool) {...}`".to_string()),
    }

    @formatted
    must_propagate_all_futures {
        args: (never_propagated: impl Display),
        msg: format!("All futures generated from external transition calls must be inserted into an async function call in the order they were called. The following were never were: {never_propagated}"),
        help: Some("Example: `async transition foo() -> Future { let a: Future = b.aleo/bar(); return await_futures(a); }`".to_string()),
    }

    @formatted
    async_transition_must_call_async_function {
        args: (),
        msg: "An async transition must call an async function.".to_string(),
        help: Some("Example: `async transition foo() -> Future { let a: Future = bar(); return await_futures(a); }`".to_string()),
    }
    @formatted
    async_function_input_length_mismatch {
        args: (expected: impl Display, received: impl Display),
        msg: format!("Expected `{expected}` inputs, but got `{received}`"),
        help: Some("Check that the number of arguments passed in are the same as the number in the function signature. Ex: `async function foo(a: u8, b: u8)` has two input arguments.".to_string()),
    }

    @formatted
    invalid_future_access {
        args: (num: impl Display, len: impl Display),
        msg: format!(
            "Cannot access argument `{num}` from future. The future only has `{len}` arguments."
        ),
        help: None,
    }

    @formatted
    future_access_must_be_number {
        args: (name: impl Display),
        msg: format!("Future access must be a number not `{name}`."),
        help: Some(" Future arguments must be addressed by their index. Ex: `f.1.3`.".to_string()),
    }

    @formatted
    max_conditional_block_depth_exceeded {
        args: (max: impl Display),
        msg: format!("The type checker has exceeded the max depth of nested conditional blocks: {max}."),
        help: Some("Re-run with a larger maximum depth using the `--conditional_block_max_depth` build option. Ex: `leo run main --conditional_block_max_depth 25`.".to_string()),
    }

    @formatted
    no_path_awaits_all_futures_exactly_once {
        args: (num_total_paths: impl Display),
        msg: format!("Futures must be awaited exactly once. Out of `{num_total_paths}`, there does not exist a single path in which all futures are awaited exactly once."),
        help: Some("Ex: for `f: Future` call `f.await()` to await a future. Remove duplicate future await redundancies, and add future awaits for un-awaited futures.".to_string()),
    }

    @formatted
    future_awaits_missing {
        args: (unawaited: impl Display),
        msg: format!("The following futures were never awaited: {unawaited}"),
        help: Some("Ex: for `f: Future` call `f.await()` to await a future.".to_string()),
    }

    @formatted
    cannot_reassign_future_variable {
        args: (var: impl Display),
        msg: format!("Cannot reassign variable `{var}` since it has type Future."),
        help: Some("Futures can only be defined as the result of async calls.".to_string()),
    }

    @formatted
    invalid_await_call {
        args: (),
        msg: "Not a valid await call.".to_string(),
        help: Some("Ex: for `f: Future` call `f.await()` or `Future::Await(f)` to await a future.".to_string()),
    }

    @formatted
    can_only_await_one_future_at_a_time {
        args: (),
        msg: "Must await exactly one future at a time".to_string(),
        help: Some("Ex: for `f: Future` call `f.await()` or `Future::Await(f)` to await a future.".to_string()),
    }

    @formatted
    expected_future {
        args: (type_: impl Display),
        msg: format!("Expected a future, but found `{type_}`"),
        help: Some("Only futures can be awaited.".to_string()),
    }

    @formatted
    invalid_method_call {
        args: (),
        msg: "Not a valid method call.".to_string(),
        help: Some("Ex: for `f: Future` call associated method for the struct instance `f.await()`.".to_string()),
    }

    @formatted
    async_call_in_conditional {
        args: (),
        msg: "Cannot call an async function in a conditional block.".to_string(),
        help: Some("Move the async call outside of the conditional block.".to_string()),
    }

    @formatted
    must_call_finalize_once {
        args: (),
        msg: "Must call exactly one local async function per transition function.".to_string(),
        help: Some("Move the async call outside of the transition block.".to_string()),
    }

    @formatted
    async_call_can_only_be_done_from_async_transition {
        args: (),
        msg: "Can only make an async call from an async transition.".to_string(),
        help: Some("Move the async call inside of the async transition block.".to_string()),
    }

    @formatted
    external_transition_call_must_be_before_finalize {
        args: (),
        msg: "Inside the body of an async transition, all external async transition calls must be made before the transition's async function call.".to_string(),
        help: Some("Move the async call before the function call.".to_string()),
    }

    @formatted
    unknown_future_consumed {
        args: (future: impl Display),
        msg: format!("Unknown future consumed: `{future}`"),
        help: Some("Make sure the future is defined and consumed only once.".to_string()),
    }

    @formatted
    not_all_futures_consumed {
        args: (unconsumed: impl Display),
        msg: format!("Not all futures were consumed: {unconsumed}"),
        help: Some("Make sure all futures are consumed exactly once. Consume by passing to an async function call.".to_string()),
    }

    @formatted
    return_in_finalize {
        args: (),
        msg: "Cannot return a value in an async function block.".to_string(),
        help: Some("Async functions execute on-chain. Since async transitions call async functions, and async transitions execute offline, it would be impossible for the async function to be able to return on-chain state to the transition function.".to_string()),
    }

    @formatted
    async_transition_missing_future_to_return {
        args: (),
        msg: "An async transition must return a future.".to_string(),
        help: Some("Call an async function inside of the async transition body so that there is a future to return.".to_string()),
    }

    @formatted
    finalize_function_cannot_return_value {
        args: (),
        msg: "An async function is not allowed to return a value.".to_string(),
        help: Some("Remove an output type in the function signature, and remove the return statement from the function.".to_string()),
    }

    @formatted
    return_type_of_finalize_function_is_future {
        args: (),
        msg: "The output of an async function must be assigned to a Future type..".to_string(),
        help: None,
=======
    cannot_modify_external_mapping {
        args: (operation: impl Display),
        msg: format!("Cannot use operation `{operation}` on external mapping."),
        help: Some("The only valid operations on external mappings are contains, get, and get_or_use.".to_string()),
>>>>>>> e7ddc524
    }
);<|MERGE_RESOLUTION|>--- conflicted
+++ resolved
@@ -770,7 +770,6 @@
     }
 
     @formatted
-<<<<<<< HEAD
     async_transition_invalid_output {
         args: (),
         msg: "An async transition must return a future as the final output, and in no other position return a future.".to_string(),
@@ -937,11 +936,12 @@
         args: (),
         msg: "The output of an async function must be assigned to a Future type..".to_string(),
         help: None,
-=======
+    }
+
+    @formatted
     cannot_modify_external_mapping {
         args: (operation: impl Display),
         msg: format!("Cannot use operation `{operation}` on external mapping."),
         help: Some("The only valid operations on external mappings are contains, get, and get_or_use.".to_string()),
->>>>>>> e7ddc524
     }
 );