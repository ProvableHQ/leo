// Copyright (C) 2019-2024 Aleo Systems Inc.
// This file is part of the Leo library.

// The Leo library is free software: you can redistribute it and/or modify
// it under the terms of the GNU General Public License as published by
// the Free Software Foundation, either version 3 of the License, or
// (at your option) any later version.

// The Leo library is distributed in the hope that it will be useful,
// but WITHOUT ANY WARRANTY; without even the implied warranty of
// MERCHANTABILITY or FITNESS FOR A PARTICULAR PURPOSE. See the
// GNU General Public License for more details.

// You should have received a copy of the GNU General Public License
// along with the Leo library. If not, see <https://www.gnu.org/licenses/>.

use crate::create_messages;
use std::fmt::{Debug, Display};

// TODO: Consolidate errors.

create_messages!(
    /// InputError enum that represents all the errors for the inputs part of `leo-ast` crate.
    TypeCheckerError,
    code_mask: 2000i32,
    code_prefix: "TYC",

    /// For when the parser encountered an invalid assignment target.
    @formatted
    invalid_assignment_target {
        args: (),
        msg: "invalid assignment target",
        help: None,
    }

    /// For when the user tries to assign to a const input.
    @formatted
    cannot_assign_to_const_input {
        args: (input: impl Display),
        msg: format!(
            "Cannot assign to const input `{input}`",
        ),
        help: None,
    }

    /// For when the user tries to assign to a const input.
    @formatted
    cannot_assign_to_const_var {
        args: (var: impl Display),
        msg: format!(
            "Cannot assign to const variable `{var}`",
        ),
        help: None,
    }

    /// For when the user tries to assign to a const input.
    @formatted
    type_should_be {
        args: (type_: impl Display, expected: impl Display),
        msg: format!(
            "Expected type `{expected}` but type `{type_}` was found",
        ),
        help: None,
    }

    /// For when the type checker cannot determine the type of an expression.
    @formatted
    could_not_determine_type {
        args: (expr: impl Display),
        msg: format!(
            "Could not determine the type of `{expr}`",
        ),
        help: None,
    }

    /// For when the user tries to return a unknown variable.
    @formatted
    unknown_sym {
        args: (kind: impl Display, sym: impl Display),
        msg: format!(
            "Unknown {kind} `{sym}`",
        ),
        help: None,
    }

    /// For when the user tries calls a function with the incorrect number of args.
    @formatted
    incorrect_num_args_to_call {
        args: (expected: impl Display, received: impl Display),
        msg: format!(
            "Call expected `{expected}` args, but got `{received}`",
        ),
        help: None,
    }

    /// For when one of the following types was expected.
    @formatted
    expected_one_type_of {
        args: (expected: impl Display, received: impl Display),
        msg: format!(
            "Expected one type from `{expected}`, but got `{received}`",
        ),
        help: None,
    }

    /// For when an integer is not in a valid range.
    @formatted
    invalid_int_value {
        args: (value: impl Display, type_: impl Display),
        msg: format!(
            "The value {value} is not a valid `{type_}`",
        ),
        help: None,
    }

    /// For when an invalid core function is used.
    @formatted
    invalid_core_function {
        args: (struct_: impl Display, function: impl Display),
        msg: format!(
            "{struct_}::{function} is not a valid core function.",
        ),
        help: None,
    }

    /// For when a struct is created with the same name as a core type.
    @formatted
    core_type_name_conflict {
        args: (type_: impl Display),
        msg: format!(
            "The type {type_} is a reserved core type name.",
        ),
        help: None,
    }

    /// For when a function doesn't have a return statement.
    @formatted
    function_has_no_return {
        args: (func: impl Display),
        msg: format!(
            "The function {func} has no return statement.",
        ),
        help: None,
    }

    /// For when the user tries initialize a struct with the incorrect number of args.
    @formatted
    incorrect_num_struct_members {
        args: (expected: impl Display, received: impl Display),
        msg: format!(
            "Struct expected `{expected}` members, but got `{received}`",
        ),
        help: None,
    }

    /// For when the user is missing a struct member during initialization.
    @formatted
    missing_struct_member {
        args: (struct_: impl Display, member: impl Display),
        msg: format!(
            "Struct initialization expression for `{struct_}` is missing member `{member}`.",
        ),
        help: None,
    }

    /// An invalid access call is made e.g., `SHA256::hash()
    @formatted
    invalid_core_function_call {
        args: (expr: impl Display),
        msg: format!(
            "{expr} is not a valid core function call."
        ),
        help: None,
    }

    /// Attempted to define more that one struct member with the same name.
    @formatted
    duplicate_struct_member {
        args: (struct_: impl Display),
        msg: format!(
            "Struct {struct_} defined with more than one member with the same name."
        ),
        help: None,
    }

    /// Attempted to define more that one record variable with the same name.
    @formatted
    duplicate_record_variable {
        args: (record: impl Display),
        msg: format!(
            "Record {record} defined with more than one variable with the same name."
        ),
        help: None,
    }

    /// Attempted to access an invalid struct.
    @formatted
    undefined_type {
        args: (type_: impl Display),
        msg: format!(
            "The type `{type_}` is not found in the current scope."
        ),
        help: Some("If you are using an external type, make sure to preface with the program name. Ex: `credits.aleo/credits` instead of `credits`".to_string()),
    }

    /// Attempted to access an invalid struct variable.
    @formatted
    invalid_struct_variable {
        args: (variable: impl Display, struct_: impl Display),
        msg: format!(
            "Variable {variable} is not a member of {struct_}."
        ),
        help: None,
    }

    @formatted
    required_record_variable {
        args: (name: impl Display, type_: impl Display),
        msg: format!("The `record` type requires the variable `{name}: {type_}`."),
        help: None,
    }

    @formatted
    record_var_wrong_type {
        args: (name: impl Display, type_: impl Display),
        msg: format!("The field `{name}` in a `record` must have type `{type_}`."),
        help: None,
    }

    @formatted
    compare_address {
        args: (operator: impl Display),
        msg: format!("Comparison `{operator}` is not supported for the address type."),
        help: None,
    }

    @formatted
    incorrect_tuple_length {
        args: (expected: impl Display, actual: impl Display),
        msg: format!("Expected a tuple of length `{expected}` found length `{actual}`"),
        help: None,
    }

    @formatted
    invalid_tuple {
        args: (),
        msg: "Tuples must be explicitly typed in Leo".to_string(),
        help: Some("The function definition must match the function return statement".to_string()),
    }

    @formatted
    tuple_out_of_range {
        args: (index: impl Display, length: impl Display),
        msg: format!("Tuple index `{index}` out of range for a tuple with length `{length}`"),
        help: None,
    }

    @formatted
    unreachable_code_after_return {
        args: (),
        msg: format!("Cannot reach the following statement."),
        help: Some("Remove the unreachable code.".to_string()),
    }

    @formatted
    loop_body_contains_return {
        args: (),
        msg: format!("Loop body contains a return statement or always returns."),
        help: Some("Remove the code in the loop body that always returns.".to_string()),
    }

    // TODO: Consider emitting a warning instead of an error.
    @formatted
    unknown_annotation {
        args: (annotation: impl Display),
        msg: format!("Unknown annotation: `{annotation}`."),
        help: None,
    }

    @formatted
    regular_function_inputs_cannot_have_modes {
        args: (),
        msg: format!("Standard functions cannot have modes associated with their inputs."),
        help: Some("Consider removing the mode or using the keyword `transition` instead of `function`.".to_string()),
    }

    @formatted
    async_function_input_cannot_be_private {
        args: (),
        msg: format!("Async functions cannot have private inputs."),
        help: Some("Use a `public` modifier to the input variable declaration or remove the visibility modifier entirely.".to_string()),
    }

    @formatted
    struct_or_record_cannot_contain_record {
        args: (parent: impl Display, child: impl Display),
        msg: format!("A struct or record cannot contain another record."),
        help: Some(format!("Remove the record `{child}` from `{parent}`.")),
    }

    @formatted
    invalid_mapping_type {
        args: (component: impl Display, type_: impl Display),
        msg: format!("A mapping's {component} cannot be a {type_}"),
        help: None,
    }

    @formatted
    async_function_input_must_be_public {
        args: (),
        msg: format!("An input to an async function must be public."),
        help: Some("Use a `public` modifier to the input variable declaration or remove the visibility modifier entirely.".to_string()),
    }

    @formatted
    finalize_output_mode_must_be_public {
        args: (),
        msg: format!("An output from an async function block must be public."),
        help: Some("Use a `public` modifier to the output type declaration or remove the visibility modifier entirely.".to_string()),
    }

    @formatted
    invalid_operation_outside_finalize {
        args: (operation: impl Display),
        msg: format!("`{operation}` must be inside an async function block."),
        help: None,
    }

    @formatted
    loop_body_contains_finalize {
        args: (),
        msg: format!("Loop body contains an async function call."),
        help: Some("Remove the async function call.".to_string()),
    }

    @formatted
    missing_return {
        args: (),
        msg: format!("Function must return a value."),
        help: None,
    }

    // TODO This error is unused. Remove it in a future version.
    @formatted
    finalize_block_must_not_be_empty {
        args: (),
        msg: format!("An async function call block cannot be empty."),
        help: None,
    }

    @formatted
    cannot_have_constant_output_mode {
        args: (),
        msg: format!("A returned value cannot be a constant."),
        help: None,
    }

    @formatted
    transition_function_inputs_cannot_be_const {
        args: (),
        msg: format!("Transition functions cannot have constant inputs."),
        help: None,
    }

    @formatted
    invalid_self_access {
        args: (),
        msg: format!("The allowed accesses to `self` are `self.caller` and `self.signer`."),
        help: None,
    }

    @formatted
    invalid_type {
        args: (type_: impl Display),
        msg: format!("Invalid type `{type_}`"),
        help: None,
    }

    @formatted
    can_only_call_inline_function {
        args: (),
        msg: format!("Only `inline` can be called from a `function` or `inline`."),
        help: None,
    }

    @formatted
    cannot_invoke_call_to_local_transition_function {
        args: (),
        msg: format!("Cannot call a local transition function from a transition function."),
        help: None,
    }

    @formatted
    loop_bound_must_be_a_literal {
        args: (),
        msg: format!("Loop bound must be a literal."),
        help: None,
    }

    @formatted
    strings_are_not_supported {
        args: (),
        msg: format!("Strings are not yet supported."),
        help: None,
    }

    @formatted
    imported_program_cannot_import_program {
        args: (),
        msg: format!("An imported program cannot import another program."),
        help: None,
    }

    @formatted
    too_many_transitions {
        args: (max: impl Display),
        msg: format!("The number of transitions exceeds the maximum. snarkVM allows up to {max} transitions within a single program."),
        help: None,
    }

    // TODO: Consider changing this to a warning.

    @formatted
    assign_unit_expression_to_variable {
        args: (),
        msg: format!("Cannot assign a unit expression to a variable."),
        help: None,
    }

    @formatted
    nested_tuple_type {
        args: (),
        msg: format!("A tuple type cannot contain a tuple."),
        help: None,
    }

    @formatted
    composite_data_type_cannot_contain_tuple {
        args: (data_type: impl Display),
        msg: format!("A {data_type} cannot contain a tuple."),
        help: None,
    }

    @formatted
    function_cannot_take_tuple_as_input {
        args: (),
        msg: format!("A function cannot take in a tuple as input."),
        help: None,
    }

    @formatted
    nested_tuple_expression {
        args: (),
        msg: format!("A tuple expression cannot contain another tuple expression."),
        help: None,
    }

    @formatted
    expression_statement_must_be_function_call {
        args: (),
        msg: format!("An expression statement must be a function call."),
        help: None,
    }

    @formatted
    lhs_tuple_element_must_be_an_identifier {
        args: (),
        msg: format!("Tuples on the left-hand side of a `DefinitionStatement` can only contain identifiers."),
        help: None,
    }

    @formatted
    lhs_must_be_identifier_or_tuple {
        args: (),
        msg: format!("The left-hand side of a `DefinitionStatement` can only be an identifier or tuple. Note that a tuple must contain at least two elements."),
        help: None,
    }

    @formatted
    unit_expression_only_in_return_statements {
        args: (),
        msg: format!("Unit expressions can only be used in return statements."),
        help: None,
    }

    @formatted
    function_cannot_input_or_output_a_record {
        args: (),
        msg: format!("Only `transition` functions can have a record as input or output."),
        help: None,
    }

    @backtraced
    cyclic_struct_dependency {
        args: (path: Vec<impl Display>),
        msg: {
            let path_string = path.into_iter().map(|name| format!("`{name}`")).collect::<Vec<String>>().join(" --> ");
            format!("Cyclic dependency between structs: {path_string}")
        },
        help: None,
    }

    @backtraced
    cyclic_function_dependency {
        args: (path: Vec<impl Display>),
        msg: {
            let path_string = path.into_iter().map(|name| format!("`{name}`")).collect::<Vec<String>>().join(" --> ");
            format!("Cyclic dependency between functions: {path_string}")
        },
        help: None,
    }

    @formatted
    struct_cannot_have_member_mode {
        args: (),
        msg: format!("A struct cannot have a member with mode `constant`, `private`, or `public`."),
        help: None,
    }

    @formatted
    cannot_call_external_inline_function {
        args: (),
        msg: format!("Cannot call an external `inline` function."),
        help: None,
    }

    @formatted
    too_many_mappings {
        args: (max: impl Display),
        msg: format!("The number of mappings exceeds the maximum. snarkVM allows up to {max} mappings within a single program."),
        help: None,
    }

    /// A call to an invalid associated constant is made e.g., `bool::MAX`
    @formatted
    invalid_associated_constant {
        args: (expr: impl Display),
        msg: format!(
            "{expr} is not a valid associated constant."
        ),
        help: None,
    }

    /// For when an invalid core constant is called.
    @formatted
    invalid_core_constant {
        args: (type_: impl Display, constant: impl Display),
        msg: format! (
            "{type_}::{constant} is not a valid core constant.",
        ),
        help: None,
    }

    /// For when an invalid field of block is called.
    @formatted
    invalid_block_access {
        args: (),
        msg: format!("The allowed accesses to `block` are `block.height`."),
        help: None,
    }

    @formatted
    invalid_operation_inside_finalize {
        args: (operation: impl Display),
        msg: format!("`{operation}` is not a valid operand in an async function call context."),
        help: None,
    }

    @formatted
    operation_must_be_in_finalize_block {
        args: (),
        msg: format!("This operation can only be used in an async function block."),
        help: None,
    }

    @formatted
    loop_range_decreasing {
        args: (),
        msg: format!("The loop range must be increasing."),
        help: None,
    }

    @formatted
    loop_bound_type_mismatch {
        args: (),
        msg: format!("The loop bounds must be same type"),
        help: None,
    }

    @formatted
    const_declaration_must_be_literal_or_tuple_of_literals {
        args: (),
        msg: format!("The value of a const declaration must be a literal"),
        help: None,
    }

    @formatted
    loop_bound_must_be_literal_or_const {
        args: (),
        msg: format!("The loop bound must be a literal or a const"),
        help: None,
    }

    @formatted
    incorrect_num_tuple_elements {
        args: (identifiers: impl Display, types: impl Display),
        msg: format!("Expected a tuple with {types} elements, found one with {identifiers} elements"),
        help: None,
    }

    @formatted
    const_declaration_can_only_have_one_binding {
        args: (),
        msg: format!("A constant declaration statement can only bind a single value"),
        help: None,
    }

    @formatted
    stub_functions_must_not_be_inlines {
        args: (),
        msg: format!("Function stubs must be transitions or functions not inlines"),
        help: None,
    }

    @formatted
    stub_functions_must_be_empty {
        args: (),
        msg: format!("Functions stubs must be empty"),
        help: None,
    }

    @formatted
    array_empty {
        args: (),
        msg: format!("An array cannot be empty"),
        help: None,
    }

    @formatted
    array_too_large {
        args: (size: impl Display, max: impl Display),
        msg: format!("An array cannot have more than {max} elements, found one with {size} elements"),
        help: None,
    }

    @formatted
    array_element_cannot_be_tuple {
        args: (),
        msg: format!("An array cannot have a tuple as an element type"),
        help: None,
    }

    @formatted
    array_element_cannot_be_record {
        args: (),
        msg: format!("An array cannot have a record as an element type"),
        help: None,
    }

    @formatted
    stubs_cannot_have_non_record_structs {
        args: (),
        msg: format!("Stubs can only have records, transitions, functions, mappings and imports -- found non-record struct"),
        help: None,
    }

    @formatted
    stubs_cannot_have_const_declarations {
        args: (),
        msg: format!("Stubs can only have records, transitions, functions, mappings and imports -- found const declaration"),
        help: None,
    }

    @formatted
    stub_name_mismatch {
        args: (stub_name: impl Display, program_name: impl Display),
        msg: format!("`stub` name `{stub_name}` does not match program name `{program_name}`"),
        help: Some("Check that the name you used as a dependency in program.json matches the name you used to import the program in the main leo file.".to_string()),
    }

    @formatted
    no_transitions {
        args: (),
        msg: "A program must have at least one transition function.".to_string(),
        help: None,
    }

    @formatted
    cannot_define_external_struct {
        args: (struct_: impl Display),
        msg: format!("Cannot define external struct `{struct_}`"),
        help: Some("Copy the external definition of the struct into the current program, and then define without the `.aleo` extension.".to_string()),
    }

    @formatted
    struct_definitions_dont_match {
        args: (struct_: impl Display, program_1: impl Display, program_2: impl Display),
        msg: format!("The definition for `{struct_}` in program `{program_1}.aleo` does not match the definition in program `{program_2}.aleo`"),
        help: Some("Check that the struct definition in the current program matches the definition in the imported program.".to_string()),
    }

    @formatted
    async_transition_invalid_output {
        args: (),
        msg: "An async transition must return a future as the final output, and in no other position return a future.".to_string(),
        help: Some("Example: `async transition foo() -> (u8, bool, Future) {...}`".to_string()),
    }

    @formatted
    must_propagate_all_futures {
        args: (never_propagated: impl Display),
        msg: format!("All futures generated from external transition calls must be inserted into an async function call in the order they were called. The following were never were: {never_propagated}"),
        help: Some("Example: `async transition foo() -> Future { let a: Future = b.aleo/bar(); return await_futures(a); }`".to_string()),
    }

    @formatted
    async_transition_must_call_async_function {
        args: (),
        msg: "An async transition must call an async function.".to_string(),
        help: Some("Example: `async transition foo() -> Future { let a: Future = bar(); return await_futures(a); }`".to_string()),
    }
    @formatted
    async_function_input_length_mismatch {
        args: (expected: impl Display, received: impl Display),
        msg: format!("Expected `{expected}` inputs, but got `{received}`"),
        help: Some("Check that the number of arguments passed in are the same as the number in the function signature. Ex: `async function foo(a: u8, b: u8)` has two input arguments.".to_string()),
    }

    @formatted
    invalid_future_access {
        args: (num: impl Display, len: impl Display),
        msg: format!(
            "Cannot access argument `{num}` from future. The future only has `{len}` arguments."
        ),
        help: None,
    }

    @formatted
    future_access_must_be_number {
        args: (name: impl Display),
        msg: format!("Future access must be a number not `{name}`."),
        help: Some(" Future arguments must be addressed by their index. Ex: `f.1.3`.".to_string()),
    }

    // TODO: This error is deprecated. Remove.
    @formatted
    no_path_awaits_all_futures_exactly_once {
        args: (num_total_paths: impl Display),
        msg: format!("Futures must be awaited exactly once. Out of `{num_total_paths}`, there does not exist a single path in which all futures are awaited exactly once."),
        help: Some("Ex: for `f: Future` call `f.await()` to await a future. Remove duplicate future await redundancies, and add future awaits for un-awaited futures.".to_string()),
    }

    // TODO: This error is deprecated. Remove.
    @formatted
    future_awaits_missing {
        args: (unawaited: impl Display),
        msg: format!("The following futures were never awaited: {unawaited}"),
        help: Some("Ex: for `f: Future` call `f.await()` to await a future.".to_string()),
    }

    @formatted
    cannot_reassign_future_variable {
        args: (var: impl Display),
        msg: format!("Cannot reassign variable `{var}` since it has type Future."),
        help: Some("Futures can only be defined as the result of async calls.".to_string()),
    }

    // TODO: This error is deprecated. Remove.
    @formatted
    invalid_await_call {
        args: (),
        msg: "Not a valid await call.".to_string(),
        help: Some("Ex: for `f: Future` call `f.await()` or `Future::await(f)` to await a future.".to_string()),
    }

    @formatted
    can_only_await_one_future_at_a_time {
        args: (),
        msg: "Must await exactly one future at a time".to_string(),
        help: Some("Ex: for `f: Future` call `f.await()` or `Future::await(f)` to await a future.".to_string()),
    }

    // TODO: This error is deprecated. Remove.
    @formatted
    expected_future {
        args: (type_: impl Display),
        msg: format!("Expected a future, but found `{type_}`"),
        help: Some("Only futures can be awaited.".to_string()),
    }

    @formatted
    invalid_method_call {
        args: (),
        msg: "Not a valid method call.".to_string(),
        help: Some("For a `f: Future`, call the associated method `f.await()`.".to_string()),
    }

    @formatted
    async_call_in_conditional {
        args: (),
        msg: "Cannot call an async function in a conditional block.".to_string(),
        help: Some("Move the async call outside of the conditional block.".to_string()),
    }

    @formatted
    must_call_async_function_once {
        args: (),
        msg: "Must call exactly one local async function per transition function.".to_string(),
        help: Some("Move the async call outside of the transition block.".to_string()),
    }

    @formatted
    async_call_can_only_be_done_from_async_transition {
        args: (),
        msg: "Can only make an async call from an async transition.".to_string(),
        help: Some("Move the async call inside of the async transition block.".to_string()),
    }

    @formatted
    external_transition_call_must_be_before_finalize {
        args: (),
        msg: "External async transition calls cannot be made after local async function call".to_string(),
        help: Some("Move the async call before the function call.".to_string()),
    }

    @formatted
    unknown_future_consumed {
        args: (future: impl Display),
        msg: format!("Unknown future consumed: `{future}`"),
        help: Some("Make sure the future is defined and consumed exactly once.".to_string()),
    }

    @formatted
    not_all_futures_consumed {
        args: (unconsumed: impl Display),
        msg: format!("Not all futures were consumed: {unconsumed}"),
        help: Some("Make sure all futures are consumed exactly once. Consume by passing to an async function call.".to_string()),
    }

    @formatted
    async_transition_missing_future_to_return {
        args: (),
        msg: "An async transition must return a future.".to_string(),
        help: Some("Call an async function inside of the async transition body so that there is a future to return.".to_string()),
    }

    @formatted
    async_function_cannot_return_value {
        args: (),
        msg: "An async function is not allowed to return a value.".to_string(),
        help: Some("Remove an output type in the function signature, and remove the return statement from the function. Note that the future returned by async functions is automatically inferred, and must not be explicitly written.".to_string()),
    }

    @formatted
    return_type_of_finalize_function_is_future {
        args: (),
        msg: "The output of an async function must be assigned to a `Future` type..".to_string(),
        help: None,
    }
    @formatted
    cannot_modify_external_mapping {
        args: (operation: impl Display),
        msg: format!("Cannot use operation `{operation}` on external mapping."),
        help: Some("The only valid operations on external mappings are contains, get, and get_or_use.".to_string()),
    }

    @formatted
    async_cannot_assign_outside_conditional {
        args: (variable: impl Display),
        msg: format!("Cannot re-assign to `{variable}` from a conditional scope to an outer scope in an async function."),
        help: Some("This is a fundamental restriction that can often be avoided by using a ternary operator `?` or re-declaring the variable in the current scope. In the future, ARC XXXX (https://github.com/AleoHQ/ARCs) will support more complex assignments in async functions.".to_string()),
    }

    @formatted
    only_async_transition_can_return_future {
        args: (),
        msg: "A `transition` cannot return a future.".to_string(),
        help: Some("Use an `async transition` instead.".to_string()),
    }

    @formatted
    async_function_not_found {
        args: (name: impl Display),
        msg: format!("The async function `{name}` does not exist."),
        help: Some(format!("Ensure that `{name}` is defined as an async function in the current program.")),
    }

    @formatted
    empty_struct {
        args: (),
        msg: "A struct must have at least one member.".to_string(),
        help: None,
    }

    @formatted
    empty_function_arglist {
        args: (),
        msg: format!("Cannot define a function with no parameters."),
        help: None,
    }

    @formatted
<<<<<<< HEAD
    interpret_outside_test {
        args: (),
        msg: "Cannot define an `interpret` function outside of tests.".to_string(),
=======
    composite_data_type_cannot_contain_future {
        args: (data_type: impl Display),
        msg: format!("A {data_type} cannot contain a future."),
        help: None,
    }

    @formatted
    array_element_cannot_be_future {
        args: (),
        msg: format!("An array cannot have a future as an element type."),
        help: None,
    }

    @formatted
    no_future_parameters {
        args: (),
        msg: format!("Futures may only appear as parameters to async functions."),
>>>>>>> 26ce60d9
        help: None,
    }
);<|MERGE_RESOLUTION|>--- conflicted
+++ resolved
@@ -900,11 +900,6 @@
     }
 
     @formatted
-<<<<<<< HEAD
-    interpret_outside_test {
-        args: (),
-        msg: "Cannot define an `interpret` function outside of tests.".to_string(),
-=======
     composite_data_type_cannot_contain_future {
         args: (data_type: impl Display),
         msg: format!("A {data_type} cannot contain a future."),
@@ -922,7 +917,13 @@
     no_future_parameters {
         args: (),
         msg: format!("Futures may only appear as parameters to async functions."),
->>>>>>> 26ce60d9
+        help: None,
+    }
+
+    @formatted
+    interpret_outside_test {
+        args: (),
+        msg: "Cannot define an `interpret` function outside of tests.".to_string(),
         help: None,
     }
 );