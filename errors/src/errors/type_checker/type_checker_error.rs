// Copyright (C) 2019-2024 Aleo Systems Inc.
// This file is part of the Leo library.

// The Leo library is free software: you can redistribute it and/or modify
// it under the terms of the GNU General Public License as published by
// the Free Software Foundation, either version 3 of the License, or
// (at your option) any later version.

// The Leo library is distributed in the hope that it will be useful,
// but WITHOUT ANY WARRANTY; without even the implied warranty of
// MERCHANTABILITY or FITNESS FOR A PARTICULAR PURPOSE. See the
// GNU General Public License for more details.

// You should have received a copy of the GNU General Public License
// along with the Leo library. If not, see <https://www.gnu.org/licenses/>.

use crate::create_messages;
use std::fmt::{Debug, Display};

// TODO: Consolidate errors.

create_messages!(
    /// InputError enum that represents all the errors for the inputs part of `leo-ast` crate.
    TypeCheckerError,
    code_mask: 2000i32,
    code_prefix: "TYC",

    /// For when the parser encountered an invalid assignment target.
    @formatted
    invalid_assignment_target {
        args: (),
        msg: "invalid assignment target",
        help: None,
    }

    /// For when the user tries to assign to a const input.
    @formatted
    cannot_assign_to_const_input {
        args: (input: impl Display),
        msg: format!(
            "Cannot assign to const input `{input}`",
        ),
        help: None,
    }

    /// For when the user tries to assign to a const input.
    @formatted
    cannot_assign_to_const_var {
        args: (var: impl Display),
        msg: format!(
            "Cannot assign to const variable `{var}`",
        ),
        help: None,
    }

    /// For when the user tries to assign to a const input.
    @formatted
    type_should_be {
        args: (type_: impl Display, expected: impl Display),
        msg: format!(
            "Expected type `{expected}` but type `{type_}` was found",
        ),
        help: None,
    }

    /// For when the type checker cannot determine the type of an expression.
    @formatted
    could_not_determine_type {
        args: (expr: impl Display),
        msg: format!(
            "Could not determine the type of `{expr}`",
        ),
        help: None,
    }

    /// For when the user tries to return a unknown variable.
    @formatted
    unknown_sym {
        args: (kind: impl Display, sym: impl Display),
        msg: format!(
            "Unknown {kind} `{sym}`",
        ),
        help: None,
    }

    /// For when the user tries calls a function with the incorrect number of args.
    @formatted
    incorrect_num_args_to_call {
        args: (expected: impl Display, received: impl Display),
        msg: format!(
            "Call expected `{expected}` args, but got `{received}`",
        ),
        help: None,
    }

    /// For when one of the following types was expected.
    @formatted
    expected_one_type_of {
        args: (expected: impl Display, received: impl Display),
        msg: format!(
            "Expected one type from `{expected}`, but got `{received}`",
        ),
        help: None,
    }

    /// For when an integer is not in a valid range.
    @formatted
    invalid_int_value {
        args: (value: impl Display, type_: impl Display),
        msg: format!(
            "The value {value} is not a valid `{type_}`",
        ),
        help: None,
    }

    /// For when an invalid core function is used.
    @formatted
    invalid_core_function {
        args: (struct_: impl Display, function: impl Display),
        msg: format!(
            "{struct_}::{function} is not a valid core function.",
        ),
        help: None,
    }

    /// For when a struct is created with the same name as a core type.
    @formatted
    core_type_name_conflict {
        args: (type_: impl Display),
        msg: format!(
            "The type {type_} is a reserved core type name.",
        ),
        help: None,
    }

    /// For when a function doesn't have a return statement.
    @formatted
    function_has_no_return {
        args: (func: impl Display),
        msg: format!(
            "The function {func} has no return statement.",
        ),
        help: None,
    }

    /// For when the user tries initialize a struct with the incorrect number of args.
    @formatted
    incorrect_num_struct_members {
        args: (expected: impl Display, received: impl Display),
        msg: format!(
            "Struct expected `{expected}` members, but got `{received}`",
        ),
        help: None,
    }

    /// For when the user is missing a struct member during initialization.
    @formatted
    missing_struct_member {
        args: (struct_: impl Display, member: impl Display),
        msg: format!(
            "Struct initialization expression for `{struct_}` is missing member `{member}`.",
        ),
        help: None,
    }

    /// An invalid access call is made e.g., `SHA256::hash()
    @formatted
    invalid_core_function_call {
        args: (expr: impl Display),
        msg: format!(
            "{expr} is not a valid core function call."
        ),
        help: None,
    }

    /// Attempted to define more that one struct member with the same name.
    @formatted
    duplicate_struct_member {
        args: (struct_: impl Display),
        msg: format!(
            "Struct {struct_} defined with more than one member with the same name."
        ),
        help: None,
    }

    /// Attempted to define more that one record variable with the same name.
    @formatted
    duplicate_record_variable {
        args: (record: impl Display),
        msg: format!(
            "Record {record} defined with more than one variable with the same name."
        ),
        help: None,
    }

    /// Attempted to access an invalid struct.
    @formatted
    undefined_type {
        args: (type_: impl Display),
        msg: format!(
            "The type `{type_}` is not found in the current scope."
        ),
        help: Some("If you are using an external type, make sure to preface with the program name. Ex: `credits.aleo/credits` instead of `credits`".to_string()),
    }

    /// Attempted to access an invalid struct variable.
    @formatted
    invalid_struct_variable {
        args: (variable: impl Display, struct_: impl Display),
        msg: format!(
            "Variable {variable} is not a member of {struct_}."
        ),
        help: None,
    }

    @formatted
    required_record_variable {
        args: (name: impl Display, type_: impl Display),
        msg: format!("The `record` type requires the variable `{name}: {type_}`."),
        help: None,
    }

    @formatted
    record_var_wrong_type {
        args: (name: impl Display, type_: impl Display),
        msg: format!("The field `{name}` in a `record` must have type `{type_}`."),
        help: None,
    }

    @formatted
    compare_address {
        args: (operator: impl Display),
        msg: format!("Comparison `{operator}` is not supported for the address type."),
        help: None,
    }

    @formatted
    incorrect_tuple_length {
        args: (expected: impl Display, actual: impl Display),
        msg: format!("Expected a tuple of length `{expected}` found length `{actual}`"),
        help: None,
    }

    @formatted
    invalid_tuple {
        args: (),
        msg: "Tuples must be explicitly typed in Leo".to_string(),
        help: Some("The function definition must match the function return statement".to_string()),
    }

    @formatted
    tuple_out_of_range {
        args: (index: impl Display, length: impl Display),
        msg: format!("Tuple index `{index}` out of range for a tuple with length `{length}`"),
        help: None,
    }

    @formatted
    unreachable_code_after_return {
        args: (),
        msg: format!("Cannot reach the following statement."),
        help: Some("Remove the unreachable code.".to_string()),
    }

    @formatted
    loop_body_contains_return {
        args: (),
        msg: format!("Loop body contains a return statement or always returns."),
        help: Some("Remove the code in the loop body that always returns.".to_string()),
    }

    // TODO This error is unused. Remove it in a future version.
    @formatted
    unknown_annotation {
        args: (annotation: impl Display),
        msg: format!("Unknown annotation: `{annotation}`."),
        help: None,
    }

    @formatted
    regular_function_inputs_cannot_have_modes {
        args: (),
        msg: format!("Standard functions cannot have modes associated with their inputs."),
        help: Some("Consider removing the mode or using the keyword `transition` instead of `function`.".to_string()),
    }

    @formatted
    async_function_input_cannot_be_private {
        args: (),
        msg: format!("Async functions cannot have private inputs."),
        help: Some("Use a `public` modifier to the input variable declaration or remove the visibility modifier entirely.".to_string()),
    }

    @formatted
    struct_or_record_cannot_contain_record {
        args: (parent: impl Display, child: impl Display),
        msg: format!("A struct or record cannot contain another record."),
        help: Some(format!("Remove the record `{child}` from `{parent}`.")),
    }

    @formatted
    invalid_mapping_type {
        args: (component: impl Display, type_: impl Display),
        msg: format!("A mapping's {component} cannot be a {type_}"),
        help: None,
    }

    @formatted
    async_function_input_must_be_public {
        args: (),
        msg: format!("An input to an async function must be public."),
        help: Some("Use a `public` modifier to the input variable declaration or remove the visibility modifier entirely.".to_string()),
    }

    @formatted
    finalize_output_mode_must_be_public {
        args: (),
        msg: format!("An output from an async function block must be public."),
        help: Some("Use a `public` modifier to the output type declaration or remove the visibility modifier entirely.".to_string()),
    }

    @formatted
    invalid_operation_outside_finalize {
        args: (operation: impl Display),
        msg: format!("`{operation}` must be inside an async function block."),
        help: None,
    }

    @formatted
    loop_body_contains_finalize {
        args: (),
        msg: format!("Loop body contains an async function call."),
        help: Some("Remove the async function call.".to_string()),
    }

    @formatted
    missing_return {
        args: (),
        msg: format!("Function must return a value."),
        help: None,
    }

    // TODO This error is unused. Remove it in a future version.
    @formatted
    finalize_block_must_not_be_empty {
        args: (),
        msg: format!("An async function call block cannot be empty."),
        help: None,
    }

    @formatted
    cannot_have_constant_output_mode {
        args: (),
        msg: format!("A returned value cannot be a constant."),
        help: None,
    }

    @formatted
    transition_function_inputs_cannot_be_const {
        args: (),
        msg: format!("Transition functions cannot have constant inputs."),
        help: None,
    }

    @formatted
    invalid_self_access {
        args: (),
        msg: format!("The allowed accesses to `self` are `self.caller` and `self.signer`."),
        help: None,
    }

    @formatted
    invalid_type {
        args: (type_: impl Display),
        msg: format!("Invalid type `{type_}`"),
        help: None,
    }

    @formatted
    can_only_call_inline_function {
        args: (),
        msg: format!("Only `inline` can be called from a `function` or `inline`."),
        help: None,
    }

    @formatted
    cannot_invoke_call_to_local_transition_function {
        args: (),
        msg: format!("Cannot call a local transition function from a transition function."),
        help: None,
    }

    @formatted
    loop_bound_must_be_a_literal {
        args: (),
        msg: format!("Loop bound must be a literal."),
        help: None,
    }

    @formatted
    strings_are_not_supported {
        args: (),
        msg: format!("Strings are not yet supported."),
        help: None,
    }

    @formatted
    imported_program_cannot_import_program {
        args: (),
        msg: format!("An imported program cannot import another program."),
        help: None,
    }

    @formatted
    too_many_transitions {
        args: (max: impl Display),
        msg: format!("The number of transitions exceeds the maximum. snarkVM allows up to {max} transitions within a single program."),
        help: None,
    }

<<<<<<< HEAD
    // TODO: Consider changing this to a warning.
=======
    // TODO This error is unused. Remove it in a future version.
>>>>>>> 51fd5dc5
    @formatted
    assign_unit_expression_to_variable {
        args: (),
        msg: format!("Cannot assign a unit expression to a variable."),
        help: None,
    }

    @formatted
    nested_tuple_type {
        args: (),
        msg: format!("A tuple type cannot contain a tuple."),
        help: None,
    }

    @formatted
    composite_data_type_cannot_contain_tuple {
        args: (data_type: impl Display),
        msg: format!("A {data_type} cannot contain a tuple."),
        help: None,
    }

    @formatted
    function_cannot_take_tuple_as_input {
        args: (),
        msg: format!("A function cannot take in a tuple as input."),
        help: None,
    }

    @formatted
    nested_tuple_expression {
        args: (),
        msg: format!("A tuple expression cannot contain another tuple expression."),
        help: None,
    }

    @formatted
    expression_statement_must_be_function_call {
        args: (),
        msg: format!("An expression statement must be a function call."),
        help: None,
    }

    @formatted
    lhs_tuple_element_must_be_an_identifier {
        args: (),
        msg: format!("Tuples on the left-hand side of a `DefinitionStatement` can only contain identifiers."),
        help: None,
    }

    @formatted
    lhs_must_be_identifier_or_tuple {
        args: (),
        msg: format!("The left-hand side of a `DefinitionStatement` can only be an identifier or tuple. Note that a tuple must contain at least two elements."),
        help: None,
    }

    // TODO This error is unused. Remove it in a future version.
    @formatted
    unit_expression_only_in_return_statements {
        args: (),
        msg: format!("Unit expressions can only be used in return statements."),
        help: None,
    }

    @formatted
    function_cannot_input_or_output_a_record {
        args: (),
        msg: format!("Only `transition` functions can have a record as input or output."),
        help: None,
    }

    @backtraced
    cyclic_struct_dependency {
        args: (path: Vec<impl Display>),
        msg: {
            let path_string = path.into_iter().map(|name| format!("`{name}`")).collect::<Vec<String>>().join(" --> ");
            format!("Cyclic dependency between structs: {path_string}")
        },
        help: None,
    }

    @backtraced
    cyclic_function_dependency {
        args: (path: Vec<impl Display>),
        msg: {
            let path_string = path.into_iter().map(|name| format!("`{name}`")).collect::<Vec<String>>().join(" --> ");
            format!("Cyclic dependency between functions: {path_string}")
        },
        help: None,
    }

    @formatted
    struct_cannot_have_member_mode {
        args: (),
        msg: format!("A struct cannot have a member with mode `constant`, `private`, or `public`."),
        help: None,
    }

    @formatted
    cannot_call_external_inline_function {
        args: (),
        msg: format!("Cannot call an external `inline` function."),
        help: None,
    }

    @formatted
    too_many_mappings {
        args: (max: impl Display),
        msg: format!("The number of mappings exceeds the maximum. snarkVM allows up to {max} mappings within a single program."),
        help: None,
    }

    /// A call to an invalid associated constant is made e.g., `bool::MAX`
    @formatted
    invalid_associated_constant {
        args: (expr: impl Display),
        msg: format!(
            "{expr} is not a valid associated constant."
        ),
        help: None,
    }

    /// For when an invalid core constant is called.
    @formatted
    invalid_core_constant {
        args: (type_: impl Display, constant: impl Display),
        msg: format! (
            "{type_}::{constant} is not a valid core constant.",
        ),
        help: None,
    }

    /// For when an invalid field of block is called.
    @formatted
    invalid_block_access {
        args: (),
        msg: format!("The allowed accesses to `block` are `block.height`."),
        help: None,
    }

    @formatted
    invalid_operation_inside_finalize {
        args: (operation: impl Display),
        msg: format!("`{operation}` is not a valid operand in an async function call context."),
        help: None,
    }

    @formatted
    operation_must_be_in_finalize_block {
        args: (),
        msg: format!("This operation can only be used in an async function block."),
        help: None,
    }

    @formatted
    loop_range_decreasing {
        args: (),
        msg: format!("The loop range must be increasing."),
        help: None,
    }

    @formatted
    loop_bound_type_mismatch {
        args: (),
        msg: format!("The loop bounds must be same type"),
        help: None,
    }

    @formatted
    const_declaration_must_be_literal_or_tuple_of_literals {
        args: (),
        msg: format!("The value of a const declaration must be a literal"),
        help: None,
    }

    @formatted
    loop_bound_must_be_literal_or_const {
        args: (),
        msg: format!("The loop bound must be a literal or a const"),
        help: None,
    }

    @formatted
    incorrect_num_tuple_elements {
        args: (identifiers: impl Display, types: impl Display),
        msg: format!("Expected a tuple with {types} elements, found one with {identifiers} elements"),
        help: None,
    }

    @formatted
    const_declaration_can_only_have_one_binding {
        args: (),
        msg: format!("A constant declaration statement can only bind a single value"),
        help: None,
    }

    @formatted
    stub_functions_must_not_be_inlines {
        args: (),
        msg: format!("Function stubs must be transitions or functions not inlines"),
        help: None,
    }

    @formatted
    stub_functions_must_be_empty {
        args: (),
        msg: format!("Functions stubs must be empty"),
        help: None,
    }

    @formatted
    array_empty {
        args: (),
        msg: format!("An array cannot be empty"),
        help: None,
    }

    @formatted
    array_too_large {
        args: (size: impl Display, max: impl Display),
        msg: format!("An array cannot have more than {max} elements, found one with {size} elements"),
        help: None,
    }

    @formatted
    array_element_cannot_be_tuple {
        args: (),
        msg: format!("An array cannot have a tuple as an element type"),
        help: None,
    }

    @formatted
    array_element_cannot_be_record {
        args: (),
        msg: format!("An array cannot have a record as an element type"),
        help: None,
    }

    @formatted
    stubs_cannot_have_non_record_structs {
        args: (),
        msg: format!("Stubs can only have records, transitions, functions, mappings and imports -- found non-record struct"),
        help: None,
    }

    @formatted
    stubs_cannot_have_const_declarations {
        args: (),
        msg: format!("Stubs can only have records, transitions, functions, mappings and imports -- found const declaration"),
        help: None,
    }

    @formatted
    stub_name_mismatch {
        args: (stub_name: impl Display, program_name: impl Display),
        msg: format!("`stub` name `{stub_name}` does not match program name `{program_name}`"),
        help: Some("Check that the name you used as a dependency in program.json matches the name you used to import the program in the main leo file.".to_string()),
    }

    @formatted
    no_transitions {
        args: (),
        msg: "A program must have at least one transition function.".to_string(),
        help: None,
    }

    @formatted
    cannot_define_external_struct {
        args: (struct_: impl Display),
        msg: format!("Cannot define external struct `{struct_}`"),
        help: Some("Copy the external definition of the struct into the current program, and then define without the `.aleo` extension.".to_string()),
    }

    @formatted
    struct_definitions_dont_match {
        args: (struct_: impl Display, program_1: impl Display, program_2: impl Display),
        msg: format!("The definition for `{struct_}` in program `{program_1}.aleo` does not match the definition in program `{program_2}.aleo`"),
        help: Some("Check that the struct definition in the current program matches the definition in the imported program.".to_string()),
    }

    @formatted
    async_transition_invalid_output {
        args: (),
        msg: "An async transition must return a future as the final output, and in no other position return a future.".to_string(),
        help: Some("Example: `async transition foo() -> (u8, bool, Future) {...}`".to_string()),
    }

    @formatted
    must_propagate_all_futures {
        args: (never_propagated: impl Display),
        msg: format!("All futures generated from external transition calls must be inserted into an async function call in the order they were called. The following were never were: {never_propagated}"),
        help: Some("Example: `async transition foo() -> Future { let a: Future = b.aleo/bar(); return await_futures(a); }`".to_string()),
    }

    @formatted
    async_transition_must_call_async_function {
        args: (),
        msg: "An async transition must call an async function.".to_string(),
        help: Some("Example: `async transition foo() -> Future { let a: Future = bar(); return await_futures(a); }`".to_string()),
    }

    // TODO This error is unused. Remove it in a future version.
    @formatted
    async_function_input_length_mismatch {
        args: (expected: impl Display, received: impl Display),
        msg: format!("Expected `{expected}` inputs, but got `{received}`"),
        help: Some("Check that the number of arguments passed in are the same as the number in the function signature. Ex: `async function foo(a: u8, b: u8)` has two input arguments.".to_string()),
    }

    @formatted
    invalid_future_access {
        args: (num: impl Display, len: impl Display),
        msg: format!(
            "Cannot access argument `{num}` from future. The future only has `{len}` arguments."
        ),
        help: None,
    }

    @formatted
    future_access_must_be_number {
        args: (name: impl Display),
        msg: format!("Future access must be a number not `{name}`."),
        help: Some(" Future arguments must be addressed by their index. Ex: `f.1.3`.".to_string()),
    }

    // TODO: This error is deprecated. Remove.
    @formatted
    no_path_awaits_all_futures_exactly_once {
        args: (num_total_paths: impl Display),
        msg: format!("Futures must be awaited exactly once. Out of `{num_total_paths}`, there does not exist a single path in which all futures are awaited exactly once."),
        help: Some("Ex: for `f: Future` call `f.await()` to await a future. Remove duplicate future await redundancies, and add future awaits for un-awaited futures.".to_string()),
    }

    // TODO: This error is deprecated. Remove.
    @formatted
    future_awaits_missing {
        args: (unawaited: impl Display),
        msg: format!("The following futures were never awaited: {unawaited}"),
        help: Some("Ex: for `f: Future` call `f.await()` to await a future.".to_string()),
    }

    @formatted
    cannot_reassign_future_variable {
        args: (var: impl Display),
        msg: format!("Cannot reassign variable `{var}` since it has type Future."),
        help: Some("Futures can only be defined as the result of async calls.".to_string()),
    }

    // TODO: This error is deprecated. Remove.
    @formatted
    invalid_await_call {
        args: (),
        msg: "Not a valid await call.".to_string(),
        help: Some("Ex: for `f: Future` call `f.await()` or `Future::await(f)` to await a future.".to_string()),
    }

    @formatted
    can_only_await_one_future_at_a_time {
        args: (),
        msg: "Must await exactly one future at a time".to_string(),
        help: Some("Ex: for `f: Future` call `f.await()` or `Future::await(f)` to await a future.".to_string()),
    }

    // TODO: This error is deprecated. Remove.
    @formatted
    expected_future {
        args: (type_: impl Display),
        msg: format!("Expected a future, but found `{type_}`"),
        help: Some("Only futures can be awaited.".to_string()),
    }

    @formatted
    invalid_method_call {
        args: (),
        msg: "Not a valid method call.".to_string(),
        help: Some("For a `f: Future`, call the associated method `f.await()`.".to_string()),
    }

    @formatted
    async_call_in_conditional {
        args: (),
        msg: "Cannot call an async function in a conditional block.".to_string(),
        help: Some("Move the async call outside of the conditional block.".to_string()),
    }

    @formatted
    must_call_async_function_once {
        args: (),
        msg: "Must call exactly one local async function per transition function.".to_string(),
        help: Some("Move the async call outside of the transition block.".to_string()),
    }

    @formatted
    async_call_can_only_be_done_from_async_transition {
        args: (),
        msg: "Can only make an async call from an async transition.".to_string(),
        help: Some("Move the async call inside of the async transition block.".to_string()),
    }

    @formatted
    external_transition_call_must_be_before_finalize {
        args: (),
        msg: "External transition calls cannot be made after local async function call".to_string(),
        help: Some("Move the async function call before the transition call.".to_string()),
    }

    @formatted
    unknown_future_consumed {
        args: (future: impl Display),
        msg: format!("Unknown future consumed: `{future}`"),
        help: Some("Make sure the future is defined and consumed exactly once.".to_string()),
    }

    @formatted
    not_all_futures_consumed {
        args: (unconsumed: impl Display),
        msg: format!("Not all futures were consumed: {unconsumed}"),
        help: Some("Make sure all futures are consumed exactly once. Consume by passing to an async function call.".to_string()),
    }

    @formatted
    async_transition_missing_future_to_return {
        args: (),
        msg: "An async transition must return a future.".to_string(),
        help: Some("Call an async function inside of the async transition body so that there is a future to return.".to_string()),
    }

    @formatted
    async_function_cannot_return_value {
        args: (),
        msg: "An async function is not allowed to return a value.".to_string(),
        help: Some("Remove an output type in the function signature, and remove the return statement from the function. Note that the future returned by async functions is automatically inferred, and must not be explicitly written.".to_string()),
    }

    @formatted
    return_type_of_finalize_function_is_future {
        args: (),
        msg: "The output of an async function must be assigned to a `Future` type..".to_string(),
        help: None,
    }
    @formatted
    cannot_modify_external_mapping {
        args: (operation: impl Display),
        msg: format!("Cannot use operation `{operation}` on external mapping."),
        help: Some("The only valid operations on external mappings are contains, get, and get_or_use.".to_string()),
    }

    @formatted
    async_cannot_assign_outside_conditional {
        args: (variable: impl Display),
        msg: format!("Cannot re-assign to `{variable}` from a conditional scope to an outer scope in an async function."),
        help: Some("This is a fundamental restriction that can often be avoided by using a ternary operator `?` or re-declaring the variable in the current scope. In the future, ARC XXXX (https://github.com/AleoHQ/ARCs) will support more complex assignments in async functions.".to_string()),
    }

    @formatted
    only_async_transition_can_return_future {
        args: (),
        msg: "A `transition` cannot return a future.".to_string(),
        help: Some("Use an `async transition` instead.".to_string()),
    }

    @formatted
    async_function_not_found {
        args: (name: impl Display),
        msg: format!("The async function `{name}` does not exist."),
        help: Some(format!("Ensure that `{name}` is defined as an async function in the current program.")),
    }

    @formatted
    empty_struct {
        args: (),
        msg: "A struct must have at least one member.".to_string(),
        help: None,
    }

    @formatted
    empty_function_arglist {
        args: (),
        msg: format!("Cannot define a function with no parameters."),
        help: None,
    }

    @formatted
    composite_data_type_cannot_contain_future {
        args: (data_type: impl Display),
        msg: format!("A {data_type} cannot contain a future."),
        help: None,
    }

    @formatted
    array_element_cannot_be_future {
        args: (),
        msg: format!("An array cannot have a future as an element type."),
        help: None,
    }

    @formatted
    no_future_parameters {
        args: (),
        msg: format!("Futures may only appear as parameters to async functions."),
        help: None,
    }

<<<<<<< HEAD
    @formatted
    interpret_outside_test {
        args: (),
        msg: "Cannot define an `interpret` function outside of tests.".to_string(),
        help: None,
    }
=======
    /// For when the user tries to assign to a const input.
    ///
    /// This is a replacement for `type_should_be` with a slightly better message.
    @formatted
    type_should_be2 {
        args: (type_: impl Display, expected: impl Display),
        msg: format!(
            "Expected {expected} but type `{type_}` was found.",
        ),
        help: None,
    }

    @formatted
    ternary_branch_mismatch {
        args: (type1: impl Display, type2: impl Display),
        msg: format!(
            "Received different types `{type1}` and `{type2}` for the arms of a ternary conditional."
        ),
        help: Some("Make both branches the same type.".into()),
    }

    @formatted
    operation_types_mismatch {
        args: (operation: impl Display, type1: impl Display, type2: impl Display),
        msg: format!(
            "Received different types `{type1}` and `{type2}` for the operation `{operation}`."
        ),
        help: Some("Make both operands the same type.".into()),
    }

    @formatted
    mul_types_mismatch {
        args: (type1: impl Display, type2: impl Display),
        msg: format!(
            "Received types `{type1}` and `{type2}` for the operation `*`."
        ),
        help: Some("Valid operands are two integers of the same type, two fields, or a scalar and a group.".into()),
    }

    @formatted
    pow_types_mismatch {
        args: (type1: impl Display, type2: impl Display),
        msg: format!(
            "Received types `{type1}` and `{type2}` for the operation `pow`."
        ),
        help: Some("Valid operands are two fields, or an integer base and a `u8`, `u16`, or `u32` exponent.".into()),
    }

    @formatted
    shift_type_magnitude {
        args: (operation: impl Display, rhs_type: impl Display),
        msg: format!(
            "Received type `{rhs_type}` for the second operand of the operation `{operation}`."
        ),
        help: Some("Valid second operands are `u8`, `u16`, or `u32`".into()),
    }

    @formatted
    unit_type_only_return {
        args: (),
        msg: "The unit type () may appear only as the return type of a function.".to_string(),
        help: None,
    }

    @formatted
    future_error_member {
        args: (num: impl Display),
        msg: format!("Cannot access argument `{num}` from future."),
        help: Some(
            "Ensure that the async function is not called with multiple times with incompatible types.".to_string()
        ),
    }
>>>>>>> 51fd5dc5
);<|MERGE_RESOLUTION|>--- conflicted
+++ resolved
@@ -418,11 +418,7 @@
         help: None,
     }
 
-<<<<<<< HEAD
-    // TODO: Consider changing this to a warning.
-=======
     // TODO This error is unused. Remove it in a future version.
->>>>>>> 51fd5dc5
     @formatted
     assign_unit_expression_to_variable {
         args: (),
@@ -926,14 +922,6 @@
         help: None,
     }
 
-<<<<<<< HEAD
-    @formatted
-    interpret_outside_test {
-        args: (),
-        msg: "Cannot define an `interpret` function outside of tests.".to_string(),
-        help: None,
-    }
-=======
     /// For when the user tries to assign to a const input.
     ///
     /// This is a replacement for `type_should_be` with a slightly better message.
@@ -1006,5 +994,4 @@
             "Ensure that the async function is not called with multiple times with incompatible types.".to_string()
         ),
     }
->>>>>>> 51fd5dc5
 );