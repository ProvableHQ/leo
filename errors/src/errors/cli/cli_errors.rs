// Copyright (C) 2019-2023 Aleo Systems Inc.
// This file is part of the Leo library.

// The Leo library is free software: you can redistribute it and/or modify
// it under the terms of the GNU General Public License as published by
// the Free Software Foundation, either version 3 of the License, or
// (at your option) any later version.

// The Leo library is distributed in the hope that it will be useful,
// but WITHOUT ANY WARRANTY; without even the implied warranty of
// MERCHANTABILITY or FITNESS FOR A PARTICULAR PURPOSE. See the
// GNU General Public License for more details.

// You should have received a copy of the GNU General Public License
// along with the Leo library. If not, see <https://www.gnu.org/licenses/>.

use crate::create_messages;
use std::{
    error::Error as ErrorArg,
    fmt::{Debug, Display},
};

create_messages!(
    /// CliError enum that represents all the errors for the `leo-lang` crate.
    CliError,
    code_mask: 7000i32,
    code_prefix: "CLI",

    /// For when the CLI experiences an IO error.
    @backtraced
    cli_io_error {
        args: (error: impl ErrorArg),
        msg: format!("cli io error {error}"),
        help: None,
    }

    /// For when the CLI could not fetch the versions.
    @backtraced
    could_not_fetch_versions {
        args: (error: impl ErrorArg),
        msg: format!("Could not fetch versions: {error}"),
        help: None,
    }

    /// For when the CLI fails to enable ansi support.
    @backtraced
    failed_to_enable_ansi_support {
        args: (),
        msg: "failed to enable ansi_support",
        help: None,
    }

    /// For when the CLI fails to self update.
    @backtraced
    self_update_error {
        args: (error: impl ErrorArg),
        msg: format!("self update crate Error: {error}"),
        help: None,
    }

    /// For when the CLI fails to self update.
    @backtraced
    self_update_build_error {
        args: (error: impl ErrorArg),
        msg: format!("self update crate failed to build Error: {error}"),
        help: None,
    }

    /// For when the CLI has an old release version.
    @backtraced
    old_release_version {
        args: (current: impl Display, latest: impl Display),
        msg: format!("Old release version {current} {latest}"),
        help: None,
    }

    @backtraced
    failed_to_load_instructions {
        args: (error: impl Display),
        msg: format!("Failed to load compiled Aleo instructions into an Aleo file.\nSnarkVM Error: {error}"),
        help: Some("Generated Aleo instructions have been left in `main.aleo`".to_string()),
    }

    @backtraced
    needs_leo_build {
        args: (),
        msg: "You must run leo build before deploying a program.".to_string(),
        help: None,
    }

    @backtraced
    failed_to_execute_build {
        args: (error: impl Display),
        msg: format!("Failed to execute the `build` command.\nSnarkVM Error: {error}"),
        help: None,
    }

    @backtraced
    failed_to_execute_new {
        args: (error: impl Display),
        msg: format!("Failed to execute the `new` command.\nSnarkVM Error: {error}"),
        help: None,
    }

    @backtraced
    failed_to_execute_run {
        args: (error: impl Display),
        msg: format!("Failed to execute the `run` command.\nSnarkVM Error: {error}"),
        help: None,
    }

    @backtraced
    failed_to_execute_node {
        args: (error: impl Display),
        msg: format!("Failed to execute the `node` command.\nSnarkVM Error: {error}"),
        help: None,
    }

    @backtraced
    failed_to_execute_deploy {
        args: (error: impl Display),
        msg: format!("Failed to execute the `deploy` command.\nSnarkVM Error: {error}"),
        help: None,
    }

    @backtraced
    failed_to_parse_new {
        args: (error: impl Display),
        msg: format!("Failed to parse the `new` command.\nSnarkVM Error: {error}"),
        help: None,
    }

    @backtraced
    failed_to_parse_run {
        args: (error: impl Display),
        msg: format!("Failed to parse the `run` command.\nSnarkVM Error: {error}"),
        help: None,
    }

    @backtraced
    failed_to_parse_node {
        args: (error: impl Display),
        msg: format!("Failed to parse the `node` command.\nSnarkVM Error: {error}"),
        help: None,
    }

    @backtraced
    failed_to_parse_deploy {
        args: (error: impl Display),
        msg: format!("Failed to parse the `deploy` command.\nSnarkVM Error: {error}"),
        help: None,
    }

    @backtraced
    failed_to_parse_execute {
        args: (error: impl Display),
        msg: format!("Failed to parse the `execute` command.\nSnarkVM Error: {error}"),
        help: None,
    }

    @backtraced
    failed_to_execute_execute {
        args: (error: impl Display),
        msg: format!("Failed to execute the `execute` command.\nSnarkVM Error: {error}"),
        help: None,
    }

    @backtraced
<<<<<<< HEAD
    failed_to_write_file {
        args: (error: impl Display),
        msg: format!("Failed to write file.\nIO Error: {error}"),
=======
    failed_to_parse_seed {
        args: (error: impl Display),
        msg: format!("Failed to parse the seed string for account.\nSnarkVM Error: {error}"),
>>>>>>> af1f7f96
        help: None,
    }
);<|MERGE_RESOLUTION|>--- conflicted
+++ resolved
@@ -166,15 +166,16 @@
     }
 
     @backtraced
-<<<<<<< HEAD
+    failed_to_parse_seed {
+        args: (error: impl Display),
+        msg: format!("Failed to parse the seed string for account.\nSnarkVM Error: {error}"),
+        help: None,
+    }
+
+    @backtraced
     failed_to_write_file {
         args: (error: impl Display),
         msg: format!("Failed to write file.\nIO Error: {error}"),
-=======
-    failed_to_parse_seed {
-        args: (error: impl Display),
-        msg: format!("Failed to parse the seed string for account.\nSnarkVM Error: {error}"),
->>>>>>> af1f7f96
         help: None,
     }
 );