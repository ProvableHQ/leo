// Copyright (C) 2019-2025 Provable Inc.
// This file is part of the Leo library.

// The Leo library is free software: you can redistribute it and/or modify
// it under the terms of the GNU General Public License as published by
// the Free Software Foundation, either version 3 of the License, or
// (at your option) any later version.

// The Leo library is distributed in the hope that it will be useful,
// but WITHOUT ANY WARRANTY; without even the implied warranty of
// MERCHANTABILITY or FITNESS FOR A PARTICULAR PURPOSE. See the
// GNU General Public License for more details.

// You should have received a copy of the GNU General Public License
// along with the Leo library. If not, see <https://www.gnu.org/licenses/>.

use crate::create_messages;
use std::{
    error::Error as ErrorArg,
    fmt::{Debug, Display},
};

create_messages!(
    /// InputError enum that represents all the errors for the `utils` crate.
    UtilError,
    code_mask: 10000i32,
    code_prefix: "UTL",

    @backtraced
    util_file_io_error {
        args: (msg: impl Display, err: impl ErrorArg),
        msg: format!("File system io error: {msg}. Error: {err}"),
        help: None,
    }

    @formatted
    toml_serizalization_error {
        args: (error: impl ErrorArg),
        msg: format!("TOML serialization error: {error}"),
        help: None,
    }

    @formatted
    json_serialization_error {
        args: (error: impl ErrorArg),
        msg: format!("JSON serialization error: {error}"),
        help: None,
    }

    @backtraced
    snarkvm_parsing_error {
        args: (name: impl Display),
        msg: format!("Failed to parse the source file for `{name}.aleo` into a valid Aleo program."),
        help: None,
    }

    @backtraced
    circular_dependency_error {
        args: (),
        msg: "Circular dependency detected".to_string(),
        help: None,
    }

    @backtraced
    network_error {
        args: (url: impl Display, status: impl Display),
        msg: format!("Failed network request to {url}. Status: {status}"),
        help: Some("Make sure that you are using the correct `--network` and `--endpoint` options.".to_string()),
    }

    @formatted
    duplicate_dependency_name_error {
        args: (dependency: impl Display),
        msg: format!("Duplicate dependency found: {dependency}"),
        help: None,
    }

    // TODO: Unused, remove.
    @backtraced
    reqwest_error {
        args: (error: impl Display),
        msg: format!("{}", error),
        help: None,
    }

    @backtraced
    failed_to_open_file {
        args: (error: impl Display),
        msg: format!("Failed to open file {error}"),
        help: None,
    }

    @backtraced
    failed_to_read_file {
        args: (error: impl Display),
        msg: format!("Failed to read file {error}"),
        help: None,
    }

    @backtraced
    failed_to_deserialize_file {
        args: (error: impl Display),
        msg: format!("Failed to deserialize file {error}"),
        help: None,
    }

    @formatted
    failed_to_retrieve_dependencies {
        args: (error: impl Display),
        msg: format!("Failed to retrieve dependencies. {error}"),
        help: None,
    }

    @formatted
    missing_network_error {
        args: (dependency: impl Display),
        msg: format!("Dependency {dependency} is missing a network specification"),
        help: Some("Add a network specification to the dependency in the `program.json` file. Example: `network: \"testnet\"`".to_string()),
    }

    @formatted
    missing_path_error {
        args: (dependency: impl Display),
        msg: format!("Local dependency {dependency} is missing a path specification"),
        help: Some("Add a path in the `program.json` file to the dependency project root . Example: `path: \"../../board\"`".to_string()),
    }

    @formatted
    program_name_mismatch_error {
        args: (program_json_name: impl Display, dep_name: impl Display, path: impl Display),
        msg: format!("Name mismatch: Local program at path `{path}` is named `{program_json_name}` in `program.json` but `{dep_name}` in the program that imports it"),
        help: Some("Change one of the names to match the other".to_string()),
    }

    @formatted
    snarkvm_error_building_program_id {
        args: (),
        msg: "Snarkvm error building program id".to_string(),
        help: None,
    }

    @backtraced
    failed_to_retrieve_from_endpoint {
<<<<<<< HEAD
        args: (url: impl Display, error: impl ErrorArg),
        msg: format!("Failed to retrieve from endpoint `{url}`: {error}"),
=======
        args: (error: impl Display),
        msg: format!("{error}"),
>>>>>>> 97aae321
        help: None,
    }

    @formatted
    build_file_does_not_exist {
        args: (path: impl Display),
        msg: format!("Compiled file at `{path}` does not exist, cannot compile parent."),
        help: Some("If you were using the `--non-recursive` flag, remove it and try again.".to_string()),
    }

    @backtraced
    invalid_input_id_len {
        args: (input: impl Display, expected_type: impl Display),
        msg: format!("Invalid input: {input}."),
        help: Some(format!("Type `{expected_type}` must contain exactly 61 lowercase characters or numbers.")),
    }

    @backtraced
    invalid_input_id {
        args: (input: impl Display, expected_type: impl Display, expected_preface: impl Display),
        msg: format!("Invalid input: {input}."),
        help: Some(format!("Type `{expected_type}` must start with \"{expected_preface}\".")),
    }

    @backtraced
    invalid_numerical_input {
        args: (input: impl Display),
        msg: format!("Invalid numerical input: {input}."),
        help: Some("Input must be a valid u32.".to_string()),
    }

    @backtraced
    invalid_range {
        args: (),
        msg: "The range must be less than or equal to 50 blocks.".to_string(),
        help: None,
    }

    @backtraced
    invalid_height_or_hash {
        args: (input: impl Display),
        msg: format!("Invalid input: {input}."),
        help: Some("Input must be a valid height or hash. Valid hashes are 61 characters long, composed of only numbers and lower case letters, and be prefaced with \"ab1\".".to_string()),
    }

    @backtraced
    invalid_field {
        args: (field: impl Display),
        msg: format!("Invalid field: {field}."),
        help: Some("Field element must be numerical string with optional \"field\" suffix.".to_string()),
    }

    @backtraced
    invalid_bound {
        args: (bound: impl Display),
        msg: format!("Invalid bound: {bound}."),
        help: Some("Bound must be a valid u32.".to_string()),
    }

    @backtraced
    endpoint_moved_error {
        args: (endpoint: impl Display),
        msg: format!("The endpoint `{endpoint}` has been permanently moved."),
        help: Some("Try using `https://api.explorer.provable.com/v1` in your `.env` file or via the `--endpoint` flag.".to_string()),
    }
);<|MERGE_RESOLUTION|>--- conflicted
+++ resolved
@@ -141,13 +141,8 @@
 
     @backtraced
     failed_to_retrieve_from_endpoint {
-<<<<<<< HEAD
-        args: (url: impl Display, error: impl ErrorArg),
+        args: (url: impl Display, error: impl Display),
         msg: format!("Failed to retrieve from endpoint `{url}`: {error}"),
-=======
-        args: (error: impl Display),
-        msg: format!("{error}"),
->>>>>>> 97aae321
         help: None,
     }
 
