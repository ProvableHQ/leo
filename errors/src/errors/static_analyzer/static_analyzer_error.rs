// Copyright (C) 2019-2025 Provable Inc.
// This file is part of the Leo library.

// The Leo library is free software: you can redistribute it and/or modify
// it under the terms of the GNU General Public License as published by
// the Free Software Foundation, either version 3 of the License, or
// (at your option) any later version.

// The Leo library is distributed in the hope that it will be useful,
// but WITHOUT ANY WARRANTY; without even the implied warranty of
// MERCHANTABILITY or FITNESS FOR A PARTICULAR PURPOSE. See the
// GNU General Public License for more details.

// You should have received a copy of the GNU General Public License
// along with the Leo library. If not, see <https://www.gnu.org/licenses/>.

use crate::create_messages;
use std::fmt::{Debug, Display};

// TODO: Consolidate errors.

create_messages!(
    /// StaticAnalyzer enum that represents all the errors for static analysis.
    StaticAnalyzerError,
    code_mask: 4000i32,
    code_prefix: "SAZ",

    @formatted
    no_path_awaits_all_futures_exactly_once {
        args: (num_total_paths: impl Display),
        msg: format!("Futures must be awaited exactly once. Out of `{num_total_paths}`, there does not exist a single path in which all futures are awaited exactly once."),
        help: Some("Ex: for `f: Future` call `f.await()` to await a future. Remove duplicate future await redundancies, and add future awaits for un-awaited futures.".to_string()),
    }

    @formatted
    future_awaits_missing {
        args: (unawaited: impl Display),
        msg: format!("The following futures were never awaited: {unawaited}"),
        help: Some("Ex: for `f: Future` call `f.await()` to await a future.".to_string()),
    }

    @formatted
    invalid_await_call {
        args: (),
        msg: "Not a valid await call.".to_string(),
        help: Some("Ex: for `f: Future` call `f.await()` or `Future::await(f)` to await a future.".to_string()),
    }

    @formatted
    expected_future {
        args: (type_: impl Display),
        msg: format!("Expected a future, but found `{type_}`"),
        help: Some("Only futures can be awaited.".to_string()),
    }

    @formatted
    async_transition_call_with_future_argument {
        args: (function_name: impl Display),
        msg: format!("The call to {function_name} will result in failed executions on-chain."),
        help: Some("There is a subtle error that occurs if an async transition call follows a non-async transition call, and the async call returns a `Future` that itself takes a `Future` as an input. See See `https://github.com/AleoNet/snarkVM/issues/2570` for more context.".to_string()),
    }

    @formatted
    misplaced_future {
        args: (),
        msg: "A future may not be used in this way".to_string(),
        help: Some("Futures should be created, assigned to a variable, and consumed without being moved or reassigned.".to_string()),
    }

    @formatted
    compile_time_unary_op {
        args: (value: impl Display, op: impl Display, err: impl Display),
        msg: format!("Unary operation `{value}.{op}()` failed at compile time: {err}."),
        help: None,
    }

    @formatted
    compile_time_binary_op {
        args: (value_lhs: impl Display, value_rhs: impl Display, op: impl Display, err: impl Display),
        msg: format!("Binary operation `{value_lhs} {op} {value_rhs}` failed at compile time: {err}."),
        help: None,
    }

    @formatted
    compile_time_cast {
        args: (value: impl Display, type_: impl Display),
        msg: format!("Compile time cast failure: `{value} as {type_}`."),
        help: None,
    }

    @formatted
    compile_core_function {
        args: (err: impl Display),
        msg: format!("Error during compile time evaluation of this core function: {err}."),
        help: None,
    }

    @formatted
    array_bounds {
        args: (index: impl Display, len: impl Display),
        msg: format!("Array index {index} out of bounds (array length is {len})."),
        help: None,
    }

    @formatted
<<<<<<< HEAD
    custom_error {
        args: (msg: impl Display, help: Option<impl Display>),
        msg: format!("{msg}"),
        help: help.map(|h| h.to_string()),
=======
    async_block_capturing_too_many_vars {
        args: (size: impl Display, max: impl Display),
        msg: format!("An `async` block cannot capture more than {max} variables, found one attempting to capture {size} variables."),
        help: None,
>>>>>>> ccf8f300
    }
);<|MERGE_RESOLUTION|>--- conflicted
+++ resolved
@@ -103,16 +103,16 @@
     }
 
     @formatted
-<<<<<<< HEAD
+    async_block_capturing_too_many_vars {
+        args: (size: impl Display, max: impl Display),
+        msg: format!("An `async` block cannot capture more than {max} variables, found one attempting to capture {size} variables."),
+        help: None,
+    }
+
+    @formatted
     custom_error {
         args: (msg: impl Display, help: Option<impl Display>),
         msg: format!("{msg}"),
         help: help.map(|h| h.to_string()),
-=======
-    async_block_capturing_too_many_vars {
-        args: (size: impl Display, max: impl Display),
-        msg: format!("An `async` block cannot capture more than {max} variables, found one attempting to capture {size} variables."),
-        help: None,
->>>>>>> ccf8f300
     }
 );