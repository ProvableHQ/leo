[package]
name = "leo-lang"
version = "1.5.3"
authors = [ "The Aleo Team <hello@aleo.org>" ]
description = "The Leo programming language"
homepage = "https://aleo.org"
repository = "https://github.com/AleoHQ/leo"
keywords = [
  "aleo",
  "cryptography",
  "leo",
  "programming-language",
  "zero-knowledge"
]
categories = [ "cryptography::cryptocurrencies", "web-programming" ]
include = [ "Cargo.toml", "leo", "README.md", "LICENSE.md" ]
license = "GPL-3.0"
edition = "2021"
rust-version = "1.56"

[lib]
path = "leo/lib.rs"

[[bin]]
name = "leo"
path = "leo/main.rs"

[workspace]
members = [
  "asg",
  "asg-passes",
  "ast",
  "ast-passes",
  "compiler",
  "errors",
  "grammar",
  "imports",
  "input",
  "linter",
  "package",
  "parser",
  "state",
  "stdlib",
  "synthesizer",
  "test-framework",
  "wasm"
]

[dependencies.leo-ast]
path = "./ast"
version = "1.5.3"

[dependencies.leo-compiler]
path = "./compiler"
version = "1.5.3"

[dependencies.leo-errors]
path = "./errors"
version = "1.5.3"

[dependencies.leo-imports]
path = "./imports"
version = "1.5.3"

[dependencies.leo-input]
path = "./input"
version = "1.5.3"

[dependencies.leo-package]
path = "./package"
version = "1.5.3"

[dependencies.leo-parser]
path = "./parser"
version = "1.5.3"

[dependencies.leo-state]
path = "./state"
version = "1.5.3"

[dependencies.leo-stdlib]
path = "./stdlib"
version = "1.5.3"

[dependencies.leo-synthesizer]
path = "./synthesizer"
version = "1.5.3"

[dependencies.snarkvm-algorithms]
version = "0.7.9"

[dependencies.snarkvm-curves]
version = "0.7.9"
default-features = false

[dependencies.snarkvm-gadgets]
version = "0.7.9"
default-features = false

[dependencies.snarkvm-r1cs]
version = "0.7.9"
default-features = false

[dependencies.snarkvm-utilities]
version = "0.7.9"
<<<<<<< HEAD
=======

[dependencies.snarkvm-eval]
version = "0.7.9"
>>>>>>> 70a7a19b

[dependencies.structopt]
version = "0.3"

[dependencies.clap]
version = "2.33.3"

[dependencies]
color-backtrace = "0.5.1"

[dependencies.colored]
version = "2.0"

[dependencies.dirs]
version = "4.0.0"

[dependencies.console]
version = "0.15.0"

[dependencies.from-pest]
version = "0.3.1"

[dependencies.indexmap]
version = "1.7"
features = ["serde"]

[dependencies.lazy_static]
version = "1.4.0"

[dependencies.notify]
version = "4.0.17"

[dependencies.rand]
version = "0.8"

[dependencies.rand_core]
version = "0.6.3"

[dependencies.reqwest]
version = "0.11.6"
features = [ "blocking", "json", "multipart" ]

[dependencies.self_update]
version = "0.27.0"
features = [ "archive-zip" ]

[dependencies.serde]
version = "1.0"
features = [ "derive" ]

[dependencies.serde_json]
version = "1.0"

[dependencies.toml]
version = "0.5"

[dependencies.tracing]
version = "0.1"

[dependencies.tracing-subscriber]
version = "0.3.1"
features = [ "fmt" ]

[dependencies.zip]
version = "0.5"

[target."cfg(windows)".dependencies.ansi_term]
version = "0.12.1"

[dev-dependencies.rusty-hook]
version = "0.11.2"

[dev-dependencies.assert_cmd]
version = "2.0.2"

[dev-dependencies.test_dir]
version = "0.1.0"

[features]
default = [ ]
ci_skip = [ "leo-compiler/ci_skip" ]
noconfig = [ ]

[profile.release]
opt-level = 3
lto = "thin"
incremental = true

[profile.bench]
opt-level = 3
debug = false
rpath = false
lto = "thin"
incremental = true
debug-assertions = false

[profile.dev]
opt-level = 0

[profile.test]
opt-level = 0
debug-assertions = true
debug = true

# Remove on pr from staging to master once snarkvm does a release.
[patch.crates-io]
snarkvm-algorithms = { git = "https://github.com/AleoHQ/snarkVM", branch = "master" }
snarkvm-curves = { git = "https://github.com/AleoHQ/snarkVM", branch = "master" }
snarkvm-dpc = { git = "https://github.com/AleoHQ/snarkVM", branch = "master" }
snarkvm-eval = { git = "https://github.com/AleoHQ/snarkVM", branch = "master" }
snarkvm-fields = { git = "https://github.com/AleoHQ/snarkVM", branch = "master" }
snarkvm-gadgets = { git = "https://github.com/AleoHQ/snarkVM", branch = "master" }
snarkvm-ir = { git = "https://github.com/AleoHQ/snarkVM", branch = "master" }
snarkvm-parameters = { git = "https://github.com/AleoHQ/snarkVM", branch = "master" }
snarkvm-r1cs = { git = "https://github.com/AleoHQ/snarkVM", branch = "master" }
snarkvm-utilities = { git = "https://github.com/AleoHQ/snarkVM", branch = "master" }

# snarkvm-algorithms = { path = "D:\\Work\\leo_repos\\snarkVM\\algorithms" }
# snarkvm-curves = { path = "D:\\Work\\leo_repos\\snarkVM\\curves" }
# snarkvm-dpc = { path = "D:\\Work\\leo_repos\\snarkVM\\dpc" }
# snarkvm-eval = { path = "D:\\Work\\leo_repos\\snarkVM\\eval" }
# snarkvm-fields = { path = "D:\\Work\\leo_repos\\snarkVM\\fields" }
# snarkvm-gadgets = { path = "D:\\Work\\leo_repos\\snarkVM\\gadgets" }
# snarkvm-ir = { path = "D:\\Work\\leo_repos\\snarkVM\\ir" }
# snarkvm-parameters = { path = "D:\\Work\\leo_repos\\snarkVM\\parameters" }
# snarkvm-r1cs = { path = "D:\\Work\\leo_repos\\snarkVM\\r1cs" }
# snarkvm-utilities = { path = "D:\\Work\\leo_repos\\snarkVM\\utilities" }<|MERGE_RESOLUTION|>--- conflicted
+++ resolved
@@ -103,12 +103,9 @@
 
 [dependencies.snarkvm-utilities]
 version = "0.7.9"
-<<<<<<< HEAD
-=======
 
 [dependencies.snarkvm-eval]
 version = "0.7.9"
->>>>>>> 70a7a19b
 
 [dependencies.structopt]
 version = "0.3"
