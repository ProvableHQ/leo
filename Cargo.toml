--- conflicted
+++ resolved
@@ -163,14 +163,10 @@
 version = "0.10.9"
 
 [workspace.dependencies.snarkvm]
-<<<<<<< HEAD
-#version = "4.1.0"
+#version = "4.2.0"
 git = "http://github.com/ProvableHQ/snarkVM.git"
-rev = "0f4e41b"
-=======
-version = "4.2.0"
->>>>>>> 80924f3d
-features = ["cli", "test_consensus_heights"]
+rev = "5ca8320"
+features = ["test_consensus_heights"]
 
 [workspace.dependencies.tempfile]
 version = "3.13"
