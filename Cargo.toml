--- conflicted
+++ resolved
@@ -122,7 +122,9 @@
 [workspace.dependencies.itertools]
 version = "0.13.0"
 
-<<<<<<< HEAD
+[workspace.dependencies.paste]
+version = "1.0"
+
 [workspace.dependencies.is-terminal]
 version = "0.4"
 
@@ -131,10 +133,6 @@
 
 [workspace.dependencies.parking_lot]
 version = "0.12"
-=======
-[workspace.dependencies.paste]
-version = "1.0"
->>>>>>> 18feb76d
 
 [workspace.dependencies.rand]
 version = "0.8"
@@ -145,11 +143,7 @@
 default-features = false
 
 [workspace.dependencies.rayon]
-<<<<<<< HEAD
 version = "0.8"
-=======
-version = "1.11.0"
->>>>>>> 18feb76d
 
 [workspace.dependencies.regex]
 version = "1.11.1"
@@ -176,13 +170,8 @@
 version = "0.10.9"
 
 [workspace.dependencies.snarkvm]
-<<<<<<< HEAD
 git = "https://github.com/ProvableHQ/snarkVM.git"
-branch = "feat/execute-alternates-2"
-=======
-version = "4.3.0"
-features = [ "test_consensus_heights" ]
->>>>>>> 18feb76d
+branch = "staging"
 
 [workspace.dependencies.tempfile]
 version = "3.13"
@@ -324,19 +313,15 @@
 [dependencies.rand_chacha]
 workspace = true
 
-<<<<<<< HEAD
+[dependencies.regex]
+workspace = true
+
 [dependencies.reqwest]
-=======
-[dependencies.regex]
->>>>>>> 18feb76d
 workspace = true
 
 [dependencies.rpassword]
 version = "7.4.0"
 
-[dependencies.rayon]
-workspace = true
-
 [dependencies.self_update]
 workspace = true
 
@@ -354,11 +339,7 @@
 
 [dependencies.snarkvm]
 workspace = true
-<<<<<<< HEAD
 features = ["circuit", "console", "dev_skip_checks", "rocks","test_consensus_heights", "test_targets"]
-=======
-features = [ "circuit", "console" ]
->>>>>>> 18feb76d
 
 [dependencies.sys-info]
 version = "0.9.1"
@@ -381,13 +362,8 @@
 workspace = true
 
 [dependencies.tracing-subscriber]
-<<<<<<< HEAD
 version = "0.3.0"
 features = ["env-filter","fmt"]
-=======
-version = "0.3.18"
-features = [ "fmt" ]
->>>>>>> 18feb76d
 
 [dependencies.ureq]
 workspace = true
