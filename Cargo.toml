--- conflicted
+++ resolved
@@ -89,13 +89,6 @@
 
 [workspace.dependencies.aleo-std]
 version = "1.0.1"
-<<<<<<< HEAD
-=======
-default-features = false
-
-[workspace.dependencies.aleo-std-storage]
-version = "1.0.1"
->>>>>>> a7d5121f
 default-features = false
 
 [workspace.dependencies.colored]
@@ -119,27 +112,11 @@
 [workspace.dependencies.regex]
 version = "1.11.1"
 
-<<<<<<< HEAD
 [workspace.dependencies.snarkvm] 
 #version = "=1.5.0"
 git = "https://github.com/ProvableHQ/snarkVM.git"
 branch = "feat/program-owner-operand+staging"
 #rev = "edf035d"
-
-=======
-# snarkvm doesn't use semantic versioning, so pin to a
-# specific version.
-[workspace.dependencies.snarkvm]
-version = "=3.7.1"
-
-# ditto
-[workspace.dependencies.snarkvm-circuit]
-version = "=3.7.1"
-
-# ditto
-[workspace.dependencies.snarkvm-synthesizer-program]
-version = "=3.7.1"
->>>>>>> a7d5121f
 
 [workspace.dependencies.serde]
 version = "1.0.214"
