[package]
name = "leo-lang"
version = "3.0.0"
authors = [ "The Leo Team <leo@provable.com>" ]
description = "The Leo programming language"
homepage = "https://leo-lang.org"
repository = "https://github.com/ProvableHQ/leo"
keywords = [
  "aleo",
  "cryptography",
  "leo",
  "programming-language",
  "zero-knowledge"
]
categories = [ "compilers", "cryptography", "web-programming" ]
include = [
  "Cargo.toml",
  "leo",
  "README.md",
  "LICENSE.md",
  "examples/lottery/src/main.leo",
  "examples/lottery/run.sh",
  "examples/tictactoe/src/main.leo",
  "examples/tictactoe/run.sh",
  "examples/token/src/main.leo",
  "examples/token/run.sh"
]
license = "GPL-3.0"
edition = "2024"
rust-version = "1.88.0"

[workspace]
members = [
  "compiler/ast",
  "compiler/compiler",
  "compiler/parser",
  "compiler/passes",
  "compiler/span",
  "docs/grammar",
  "errors",
  "interpreter",
  "leo/package",
  "test-framework",
  "utils/disassembler",
]

[workspace.dependencies.leo-ast]
path = "./compiler/ast"
version = "=3.0.0"

[workspace.dependencies.leo-compiler]
path = "./compiler/compiler"
version = "=3.0.0"

[workspace.dependencies.leo-disassembler]
path = "./utils/disassembler"
version = "=3.0.0"

[workspace.dependencies.leo-errors]
path = "./errors"
version = "=3.0.0"

[workspace.dependencies.leo-interpreter]
path = "./interpreter"
version = "=3.0.0"

[workspace.dependencies.leo-package]
path = "./leo/package"
version = "=3.0.0"

[workspace.dependencies.leo-parser]
path = "./compiler/parser"
version = "=3.0.0"

[workspace.dependencies.leo-passes]
path = "./compiler/passes"
version = "=3.0.0"

[workspace.dependencies.leo-span]
path = "./compiler/span"
version = "=3.0.0"

[workspace.dependencies.leo-test-framework]
path = "./test-framework"
version = "=3.0.0"

[workspace.dependencies.anyhow]
version = "1.0"

[workspace.dependencies.aleo-std]
version = "1.0.1"
default-features = false

[workspace.dependencies.aleo-std-storage]
version = "1.0.1"
default-features = false

[workspace.dependencies.base62]
version = "2.2.1"

[workspace.dependencies.colored]
version = "2.0"

[workspace.dependencies.indexmap]
version = "2.6"
features = [ "serde" ]

[workspace.dependencies.itertools]
version = "0.13.0"

[workspace.dependencies.rand]
version = "0.8"
default-features = false

[workspace.dependencies.rand_chacha]
version = "0.3.0"
default-features = false

[workspace.dependencies.regex]
version = "1.11.1"

[workspace.dependencies.sha2]
version = "0.10.9"

# snarkvm doesn't use semantic versioning, so pin to a
# specific version.
[workspace.dependencies.snarkvm]
<<<<<<< HEAD
#version = "=3.8.0"
git = "https://github.com/ProvableHQ/snarkVM.git"
rev = "4e2d76a"
features = [ "default", "cli"]
=======
version = "=4.0.0"
features = [ "cli" ]

# ditto
[workspace.dependencies.snarkvm-circuit]
version = "=4.0.0"

# ditto
[workspace.dependencies.snarkvm-synthesizer-program]
version = "=4.0.0"

# ditto
[workspace.dependencies.snarkvm-console-network]
version = "=4.0.0"
>>>>>>> c1c10223

[workspace.dependencies.serde]
version = "1.0.214"
features = [ "derive", "rc" ]

[workspace.dependencies.serde_json]
version = "1.0"
features = [ "preserve_order" ]

[workspace.dependencies.serial_test]
version = "3.1.1"

[workspace.dependencies.tempfile]
version = "3.13"

[workspace.dependencies.tracing]
version = "0.1"

[workspace.dependencies.ureq]
version = "3.0.12"

[workspace.dependencies.walkdir]
version = "2.5"

[lib]
path = "leo/lib.rs"

[[bin]]
name = "leo"
path = "leo/cli/main.rs"

[features]
default = [ ]
ci_skip = [ "leo-compiler/ci_skip" ]
noconfig = [ ]
only_testnet = [ ]
test_network = [
  "snarkvm/test_targets",
  "snarkvm/test_consensus_heights",
  "leo-compiler/test_network"
]

[dependencies]
dialoguer = "0.11.0"
num-format = "0.4.4"

[dependencies.leo-ast]
workspace = true

[dependencies.leo-compiler]
workspace = true

[dependencies.leo-disassembler]
workspace = true

[dependencies.leo-errors]
workspace = true

[dependencies.leo-interpreter]
workspace = true

[dependencies.leo-package]
workspace = true

[dependencies.leo-parser]
workspace = true

[dependencies.leo-span]
workspace = true

[dependencies.anyhow]
workspace = true

[dependencies.aleo-std]
workspace = true

[dependencies.backtrace]
version = "0.3.74"

[dependencies.clap]
version = "4.5"
features = [ "derive", "env", "color", "unstable-styles" ]

[dependencies.colored]
workspace = true

[dependencies.dotenvy]
version = "0.15.7"

[dependencies.indexmap]
workspace = true

[dependencies.rand]
workspace = true

[dependencies.rand_chacha]
workspace = true

[dependencies.self_update]
version = "0.41.0"
features = [ "archive-zip", "compression-zip-deflate" ]

[dependencies.serde]
workspace = true

[dependencies.serde_json]
workspace = true

[dependencies.serial_test]
workspace = true

[dependencies.snarkvm]
workspace = true
features = [ "circuit", "console" ]

[dependencies.sys-info]
version = "0.9.1"

[dependencies.tracing]
version = "0.1"

[dependencies.tracing-subscriber]
version = "0.3.18"
features = [ "fmt" ]

[dependencies.crossterm]
version = "0.28.1"

[dependencies.rpassword]
version = "7.3.1"

[dependencies.ureq]
workspace = true
features = ["json"]

[dependencies.walkdir]
workspace = true

[target."cfg(windows)".dependencies.ansi_term]
version = "0.12.1"

[build-dependencies.walkdir]
workspace = true

[profile.release]
opt-level = 3
lto = "thin"
incremental = true

[profile.bench]
opt-level = 3
debug = false
rpath = false
lto = "thin"
incremental = true
debug-assertions = false

[profile.dev]
opt-level = 2
lto = "off"
incremental = true

# snarkVM has a lot of verbose output if debug assertions are on. They'll already be off
# in release builds; let's turn them off in dev builds too. Theoretically we should be
# able to turn them off only in snarkvm, like this:
# [profile.dev.package.snarkvm]
# debug-assertions = false
# But that doesn't seem to work, so just do it here.
debug-assertions = false

[profile.test]
opt-level = 2
lto = "off"
incremental = true
debug = true
debug-assertions = true

[profile.ci]
inherits = "test"
incremental = false
debug = false<|MERGE_RESOLUTION|>--- conflicted
+++ resolved
@@ -125,27 +125,10 @@
 # snarkvm doesn't use semantic versioning, so pin to a
 # specific version.
 [workspace.dependencies.snarkvm]
-<<<<<<< HEAD
-#version = "=3.8.0"
+#version = "=4.0.0"
 git = "https://github.com/ProvableHQ/snarkVM.git"
-rev = "4e2d76a"
-features = [ "default", "cli"]
-=======
-version = "=4.0.0"
+rev = "05c72d3"
 features = [ "cli" ]
-
-# ditto
-[workspace.dependencies.snarkvm-circuit]
-version = "=4.0.0"
-
-# ditto
-[workspace.dependencies.snarkvm-synthesizer-program]
-version = "=4.0.0"
-
-# ditto
-[workspace.dependencies.snarkvm-console-network]
-version = "=4.0.0"
->>>>>>> c1c10223
 
 [workspace.dependencies.serde]
 version = "1.0.214"
