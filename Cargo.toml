[package]
name = "leo-lang"
version = "2.3.0"
authors = [ "The Leo Team <leo@provable.com>" ]
description = "The Leo programming language"
homepage = "https://leo-lang.org"
repository = "https://github.com/ProvableHQ/leo"
keywords = [
  "aleo",
  "cryptography",
  "leo",
  "programming-language",
  "zero-knowledge"
]
categories = [ "compilers", "cryptography", "web-programming" ]
include = [
  "Cargo.toml",
  "leo",
  "README.md",
  "LICENSE.md",
  "examples/lottery/src/main.leo",
  "examples/lottery/run.sh",
  "examples/tictactoe/src/main.leo",
  "examples/tictactoe/run.sh",
  "examples/token/src/main.leo",
  "examples/token/run.sh"
]
license = "GPL-3.0"
edition = "2021"

[workspace]
members = [
  "compiler/ast",
  "compiler/compiler",
  "compiler/parser",
  "compiler/passes",
  "compiler/span",
  "docs/grammar",
  "errors",
  "leo/package",
  "tests/test-framework",
  "utils/disassembler",
  "utils/linter",
  "utils/retriever"
]

[workspace.dependencies.snarkvm]
version = "1.0.0"

[lib]
path = "leo/lib.rs"

[[bin]]
name = "leo"
path = "leo/cli/main.rs"

[features]
default = [ ]
ci_skip = [ "leo-compiler/ci_skip" ]
noconfig = [ ]

[dependencies]
dialoguer = "0.11.0"
num-format = "0.4.4"
text-tables = "0.3.1"
ureq = "2.10.1"

[dependencies.leo-ast]
path = "./compiler/ast"
<<<<<<< HEAD
version = "2.1.0"

[dependencies.leo-compiler]
path = "./compiler/compiler"
version = "2.1.0"

[dependencies.leo-errors]
path = "./errors"
version = "2.1.0"

[dependencies.leo-linter]
path = "./utils/linter"
version = "2.1.0"

[dependencies.leo-package]
path = "./leo/package"
version = "2.1.0"

[dependencies.leo-parser]
path = "./compiler/parser"
version = "2.1.0"

[dependencies.leo-span]
path = "./compiler/span"
version = "2.1.0"

[dependencies.leo-retriever]
path = "./utils/retriever"
version = "2.1.0"
=======
version = "2.3.0"

[dependencies.leo-compiler]
path = "./compiler/compiler"
version = "2.3.0"

[dependencies.leo-errors]
path = "./errors"
version = "2.3.0"

[dependencies.leo-package]
path = "./leo/package"
version = "2.3.0"

[dependencies.leo-parser]
path = "./compiler/parser"
version = "2.3.0"

[dependencies.leo-span]
path = "./compiler/span"
version = "2.3.0"

[dependencies.leo-retriever]
path = "./utils/retriever"
version = "2.3.0"
>>>>>>> b391f512

[dependencies.aleo-std]
version = "0.1.24"
default-features = false

[dependencies.backtrace]
<<<<<<< HEAD
version = "0.3.73"
=======
version = "0.3.74"
>>>>>>> b391f512

[dependencies.clap]
version = "4.5"
features = [ "derive", "env", "color", "unstable-styles" ]

[dependencies.color-backtrace]
version = "0.6.1"

[dependencies.colored]
version = "2.0"

[dependencies.console]
version = "0.15.8"

[dependencies.dirs]
version = "5.0.0"

[dependencies.dotenvy]
version = "0.15.7"

[dependencies.indexmap]
version = "1.9"
features = [ "serde" ]

[dependencies.lazy_static]
version = "1.5.0"

[dependencies.rand]
version = "0.8"

[dependencies.rand_chacha]
version = "0.3.0"
default-features = false

[dependencies.rand_core]
version = "0.6.4"

[dependencies.reqwest]
<<<<<<< HEAD
version = "0.12.5"
=======
version = "0.12.8"
>>>>>>> b391f512
features = [ "blocking", "json", "multipart" ]

[dependencies.self_update]
version = "0.41.0"
features = [ "archive-zip", "compression-zip-deflate" ]

[dependencies.serde]
version = "1.0"
features = [ "derive" ]

[dependencies.serde_json]
version = "1.0"

[dependencies.serial_test]
version = "3.1.1"

[dependencies.snarkvm]
workspace = true
features = [ "circuit", "console" ]

[dependencies.sys-info]
version = "0.9.1"

[dependencies.toml]
version = "0.8"

[dependencies.tracing]
version = "0.1"

[dependencies.tracing-subscriber]
version = "0.3.18"
features = [ "fmt" ]

[dependencies.crossterm]
version = "0.28.1"

[dependencies.rpassword]
version = "7.3.1"

[target."cfg(windows)".dependencies.ansi_term]
version = "0.12.1"

[dev-dependencies.assert_cmd]
version = "2.0.16"

[dev-dependencies.rusty-hook]
version = "0.11.2"

[dev-dependencies.test_dir]
version = "0.2.0"

[build-dependencies.walkdir]
version = "2"

[profile.release]
opt-level = 3
lto = "thin"
incremental = true

[profile.bench]
opt-level = 3
debug = false
rpath = false
lto = "thin"
incremental = true
debug-assertions = false

[profile.dev]
opt-level = 2
lto = "thin"
incremental = true

[profile.test]
opt-level = 2
lto = "thin"
incremental = true
debug = true
debug-assertions = true<|MERGE_RESOLUTION|>--- conflicted
+++ resolved
@@ -67,74 +67,38 @@
 
 [dependencies.leo-ast]
 path = "./compiler/ast"
-<<<<<<< HEAD
-version = "2.1.0"
+version = "2.3.0"
 
 [dependencies.leo-compiler]
 path = "./compiler/compiler"
-version = "2.1.0"
+version = "2.3.0"
 
 [dependencies.leo-errors]
 path = "./errors"
-version = "2.1.0"
-
-[dependencies.leo-linter]
-path = "./utils/linter"
-version = "2.1.0"
+version = "2.3.0"
 
 [dependencies.leo-package]
 path = "./leo/package"
-version = "2.1.0"
+version = "2.3.0"
 
 [dependencies.leo-parser]
 path = "./compiler/parser"
-version = "2.1.0"
+version = "2.3.0"
 
 [dependencies.leo-span]
 path = "./compiler/span"
-version = "2.1.0"
+version = "2.3.0"
 
 [dependencies.leo-retriever]
 path = "./utils/retriever"
-version = "2.1.0"
-=======
-version = "2.3.0"
-
-[dependencies.leo-compiler]
-path = "./compiler/compiler"
-version = "2.3.0"
-
-[dependencies.leo-errors]
-path = "./errors"
-version = "2.3.0"
-
-[dependencies.leo-package]
-path = "./leo/package"
-version = "2.3.0"
-
-[dependencies.leo-parser]
-path = "./compiler/parser"
-version = "2.3.0"
-
-[dependencies.leo-span]
-path = "./compiler/span"
-version = "2.3.0"
-
-[dependencies.leo-retriever]
-path = "./utils/retriever"
-version = "2.3.0"
->>>>>>> b391f512
+version = "2.3.0"
 
 [dependencies.aleo-std]
 version = "0.1.24"
 default-features = false
 
 [dependencies.backtrace]
-<<<<<<< HEAD
-version = "0.3.73"
-=======
 version = "0.3.74"
->>>>>>> b391f512
 
 [dependencies.clap]
 version = "4.5"
@@ -173,11 +137,7 @@
 version = "0.6.4"
 
 [dependencies.reqwest]
-<<<<<<< HEAD
-version = "0.12.5"
-=======
 version = "0.12.8"
->>>>>>> b391f512
 features = [ "blocking", "json", "multipart" ]
 
 [dependencies.self_update]
