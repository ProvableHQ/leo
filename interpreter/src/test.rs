--- conflicted
+++ resolved
@@ -37,12 +37,8 @@
             PrivateKey::from_str(TEST_PRIVATE_KEY).expect("should be able to parse private key");
         let address = Address::try_from(&private_key).expect("should be able to create address");
         let empty: [&PathBuf; 0] = [];
-<<<<<<< HEAD
-        let mut interpreter = Interpreter::new([filename].iter(), empty, address, 0, false, NetworkName::TestnetV0)
+        let mut interpreter = Interpreter::new([filename].iter(), empty, address, 0, NetworkName::TestnetV0)
             .expect("creating interpreter");
-=======
-        let mut interpreter = Interpreter::new([filename].iter(), empty, address, 0).expect("creating interpreter");
->>>>>>> c9614dd0
         match interpreter.action(InterpreterAction::LeoInterpretOver("test.aleo/main()".into())) {
             Err(e) => format!("{e}\n"),
             Ok(None) => "no value received\n".to_string(),
