--- conflicted
+++ resolved
@@ -70,56 +70,22 @@
         aleo_source_files: impl IntoIterator<Item = &'a Q>,
         signer: SvmAddress,
         block_height: u32,
-<<<<<<< HEAD
-        test_flow: bool, // impacts the type checker
         network: NetworkName,
-=======
->>>>>>> c9614dd0
     ) -> Result<Self> {
         Self::new_impl(
             &mut leo_source_files.into_iter().map(|p| p.as_ref()),
             &mut aleo_source_files.into_iter().map(|p| p.as_ref()),
             signer,
             block_height,
-<<<<<<< HEAD
-            test_flow,
             network,
-=======
->>>>>>> c9614dd0
         )
     }
 
-    fn get_ast(path: &Path, handler: &Handler, node_builder: &NodeBuilder) -> Result<Ast> {
+    fn get_ast(path: &Path, handler: &Handler, node_builder: &NodeBuilder, network: NetworkName) -> Result<Ast> {
         let text = fs::read_to_string(path).map_err(|e| CompilerError::file_read_error(path, e))?;
         let filename = FileName::Real(path.to_path_buf());
         let source_file = with_session_globals(|s| s.source_map.new_source(&text, filename));
-<<<<<<< HEAD
-
-        // Parse
-        state.ast = leo_parser::parse_ast(
-            state.handler.clone(),
-            &state.node_builder,
-            &text,
-            source_file.absolute_start,
-            state.network,
-        )?;
-
-        // Only run these two passes from the compiler to make sure that type inference runs and the `type_table` is
-        // filled out. Other compiler passes are not necessary at this stage.
-        SymbolTableCreation::do_pass((), state)?;
-        TypeChecking::do_pass(
-            TypeCheckingInput {
-                max_array_elements: TestnetV0::MAX_ARRAY_ELEMENTS,
-                max_mappings: TestnetV0::MAX_MAPPINGS,
-                max_functions: TestnetV0::MAX_FUNCTIONS,
-            },
-            state,
-        )?;
-
-        Ok(state.ast.clone())
-=======
-        leo_parser::parse_ast::<TestnetV0>(handler.clone(), node_builder, &text, source_file.absolute_start)
->>>>>>> c9614dd0
+        leo_parser::parse_ast(handler.clone(), node_builder, &text, source_file.absolute_start, network)
     }
 
     fn new_impl(
@@ -127,11 +93,7 @@
         aleo_source_files: &mut dyn Iterator<Item = &Path>,
         signer: SvmAddress,
         block_height: u32,
-<<<<<<< HEAD
-        test_flow: bool,
         network: NetworkName,
-=======
->>>>>>> c9614dd0
     ) -> Result<Self> {
         let handler = Handler::default();
         let node_builder = Default::default();
@@ -142,13 +104,8 @@
         );
         let mut filename_to_program = HashMap::new();
 
-<<<<<<< HEAD
-        let mut state = CompilerState { is_test: test_flow, network, ..Default::default() };
-
-=======
->>>>>>> c9614dd0
         for path in leo_source_files {
-            let ast = Self::get_ast(path, &handler, &node_builder)?;
+            let ast = Self::get_ast(path, &handler, &node_builder, network)?;
             for (&program, scope) in ast.ast.program_scopes.iter() {
                 filename_to_program.insert(path.to_path_buf(), program.to_string());
                 for (name, function) in scope.functions.iter() {
