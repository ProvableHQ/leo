// Copyright (C) 2019-2025 Provable Inc.
// This file is part of the Leo library.

// The Leo library is free software: you can redistribute it and/or modify
// it under the terms of the GNU General Public License as published by
// the Free Software Foundation, either version 3 of the License, or
// (at your option) any later version.

// The Leo library is distributed in the hope that it will be useful,
// but WITHOUT ANY WARRANTY; without even the implied warranty of
// MERCHANTABILITY or FITNESS FOR A PARTICULAR PURPOSE. See the
// GNU General Public License for more details.

// You should have received a copy of the GNU General Public License
// along with the Leo library. If not, see <https://www.gnu.org/licenses/>.

use super::*;

use leo_ast::{
    BinaryOperation,
    CoreFunction,
    IntegerType,
    Type,
    UnaryOperation,
    interpreter_value::{self, AsyncExecution, Future, GlobalId, StructContents, Value},
};

use snarkvm::{
    prelude::{
        Access,
        Boolean,
        Field,
        Identifier,
        Literal,
        LiteralType,
        PlaintextType,
        Register,
        TestnetV0,
        ToBits as _,
        ToBytes as _,
        integers::Integer,
    },
    synthesizer::{
        Command,
        Instruction,
        program::{CallOperator, CastType, Operand},
    },
};

use rand::Rng as _;
use rand_chacha::{ChaCha20Rng, rand_core::SeedableRng};
use std::mem;

impl Cursor {
    fn mapping_by_call_operator(&self, operator: &CallOperator<TestnetV0>) -> Option<&HashMap<Value, Value>> {
        let (program, name) = match operator {
            CallOperator::Locator(locator) => {
                (Some(snarkvm_identifier_to_symbol(locator.name())), snarkvm_identifier_to_symbol(locator.resource()))
            }
            CallOperator::Resource(id) => (None, snarkvm_identifier_to_symbol(id)),
        };
        self.lookup_mapping(program, name)
    }

    fn get_register(&self, reg: &Register<TestnetV0>) -> &Value {
        let Some(Frame { element: Element::AleoExecution { registers, .. }, .. }) = self.frames.last() else {
            panic!();
        };
        match reg {
            Register::Locator(index) => {
                registers.get(index).expect("valid .aleo code doesn't access undefined registers")
            }
            Register::Access(index, accesses) => {
                let mut current_value =
                    registers.get(index).expect("valid .aleo code doesn't access undefined registers");
                for access in accesses.iter() {
                    match access {
                        Access::Member(id) => {
                            if let Value::Struct(current_struct) = current_value {
                                let name = snarkvm_identifier_to_symbol(id);
                                current_value = current_struct.contents.get(&name).expect("struct missing member");
                            } else {
                                tc_fail!();
                            }
                        }
                        Access::Index(index) => {
                            if let Value::Array(current_array) = current_value {
                                current_value = current_array.get(**index as usize).expect("array index out of bounds");
                            } else {
                                tc_fail!();
                            }
                        }
                    }
                }

                current_value
            }
        }
    }

    fn set_register(&mut self, reg: Register<TestnetV0>, value: Value) {
        let Some(Frame { element: Element::AleoExecution { registers, .. }, .. }) = self.frames.last_mut() else {
            panic!();
        };

        match reg {
            Register::Locator(index) => {
                registers.insert(index, value);
            }
            Register::Access(_, _) => todo!(),
        }
    }

    fn instructions_len(&self) -> usize {
        let Some(Frame { element: Element::AleoExecution { context, .. }, .. }) = self.frames.last() else {
            panic!();
        };
        match &**context {
            AleoContext::Closure(closure) => closure.instructions().len(),
            AleoContext::Function(function) => function.instructions().len(),
            AleoContext::Finalize(finalize) => finalize.commands().len(),
        }
    }

    fn increment_instruction_index(&mut self) {
        let Some(Frame { element: Element::AleoExecution { instruction_index, .. }, .. }) = self.frames.last_mut()
        else {
            panic!();
        };
        *instruction_index += 1;
    }

    fn execution_complete(&self) -> bool {
        let Some(Frame { element: Element::AleoExecution { instruction_index, .. }, .. }) = self.frames.last() else {
            panic!();
        };
        *instruction_index >= self.instructions_len()
    }

    fn next_instruction(&self) -> Option<&Instruction<TestnetV0>> {
        let Some(Frame { element: Element::AleoExecution { instruction_index, context, .. }, .. }) = self.frames.last()
        else {
            panic!();
        };
        match &**context {
            AleoContext::Closure(closure) => closure.instructions().get(*instruction_index),
            AleoContext::Function(function) => function.instructions().get(*instruction_index),
            AleoContext::Finalize(_) => None,
        }
    }

    fn next_command(&self) -> Option<&Command<TestnetV0>> {
        let Some(Frame { element: Element::AleoExecution { instruction_index, context, .. }, .. }) = self.frames.last()
        else {
            panic!();
        };
        match &**context {
            AleoContext::Closure(_) | AleoContext::Function(_) => None,
            AleoContext::Finalize(finalize) => finalize.commands().get(*instruction_index),
        }
    }

    fn operand_value(&self, operand: &Operand<TestnetV0>) -> Value {
        match operand {
            Operand::Literal(literal) => match literal {
                Literal::Address(x) => Value::Address(*x),
                Literal::Boolean(x) => Value::Bool(**x),
                Literal::Field(x) => Value::Field(*x),
                Literal::Group(x) => Value::Group(*x),
                Literal::I8(x) => Value::I8(**x),
                Literal::I16(x) => Value::I16(**x),
                Literal::I32(x) => Value::I32(**x),
                Literal::I64(x) => Value::I64(**x),
                Literal::I128(x) => Value::I128(**x),
                Literal::U8(x) => Value::U8(**x),
                Literal::U16(x) => Value::U16(**x),
                Literal::U32(x) => Value::U32(**x),
                Literal::U64(x) => Value::U64(**x),
                Literal::U128(x) => Value::U128(**x),
                Literal::Scalar(x) => Value::Scalar(*x),
                Literal::Signature(_) => todo!(),
                Literal::String(_) => todo!(),
            },
            Operand::Register(register) => self.get_register(register).clone(),
            Operand::ProgramID(_) => todo!(),
            Operand::Signer => Value::Address(self.signer),
            Operand::Caller => {
                if let Some(function_context) = self.contexts.last() {
                    Value::Address(function_context.caller)
                } else {
                    Value::Address(self.signer)
                }
            }
            Operand::BlockHeight => Value::U32(self.block_height),
            Operand::NetworkID => todo!(),
            Operand::Checksum(_) => todo!("Look up the program in the global namespace and get its checksum"),
            Operand::Edition(_) => todo!("Look up the program in the global namespace and get its edition"),
            Operand::ProgramOwner(_) => todo!("Prompt user if not set"),
        }
    }

    fn step_aleo_instruction(&mut self, instruction: Instruction<TestnetV0>) -> Result<()> {
        // The Aleo VM code is a linear sequence of instructions, so we don't need to keep
        // a stack of Elements (except for calls). Just run instructions in order.
        use Instruction::*;

        let Some(Frame { step, .. }) = self.frames.last() else {
            panic!("frame expected");
        };

        macro_rules! unary {
            ($svm_op: expr, $op: ident) => {{
                let operand = self.operand_value(&$svm_op.operands()[0]);
                let value =
                    interpreter_value::evaluate_unary(Default::default(), UnaryOperation::$op, &operand, &None)?;
                self.increment_instruction_index();
                (value, $svm_op.destinations()[0].clone())
            }};
        }

        macro_rules! binary {
            ($svm_op: expr, $op: ident) => {{
                let operand0 = self.operand_value(&$svm_op.operands()[0]);
                let operand1 = self.operand_value(&$svm_op.operands()[1]);
                let value = interpreter_value::evaluate_binary(
                    Default::default(),
                    BinaryOperation::$op,
                    &operand0,
                    &operand1,
                    &None,
                )?;
                self.increment_instruction_index();
                (value, $svm_op.destinations()[0].clone())
            }};
        }

        macro_rules! commit_function {
            ($commit: expr,
             $to_address: ident,
             $to_field: ident,
             $to_group: ident,
            ) => {{
                let core_function = match $commit.destination_type() {
                    LiteralType::Address => CoreFunction::$to_address,
                    LiteralType::Field => CoreFunction::$to_field,
                    LiteralType::Group => CoreFunction::$to_group,
                    _ => panic!("invalid commit destination type"),
                };

                let randomizer_value = self.operand_value(&$commit.operands()[0]);
                let operand_value = self.operand_value(&$commit.operands()[1]);
                self.values.push(randomizer_value);
                self.values.push(operand_value);
                let value = interpreter_value::evaluate_core_function(self, core_function, &[], Span::default())?;
                self.increment_instruction_index();
                (value.expect("Evaluation should work"), $commit.destinations()[0].clone())
            }};
        }

        macro_rules! hash_function {
            ($hash: expr,
             $to_address: ident,
             $to_field: ident,
             $to_group: ident,
             $to_i8: ident,
             $to_i16: ident,
             $to_i32: ident,
             $to_i64: ident,
             $to_i128: ident,
             $to_u8: ident,
             $to_u16: ident,
             $to_u32: ident,
             $to_u64: ident,
             $to_u128: ident,
             $to_scalar: ident,
            ) => {{
                let core_function = match $hash.destination_type() {
                    PlaintextType::Literal(LiteralType::Address) => CoreFunction::$to_address,
                    PlaintextType::Literal(LiteralType::Field) => CoreFunction::$to_field,
                    PlaintextType::Literal(LiteralType::Group) => CoreFunction::$to_group,
                    PlaintextType::Literal(LiteralType::I8) => CoreFunction::$to_i8,
                    PlaintextType::Literal(LiteralType::I16) => CoreFunction::$to_i16,
                    PlaintextType::Literal(LiteralType::I32) => CoreFunction::$to_i32,
                    PlaintextType::Literal(LiteralType::I64) => CoreFunction::$to_i64,
                    PlaintextType::Literal(LiteralType::I128) => CoreFunction::$to_i128,
                    PlaintextType::Literal(LiteralType::U8) => CoreFunction::$to_u8,
                    PlaintextType::Literal(LiteralType::U16) => CoreFunction::$to_u16,
                    PlaintextType::Literal(LiteralType::U32) => CoreFunction::$to_u32,
                    PlaintextType::Literal(LiteralType::U64) => CoreFunction::$to_u64,
                    PlaintextType::Literal(LiteralType::U128) => CoreFunction::$to_u128,
                    PlaintextType::Literal(LiteralType::Scalar) => CoreFunction::$to_scalar,
                    _ => panic!("invalid hash destination type"),
                };
                let operand_value = self.operand_value(&$hash.operands()[0]);
                self.values.push(operand_value);
                let value = interpreter_value::evaluate_core_function(self, core_function, &[], Span::default())?;
                self.increment_instruction_index();
                (value.expect("Evaluation should work"), $hash.destinations()[0].clone())
            }};
        }

        let (value, destination) = match instruction {
            Abs(abs) => unary!(abs, Abs),
            AbsWrapped(abs_wrapped) => unary!(abs_wrapped, AbsWrapped),
            Add(add) => binary!(add, Add),
            AddWrapped(add_wrapped) => binary!(add_wrapped, AddWrapped),
            And(and) => binary!(and, BitwiseAnd),
            AssertEq(assert_eq) => {
                let operand0 = self.operand_value(&assert_eq.operands()[0]);
                let operand1 = self.operand_value(&assert_eq.operands()[1]);
                if operand0.neq(&operand1)? {
                    halt_no_span!("assertion failure: {operand0} != {operand1}");
                }
                self.increment_instruction_index();
                return Ok(());
            }
            AssertNeq(assert_neq) => {
                let operand0 = self.operand_value(&assert_neq.operands()[0]);
                let operand1 = self.operand_value(&assert_neq.operands()[1]);
                if operand0.eq(&operand1)? {
                    halt_no_span!("assertion failure: {operand0} != {operand1}");
                }
                self.increment_instruction_index();
                return Ok(());
            }
            Async(async_) if *step == 0 => {
                let program = self.contexts.current_program().expect("there should be a program");
                let name = snarkvm_identifier_to_symbol(async_.function_name());
                let arguments: Vec<Value> = async_.operands().iter().map(|op| self.operand_value(op)).collect();
                if self.really_async {
                    self.increment_instruction_index();
                    let async_ex = AsyncExecution { function: GlobalId { name, program }, arguments };
                    (Value::Future(Future(vec![async_ex])), async_.destinations()[0].clone())
                } else {
                    self.do_call(
                        program,
                        name,
                        arguments.into_iter(),
                        true, // finalize
                        Span::default(),
                    )?;
                    self.increment_step();
                    return Ok(());
                }
            }
            Call(call) if *step == 0 => {
                let (program, name) = match call.operator() {
                    CallOperator::Locator(locator) => (
                        snarkvm_identifier_to_symbol(locator.resource()),
                        snarkvm_identifier_to_symbol(locator.program_id().name()),
                    ),
                    CallOperator::Resource(id) => (
                        snarkvm_identifier_to_symbol(id),
                        self.contexts.current_program().expect("there should be a program"),
                    ),
                };
                let arguments: Vec<Value> = call.operands().iter().map(|op| self.operand_value(op)).collect();
                self.do_call(
                    program,
                    name,
                    arguments.into_iter(),
                    false, // finalize
                    Span::default(),
                )?;
                self.increment_step();
                return Ok(());
            }
            Async(async_) if *step == 1 => {
                // We've done a call, and the result is on the value stack.
                self.values.pop();
                self.set_register(async_.destinations()[0].clone(), Value::Future(Future(Vec::new())));
                self.increment_instruction_index();
                return Ok(());
            }
            Call(call) if *step == 1 => {
                // We've done a call, and the result is on the value stack.
                let Some(result) = self.values.pop() else {
                    panic!("should have a result");
                };
                if call.destinations().len() == 1 {
                    self.set_register(call.destinations()[0].clone(), result);
                } else {
                    let Value::Tuple(tuple) = result else {
                        panic!("function returning multiple values should create a tuple");
                    };
                    for (dest, value) in call.destinations().iter().zip(tuple.into_iter()) {
                        self.set_register(dest.clone(), value);
                    }
                }
                self.increment_instruction_index();
                return Ok(());
            }
            Call(_) | Async(_) => unreachable!("all cases covered above"),
            Cast(cast) => {
                let destination = cast.destinations()[0].clone();

                self.increment_instruction_index();

                let make_struct = |name_identifier| {
                    let name = snarkvm_identifier_to_symbol(name_identifier);
                    let struct_type = self.structs.get(&name).expect("struct type should exist");
                    let operands = cast.operands().iter().map(|op| self.operand_value(op));
                    Value::Struct(StructContents {
                        name,
                        contents: struct_type.iter().map(|(name, _)| *name).zip(operands).collect(),
                    })
                };

                match cast.cast_type() {
                    CastType::GroupXCoordinate => {
                        let Value::Group(g) = self.operand_value(&cast.operands()[0]) else {
                            tc_fail!();
                        };
                        let value = Value::Field(g.to_x_coordinate());
                        (value, destination)
                    }
                    CastType::GroupYCoordinate => {
                        let Value::Group(g) = self.operand_value(&cast.operands()[0]) else {
                            tc_fail!();
                        };
                        let value = Value::Field(g.to_y_coordinate());
                        (value, destination)
                    }
                    CastType::Plaintext(PlaintextType::Array(_array)) => {
                        let value = Value::Array(cast.operands().iter().map(|op| self.operand_value(op)).collect());
                        (value, destination)
                    }
                    CastType::Plaintext(PlaintextType::Literal(literal_type)) => {
                        let operand = self.operand_value(&cast.operands()[0]);
                        let value = match operand.cast(&snarkvm_literal_type_to_type(*literal_type)) {
                            Some(value) => value,
                            None => halt_no_span!("cast failure"),
                        };
                        (value, destination)
                    }
                    CastType::Record(struct_name) | CastType::Plaintext(PlaintextType::Struct(struct_name)) => {
                        let value = make_struct(struct_name);
                        (value, destination)
                    }
                    CastType::ExternalRecord(locator) => {
                        let value = make_struct(locator.name());
                        (value, destination)
                    }
                }
            }
            CastLossy(cast_lossy) => {
                match cast_lossy.cast_type() {
                    CastType::Plaintext(PlaintextType::Literal(literal_type)) => {
                        // This is the only variant supported for lossy casts.
                        let operand = self.operand_value(&cast_lossy.operands()[0]);
                        let operand_literal = value_to_snarkvm_literal(operand);
                        let result_literal = match operand_literal.cast_lossy(*literal_type) {
                            Ok(result_literal) => result_literal,
                            Err(_) => halt_no_span!("cast failure"),
                        };
                        let destination = cast_lossy.destinations()[0].clone();
                        self.increment_instruction_index();
                        (snarkvm_literal_to_value(result_literal), destination)
                    }
                    _ => tc_fail!(),
                }
            }
            CommitBHP256(commit) => {
                commit_function!(commit, BHP256CommitToAddress, BHP256CommitToField, BHP256CommitToGroup,)
            }
            CommitBHP512(commit) => {
                commit_function!(commit, BHP512CommitToAddress, BHP512CommitToField, BHP512CommitToGroup,)
            }
            CommitBHP768(commit) => {
                commit_function!(commit, BHP768CommitToAddress, BHP768CommitToField, BHP768CommitToGroup,)
            }
            CommitBHP1024(commit) => {
                commit_function!(commit, BHP1024CommitToAddress, BHP1024CommitToField, BHP1024CommitToGroup,)
            }
            CommitPED64(commit) => {
                commit_function!(commit, Pedersen64CommitToAddress, Pedersen64CommitToField, Pedersen64CommitToGroup,)
            }
            CommitPED128(commit) => {
                commit_function!(commit, Pedersen128CommitToAddress, Pedersen128CommitToField, Pedersen128CommitToGroup,)
            }
            Div(div) => binary!(div, Div),
            DivWrapped(div_wrapped) => binary!(div_wrapped, DivWrapped),
            Double(double) => unary!(double, Double),
            GreaterThan(gt) => binary!(gt, Gt),
            GreaterThanOrEqual(gte) => binary!(gte, Gte),
            HashBHP256(hash) => hash_function!(
                hash,
                BHP256HashToAddress,
                BHP256HashToField,
                BHP256HashToGroup,
                BHP256HashToI8,
                BHP256HashToI16,
                BHP256HashToI32,
                BHP256HashToI64,
                BHP256HashToI128,
                BHP256HashToU8,
                BHP256HashToU16,
                BHP256HashToU32,
                BHP256HashToU64,
                BHP256HashToU128,
                BHP256HashToScalar,
            ),
            HashBHP512(hash) => hash_function!(
                hash,
                BHP512HashToAddress,
                BHP512HashToField,
                BHP512HashToGroup,
                BHP512HashToI8,
                BHP512HashToI16,
                BHP512HashToI32,
                BHP512HashToI64,
                BHP512HashToI128,
                BHP512HashToU8,
                BHP512HashToU16,
                BHP512HashToU32,
                BHP512HashToU64,
                BHP512HashToU128,
                BHP512HashToScalar,
            ),
            HashBHP768(hash) => hash_function!(
                hash,
                BHP768HashToAddress,
                BHP768HashToField,
                BHP768HashToGroup,
                BHP768HashToI8,
                BHP768HashToI16,
                BHP768HashToI32,
                BHP768HashToI64,
                BHP768HashToI128,
                BHP768HashToU8,
                BHP768HashToU16,
                BHP768HashToU32,
                BHP768HashToU64,
                BHP768HashToU128,
                BHP768HashToScalar,
            ),
            HashBHP1024(hash) => hash_function!(
                hash,
                BHP1024HashToAddress,
                BHP1024HashToField,
                BHP1024HashToGroup,
                BHP1024HashToI8,
                BHP1024HashToI16,
                BHP1024HashToI32,
                BHP1024HashToI64,
                BHP1024HashToI128,
                BHP1024HashToU8,
                BHP1024HashToU16,
                BHP1024HashToU32,
                BHP1024HashToU64,
                BHP1024HashToU128,
                BHP1024HashToScalar,
            ),
            HashKeccak256(hash) => hash_function!(
                hash,
                Keccak256HashToAddress,
                Keccak256HashToField,
                Keccak256HashToGroup,
                Keccak256HashToI8,
                Keccak256HashToI16,
                Keccak256HashToI32,
                Keccak256HashToI64,
                Keccak256HashToI128,
                Keccak256HashToU8,
                Keccak256HashToU16,
                Keccak256HashToU32,
                Keccak256HashToU64,
                Keccak256HashToU128,
                Keccak256HashToScalar,
            ),
            HashKeccak384(hash) => hash_function!(
                hash,
                Keccak384HashToAddress,
                Keccak384HashToField,
                Keccak384HashToGroup,
                Keccak384HashToI8,
                Keccak384HashToI16,
                Keccak384HashToI32,
                Keccak384HashToI64,
                Keccak384HashToI128,
                Keccak384HashToU8,
                Keccak384HashToU16,
                Keccak384HashToU32,
                Keccak384HashToU64,
                Keccak384HashToU128,
                Keccak384HashToScalar,
            ),
            HashKeccak512(hash) => hash_function!(
                hash,
                Keccak512HashToAddress,
                Keccak512HashToField,
                Keccak512HashToGroup,
                Keccak512HashToI8,
                Keccak512HashToI16,
                Keccak512HashToI32,
                Keccak512HashToI64,
                Keccak512HashToI128,
                Keccak512HashToU8,
                Keccak512HashToU16,
                Keccak512HashToU32,
                Keccak512HashToU64,
                Keccak512HashToU128,
                Keccak512HashToScalar,
            ),
            HashPED64(hash) => hash_function!(
                hash,
                Pedersen64HashToAddress,
                Pedersen64HashToField,
                Pedersen64HashToGroup,
                Pedersen64HashToI8,
                Pedersen64HashToI16,
                Pedersen64HashToI32,
                Pedersen64HashToI64,
                Pedersen64HashToI128,
                Pedersen64HashToU8,
                Pedersen64HashToU16,
                Pedersen64HashToU32,
                Pedersen64HashToU64,
                Pedersen64HashToU128,
                Pedersen64HashToScalar,
            ),
            HashPED128(hash) => hash_function!(
                hash,
                Pedersen128HashToAddress,
                Pedersen128HashToField,
                Pedersen128HashToGroup,
                Pedersen128HashToI8,
                Pedersen128HashToI16,
                Pedersen128HashToI32,
                Pedersen128HashToI64,
                Pedersen128HashToI128,
                Pedersen128HashToU8,
                Pedersen128HashToU16,
                Pedersen128HashToU32,
                Pedersen128HashToU64,
                Pedersen128HashToU128,
                Pedersen128HashToScalar,
            ),
            HashPSD2(hash) => hash_function!(
                hash,
                Poseidon2HashToAddress,
                Poseidon2HashToField,
                Poseidon2HashToGroup,
                Poseidon2HashToI8,
                Poseidon2HashToI16,
                Poseidon2HashToI32,
                Poseidon2HashToI64,
                Poseidon2HashToI128,
                Poseidon2HashToU8,
                Poseidon2HashToU16,
                Poseidon2HashToU32,
                Poseidon2HashToU64,
                Poseidon2HashToU128,
                Poseidon2HashToScalar,
            ),
            HashPSD4(hash) => hash_function!(
                hash,
                Poseidon4HashToAddress,
                Poseidon4HashToField,
                Poseidon4HashToGroup,
                Poseidon4HashToI8,
                Poseidon4HashToI16,
                Poseidon4HashToI32,
                Poseidon4HashToI64,
                Poseidon4HashToI128,
                Poseidon4HashToU8,
                Poseidon4HashToU16,
                Poseidon4HashToU32,
                Poseidon4HashToU64,
                Poseidon4HashToU128,
                Poseidon4HashToScalar,
            ),
            HashPSD8(hash) => hash_function!(
                hash,
                Poseidon8HashToAddress,
                Poseidon8HashToField,
                Poseidon8HashToGroup,
                Poseidon8HashToI8,
                Poseidon8HashToI16,
                Poseidon8HashToI32,
                Poseidon8HashToI64,
                Poseidon8HashToI128,
                Poseidon8HashToU8,
                Poseidon8HashToU16,
                Poseidon8HashToU32,
                Poseidon8HashToU64,
                Poseidon8HashToU128,
                Poseidon8HashToScalar,
            ),
            HashSha3_256(hash) => hash_function!(
                hash,
                SHA3_256HashToAddress,
                SHA3_256HashToField,
                SHA3_256HashToGroup,
                SHA3_256HashToI8,
                SHA3_256HashToI16,
                SHA3_256HashToI32,
                SHA3_256HashToI64,
                SHA3_256HashToI128,
                SHA3_256HashToU8,
                SHA3_256HashToU16,
                SHA3_256HashToU32,
                SHA3_256HashToU64,
                SHA3_256HashToU128,
                SHA3_256HashToScalar,
            ),
            HashSha3_384(hash) => hash_function!(
                hash,
                SHA3_384HashToAddress,
                SHA3_384HashToField,
                SHA3_384HashToGroup,
                SHA3_384HashToI8,
                SHA3_384HashToI16,
                SHA3_384HashToI32,
                SHA3_384HashToI64,
                SHA3_384HashToI128,
                SHA3_384HashToU8,
                SHA3_384HashToU16,
                SHA3_384HashToU32,
                SHA3_384HashToU64,
                SHA3_384HashToU128,
                SHA3_384HashToScalar,
            ),
            HashSha3_512(hash) => hash_function!(
                hash,
                SHA3_512HashToAddress,
                SHA3_512HashToField,
                SHA3_512HashToGroup,
                SHA3_512HashToI8,
                SHA3_512HashToI16,
                SHA3_512HashToI32,
                SHA3_512HashToI64,
                SHA3_512HashToI128,
                SHA3_512HashToU8,
                SHA3_512HashToU16,
                SHA3_512HashToU32,
                SHA3_512HashToU64,
                SHA3_512HashToU128,
                SHA3_512HashToScalar,
            ),
            HashManyPSD2(_) | HashManyPSD4(_) | HashManyPSD8(_) => panic!("these instructions don't exist yet"),
            Inv(inv) => unary!(inv, Inverse),
            IsEq(eq) => binary!(eq, Eq),
            IsNeq(neq) => binary!(neq, Neq),
            LessThan(lt) => binary!(lt, Lt),
            LessThanOrEqual(lte) => binary!(lte, Lte),
            Modulo(modulo) => binary!(modulo, Mod),
            Mul(mul) => binary!(mul, Mul),
            MulWrapped(mul_wrapped) => binary!(mul_wrapped, MulWrapped),
            Nand(nand) => binary!(nand, Nand),
            Neg(neg) => unary!(neg, Negate),
            Nor(nor) => binary!(nor, Nor),
            Not(not) => unary!(not, Not),
            Or(or) => binary!(or, BitwiseOr),
            Pow(pow) => binary!(pow, Pow),
            PowWrapped(pow_wrapped) => binary!(pow_wrapped, PowWrapped),
            Rem(rem) => binary!(rem, Rem),
            RemWrapped(rem_wrapped) => binary!(rem_wrapped, RemWrapped),
            Shl(shl) => binary!(shl, Shl),
            ShlWrapped(shl_wrapped) => binary!(shl_wrapped, ShlWrapped),
            Shr(shr) => binary!(shr, Shr),
            ShrWrapped(shr_wrapped) => binary!(shr_wrapped, ShrWrapped),
            SignVerify(_) => todo!(),
            Square(square) => unary!(square, Square),
            SquareRoot(sqrt) => unary!(sqrt, SquareRoot),
            Sub(sub) => binary!(sub, Sub),
            SubWrapped(sub_wrapped) => binary!(sub_wrapped, SubWrapped),
            Ternary(ternary) => {
                let condition = self.operand_value(&ternary.operands()[0]);
                let result = match condition {
                    Value::Bool(true) => &ternary.operands()[1],
                    Value::Bool(false) => &ternary.operands()[2],
                    _ => panic!(),
                };
                self.increment_instruction_index();
                (self.operand_value(result), ternary.destinations()[0].clone())
            }
            Xor(xor) => binary!(xor, Xor),
        };

        self.set_register(destination, value);

        Ok(())
    }

    fn outputs(&self) -> Vec<Value> {
        let Some(Frame { element, .. }) = self.frames.last() else {
            panic!("frame expected");
        };
        let Element::AleoExecution { context, .. } = element else {
            panic!("aleo execution expected");
        };

        let mut result = match &**context {
            AleoContext::Closure(closure) => {
                closure.outputs().iter().map(|output| self.operand_value(output.operand())).collect()
            }
            AleoContext::Function(function) => {
                function.outputs().iter().map(|output| self.operand_value(output.operand())).collect()
            }
            AleoContext::Finalize(_finalize) => Vec::new(),
        };

        if result.is_empty() {
            result.push(Value::Unit);
        }
        result
    }

    fn step_aleo_command(&mut self, command: Command<TestnetV0>) -> Result<()> {
        use Command::*;

        let (value, destination) = match command {
            Instruction(instruction) => {
                self.step_aleo_instruction(instruction)?;
                return Ok(());
            }
            Await(await_) => {
                let Value::Future(future) = self.get_register(await_.register()) else {
                    halt_no_span!("attempted to await a non-future");
                };
                self.contexts.add_future(future.clone());
                self.increment_instruction_index();
                return Ok(());
            }
            Contains(contains) => {
                let mapping = self.mapping_by_call_operator(contains.mapping()).expect("mapping should be present");
                let key = self.operand_value(contains.key());
                let result = Value::Bool(mapping.contains_key(&key));
                self.increment_instruction_index();
                (result, contains.destination().clone())
            }
            Get(get) => {
                let key = self.operand_value(get.key());
                let value = self.mapping_by_call_operator(get.mapping()).and_then(|mapping| mapping.get(&key)).cloned();
                self.increment_instruction_index();

                match value {
                    Some(v) => (v, get.destination().clone()),
                    None => halt_no_span!("map access failure: {key}"),
                }
            }
            GetOrUse(get_or_use) => {
                let key = self.operand_value(get_or_use.key());
                let value =
                    self.mapping_by_call_operator(get_or_use.mapping()).and_then(|mapping| mapping.get(&key)).cloned();

                let use_value = value.unwrap_or_else(|| self.operand_value(get_or_use.default()));
                self.increment_instruction_index();

                (use_value, get_or_use.destination().clone())
            }
            Remove(remove) => {
                let key = self.operand_value(remove.key());
                let mapping_name = snarkvm_identifier_to_symbol(remove.mapping_name());
                let maybe_mapping = self.lookup_mapping_mut(None, mapping_name);
                match maybe_mapping {
                    None => halt_no_span!("no such mapping {mapping_name}"),
                    Some(mapping) => {
                        mapping.remove(&key);
                    }
                }
                self.increment_instruction_index();
                return Ok(());
            }
            Set(set) => {
                let key = self.operand_value(set.key());
                let value = self.operand_value(set.value());
                let mapping_name = snarkvm_identifier_to_symbol(set.mapping_name());
                let maybe_mapping = self.lookup_mapping_mut(None, mapping_name);
                match maybe_mapping {
                    None => halt_no_span!("no such mapping {mapping_name}"),
                    Some(mapping) => {
                        mapping.insert(key, value);
                    }
                }
                self.increment_instruction_index();
                return Ok(());
            }
            RandChaCha(rand) => {
                // If there are operands, they are additional seeds.
                let mut bits = Vec::new();
                for value in rand.operands().iter().map(|op| self.operand_value(op)) {
                    value.write_bits_le(&mut bits);
                }
                let field: Field<TestnetV0> = self.rng.r#gen();
                field.write_bits_le(&mut bits);
                let seed_vec = TestnetV0::hash_bhp1024(&bits)?.to_bytes_le()?;
                let mut seed = [0u8; 32];
                seed.copy_from_slice(&seed_vec[..32]);
                let mut rng = ChaCha20Rng::from_seed(seed);
                let value = match rand.destination_type() {
                    LiteralType::Address => Value::Address(rng.r#gen()),
                    LiteralType::Boolean => Value::Bool(rng.r#gen()),
                    LiteralType::Field => Value::Field(rng.r#gen()),
                    LiteralType::Group => Value::Group(rng.r#gen()),
                    LiteralType::I8 => Value::I8(rng.r#gen()),
                    LiteralType::I16 => Value::I16(rng.r#gen()),
                    LiteralType::I32 => Value::I32(rng.r#gen()),
                    LiteralType::I64 => Value::I64(rng.r#gen()),
                    LiteralType::I128 => Value::I128(rng.r#gen()),
                    LiteralType::U8 => Value::U8(rng.r#gen()),
                    LiteralType::U16 => Value::U16(rng.r#gen()),
                    LiteralType::U32 => Value::U32(rng.r#gen()),
                    LiteralType::U64 => Value::U64(rng.r#gen()),
                    LiteralType::U128 => Value::U128(rng.r#gen()),
                    LiteralType::Scalar => Value::Scalar(rng.r#gen()),
                    LiteralType::Signature => halt_no_span!("Cannot create a random signature"),
                    LiteralType::String => halt_no_span!("Cannot create a random string"),
                };
                self.increment_instruction_index();
                (value, rand.destination().clone())
            }
            BranchEq(branch_eq) => {
                let first = self.operand_value(branch_eq.first());
                let second = self.operand_value(branch_eq.second());
                if first.eq(&second)? {
                    self.branch(branch_eq.position());
                } else {
                    self.increment_instruction_index();
                }
                return Ok(());
            }
            BranchNeq(branch_neq) => {
                let first = self.operand_value(branch_neq.first());
                let second = self.operand_value(branch_neq.second());
                if first.neq(&second)? {
                    self.branch(branch_neq.position());
                } else {
                    self.increment_instruction_index();
                }
                return Ok(());
            }
            Position(_) => return Ok(()),
        };

        self.set_register(destination, value);

        Ok(())
    }

    fn branch(&mut self, label: &Identifier<TestnetV0>) {
        let Some(Frame { element: Element::AleoExecution { instruction_index, context, .. }, .. }) =
            self.frames.last_mut()
        else {
            panic!();
        };
        let AleoContext::Finalize(finalize) = &mut **context else {
            panic!();
        };
        for (i, cmd) in finalize.commands().iter().enumerate() {
            if let Command::Position(position) = cmd {
                if position.name() == label {
                    *instruction_index = i;
                    return;
                }
            }
        }
        panic!("branch to nonexistent label {}", label);
    }

    pub fn step_aleo(&mut self) -> Result<()> {
        if let Some(command) = self.next_command().cloned() {
            self.step_aleo_command(command)?;
        } else if let Some(instruction) = self.next_instruction().cloned() {
            self.step_aleo_instruction(instruction)?;
        }

        if self.execution_complete() {
            let mut outputs = self.outputs();
            self.frames.pop();
            self.contexts.pop();
            if outputs.len() > 1 {
                self.values.push(Value::Tuple(outputs));
            } else {
                self.values.push(mem::take(&mut outputs[0]));
            }
        }

        Ok(())
    }
}

fn snarkvm_literal_type_to_type(snarkvm_type: LiteralType) -> Type {
    use Type::*;
    match snarkvm_type {
        LiteralType::Address => Address,
        LiteralType::Boolean => Boolean,
        LiteralType::Field => Field,
        LiteralType::Group => Group,
        LiteralType::I8 => Integer(IntegerType::I8),
        LiteralType::I16 => Integer(IntegerType::I16),
        LiteralType::I32 => Integer(IntegerType::I32),
        LiteralType::I64 => Integer(IntegerType::I64),
        LiteralType::I128 => Integer(IntegerType::I128),
        LiteralType::U8 => Integer(IntegerType::U8),
        LiteralType::U16 => Integer(IntegerType::U16),
        LiteralType::U32 => Integer(IntegerType::U32),
        LiteralType::U64 => Integer(IntegerType::U64),
        LiteralType::U128 => Integer(IntegerType::U128),
        LiteralType::Scalar => Scalar,
        LiteralType::Signature => todo!(),
        LiteralType::String => todo!(),
    }
}

fn snarkvm_literal_to_value(literal: Literal<TestnetV0>) -> Value {
    match literal {
        Literal::Address(x) => Value::Address(x),
        Literal::Boolean(x) => Value::Bool(*x),
        Literal::Field(x) => Value::Field(x),
        Literal::Group(x) => Value::Group(x),
        Literal::I8(x) => Value::I8(*x),
        Literal::I16(x) => Value::I16(*x),
        Literal::I32(x) => Value::I32(*x),
        Literal::I64(x) => Value::I64(*x),
        Literal::I128(x) => Value::I128(*x),
        Literal::U8(x) => Value::U8(*x),
        Literal::U16(x) => Value::U16(*x),
        Literal::U32(x) => Value::U32(*x),
        Literal::U64(x) => Value::U64(*x),
        Literal::U128(x) => Value::U128(*x),
        Literal::Scalar(x) => Value::Scalar(x),
        Literal::Signature(_) | Literal::String(_) => tc_fail!(),
    }
}

fn value_to_snarkvm_literal(value: Value) -> Literal<TestnetV0> {
    match value {
        Value::Bool(x) => Literal::Boolean(Boolean::new(x)),
        Value::U8(x) => Literal::U8(Integer::new(x)),
        Value::U16(x) => Literal::U16(Integer::new(x)),
        Value::U32(x) => Literal::U32(Integer::new(x)),
        Value::U64(x) => Literal::U64(Integer::new(x)),
        Value::U128(x) => Literal::U128(Integer::new(x)),
        Value::I8(x) => Literal::I8(Integer::new(x)),
        Value::I16(x) => Literal::I16(Integer::new(x)),
        Value::I32(x) => Literal::I32(Integer::new(x)),
        Value::I64(x) => Literal::I64(Integer::new(x)),
        Value::I128(x) => Literal::I128(Integer::new(x)),
        Value::Group(x) => Literal::Group(x),
        Value::Field(x) => Literal::Field(x),
        Value::Scalar(x) => Literal::Scalar(x),
        Value::Address(x) => Literal::Address(x),
        Value::Array(_)
        | Value::Repeat(..)
        | Value::Tuple(_)
        | Value::Unit
        | Value::Future(_)
        | Value::Struct(_)
<<<<<<< HEAD
        | Value::String(_) => {
=======
        | Value::Unsuffixed(_) => {
>>>>>>> c9614dd0
            tc_fail!()
        }
    }
}<|MERGE_RESOLUTION|>--- conflicted
+++ resolved
@@ -1048,11 +1048,8 @@
         | Value::Unit
         | Value::Future(_)
         | Value::Struct(_)
-<<<<<<< HEAD
-        | Value::String(_) => {
-=======
+        | Value::String(_)
         | Value::Unsuffixed(_) => {
->>>>>>> c9614dd0
             tc_fail!()
         }
     }
