// Copyright (C) 2019-2025 Provable Inc.
// This file is part of the Leo library.

// The Leo library is free software: you can redistribute it and/or modify
// it under the terms of the GNU General Public License as published by
// the Free Software Foundation, either version 3 of the License, or
// (at your option) any later version.

// The Leo library is distributed in the hope that it will be useful,
// but WITHOUT ANY WARRANTY; without even the implied warranty of
// MERCHANTABILITY or FITNESS FOR A PARTICULAR PURPOSE. See the
// GNU General Public License for more details.

// You should have received a copy of the GNU General Public License
// along with the Leo library. If not, see <https://www.gnu.org/licenses/>.

use super::*;

use leo_ast::{
<<<<<<< HEAD
    BinaryOperation, CoreFunction, IntegerType, Type, UnaryOperation,
    interpreter_value::{self, AsyncExecution, GlobalId, Value},
=======
    BinaryOperation,
    CoreFunction,
    IntegerType,
    Location,
    Type,
    UnaryOperation,
    interpreter_value::{self, AsyncExecution, Value},
>>>>>>> 18feb76d
};

use snarkvm::{
    prelude::{Identifier, LiteralType, PlaintextType, Register, TestnetV0},
    synthesizer::{
<<<<<<< HEAD
        Command, Instruction,
        program::{CallOperator, CastType, Operand},
=======
        Command,
        Instruction,
        program::{
            CallOperator,
            CastType,
            CommitVariant,
            DeserializeVariant,
            ECDSAVerifyVariant,
            HashVariant,
            Operand,
            SerializeVariant,
        },
>>>>>>> 18feb76d
    },
};

use std::mem;

impl Cursor {
    fn mapping_by_call_operator(&self, operator: &CallOperator<TestnetV0>) -> Option<&HashMap<Value, Value>> {
        let (program, name) = match operator {
            CallOperator::Locator(locator) => {
                (Some(snarkvm_identifier_to_symbol(locator.name())), snarkvm_identifier_to_symbol(locator.resource()))
            }
            CallOperator::Resource(id) => (None, snarkvm_identifier_to_symbol(id)),
        };
        self.lookup_mapping(program, name)
    }

    fn get_register(&self, reg: &Register<TestnetV0>) -> Value {
        let Some(Frame { element: Element::AleoExecution { registers, .. }, .. }) = self.frames.last() else {
            panic!();
        };
        match reg {
            Register::Locator(index) => {
                registers.get(index).expect("valid .aleo code doesn't access undefined registers").clone()
            }
            Register::Access(index, accesses) => {
                let value = registers.get(index).expect("valid .aleo code doesn't access undefined registers");
                value.accesses(accesses.iter().cloned()).expect("Accesses should work.")
            }
        }
    }

    fn set_register(&mut self, reg: Register<TestnetV0>, value: Value) {
        let Some(Frame { element: Element::AleoExecution { registers, .. }, .. }) = self.frames.last_mut() else {
            panic!();
        };

        match reg {
            Register::Locator(index) => {
                registers.insert(index, value);
            }
            Register::Access(_, _) => panic!("Can't happen"),
        }
    }

    fn instructions_len(&self) -> usize {
        let Some(Frame { element: Element::AleoExecution { context, .. }, .. }) = self.frames.last() else {
            panic!();
        };
        match &**context {
            AleoContext::Closure(closure) => closure.instructions().len(),
            AleoContext::Function(function) => function.instructions().len(),
            AleoContext::Finalize(finalize) => finalize.commands().len(),
        }
    }

    fn increment_instruction_index(&mut self) {
        let Some(Frame { element: Element::AleoExecution { instruction_index, .. }, .. }) = self.frames.last_mut()
        else {
            panic!();
        };
        *instruction_index += 1;
    }

    fn execution_complete(&self) -> bool {
        let Some(Frame { element: Element::AleoExecution { instruction_index, .. }, .. }) = self.frames.last() else {
            panic!();
        };
        *instruction_index >= self.instructions_len()
    }

    fn next_instruction(&self) -> Option<&Instruction<TestnetV0>> {
        let Some(Frame { element: Element::AleoExecution { instruction_index, context, .. }, .. }) = self.frames.last()
        else {
            panic!();
        };
        match &**context {
            AleoContext::Closure(closure) => closure.instructions().get(*instruction_index),
            AleoContext::Function(function) => function.instructions().get(*instruction_index),
            AleoContext::Finalize(_) => None,
        }
    }

    fn next_command(&self) -> Option<&Command<TestnetV0>> {
        let Some(Frame { element: Element::AleoExecution { instruction_index, context, .. }, .. }) = self.frames.last()
        else {
            panic!();
        };
        match &**context {
            AleoContext::Closure(_) | AleoContext::Function(_) => None,
            AleoContext::Finalize(finalize) => finalize.commands().get(*instruction_index),
        }
    }

    fn operand_value(&self, operand: &Operand<TestnetV0>) -> Value {
        match operand {
            Operand::Literal(literal) => literal.clone().into(),
            Operand::Register(register) => self.get_register(register).clone(),
            Operand::ProgramID(_) => todo!(),
            Operand::Signer => self.signer.clone(),
            Operand::Caller => {
                if let Some(function_context) = self.contexts.last() {
                    function_context.caller.clone()
                } else {
                    self.signer.clone()
                }
            }
            Operand::BlockHeight => self.block_height.into(),
            Operand::NetworkID => todo!(),
            Operand::Checksum(_) => todo!(),
            Operand::Edition(_) => todo!(),
            Operand::ProgramOwner(_) => todo!(),
        }
    }

    fn step_aleo_instruction(&mut self, instruction: Instruction<TestnetV0>) -> Result<()> {
        // The Aleo VM code is a linear sequence of instructions, so we don't need to keep
        // a stack of Elements (except for calls). Just run instructions in order.
        use Instruction::*;

        let Some(Frame { step, .. }) = self.frames.last() else {
            panic!("frame expected");
        };

        macro_rules! unary {
            ($svm_op: expr, $op: ident) => {{
                let operand = self.operand_value(&$svm_op.operands()[0]);
                let value =
                    interpreter_value::evaluate_unary(Default::default(), UnaryOperation::$op, &operand, &None)?;
                self.increment_instruction_index();
                (value, $svm_op.destinations()[0].clone())
            }};
        }

        macro_rules! binary {
            ($svm_op: expr, $op: ident) => {{
                let operand0 = self.operand_value(&$svm_op.operands()[0]);
                let operand1 = self.operand_value(&$svm_op.operands()[1]);
                let value = interpreter_value::evaluate_binary(
                    Default::default(),
                    BinaryOperation::$op,
                    &operand0,
                    &operand1,
                    &None,
                )?;
                self.increment_instruction_index();
                (value, $svm_op.destinations()[0].clone())
            }};
        }

        macro_rules! commit_function {
            ($commit: expr, $variant: expr) => {{
                let core_function = CoreFunction::Commit($variant, $commit.destination_type());
                let randomizer_value = self.operand_value(&$commit.operands()[0]);
                let operand_value = self.operand_value(&$commit.operands()[1]);
                self.values.push(randomizer_value);
                self.values.push(operand_value);
                let value = interpreter_value::evaluate_core_function(self, core_function, &[], Span::default())?;
                self.increment_instruction_index();
                (value.expect("Evaluation should work"), $commit.destinations()[0].clone())
            }};
        }

        macro_rules! hash_function {
            ($hash: expr, $variant: expr) => {{
                // Note. The only supported output types of a `hash` function are literals or bit arrays.
                let core_function =
                    CoreFunction::Hash($variant, Type::from_snarkvm::<TestnetV0>($hash.destination_type(), None));
                let operand_value = self.operand_value(&$hash.operands()[0]);
                self.values.push(operand_value);
                let value = interpreter_value::evaluate_core_function(self, core_function, &[], Span::default())?;
                self.increment_instruction_index();
                (value.expect("Evaluation should work"), $hash.destinations()[0].clone())
            }};
        }

        macro_rules! ecdsa_function {
            ($ecdsa: expr, $variant: expr) => {{
                let core_function = CoreFunction::ECDSAVerify($variant);
                let signature = self.operand_value(&$ecdsa.operands()[0]);
                let public_key = self.operand_value(&$ecdsa.operands()[1]);
                let message = self.operand_value(&$ecdsa.operands()[2]);
                self.values.push(signature);
                self.values.push(public_key);
                self.values.push(message);
                let value = interpreter_value::evaluate_core_function(self, core_function, &[], Span::default())?;
                self.increment_instruction_index();
                (value.expect("Evaluation should work"), $ecdsa.destinations()[0].clone())
            }};
        }

        macro_rules! schnorr_function {
            ($schnorr: expr, $variant: expr) => {{
                let core_function = CoreFunction::SignatureVerify;
                let signature = self.operand_value(&$schnorr.operands()[0]);
                let public_key = self.operand_value(&$schnorr.operands()[1]);
                let message = self.operand_value(&$schnorr.operands()[2]);
                self.values.push(signature);
                self.values.push(public_key);
                self.values.push(message);
                let value = interpreter_value::evaluate_core_function(self, core_function, &[], Span::default())?;
                self.increment_instruction_index();
                (value.expect("Evaluation should work"), $schnorr.destinations()[0].clone())
            }};
        }

        macro_rules! serialize_function {
            ($serialize: expr, $variant: expr) => {{
                let core_function = CoreFunction::Serialize($variant);
                let operand_value = self.operand_value(&$serialize.operands()[0]);
                self.values.push(operand_value);
                let value = interpreter_value::evaluate_core_function(self, core_function, &[], Span::default())?;
                self.increment_instruction_index();
                (value.expect("Evaluation should work"), $serialize.destinations()[0].clone())
            }};
        }

        macro_rules! deserialize_function {
            ($deserialize: expr, $variant: expr) => {{
                let core_function = CoreFunction::Deserialize(
                    $variant,
                    Type::from_snarkvm::<TestnetV0>($deserialize.destination_type(), None),
                );
                let operand_value = self.operand_value(&$deserialize.operands()[0]);
                self.values.push(operand_value);
                let value = interpreter_value::evaluate_core_function(self, core_function, &[], Span::default())?;
                self.increment_instruction_index();
                (value.expect("Evaluation should work"), $deserialize.destinations()[0].clone())
            }};
        }

        let (value, destination) = match instruction {
            Abs(abs) => unary!(abs, Abs),
            AbsWrapped(abs_wrapped) => unary!(abs_wrapped, AbsWrapped),
            Add(add) => binary!(add, Add),
            AddWrapped(add_wrapped) => binary!(add_wrapped, AddWrapped),
            And(and) => binary!(and, BitwiseAnd),
            AssertEq(assert_eq) => {
                let operand0 = self.operand_value(&assert_eq.operands()[0]);
                let operand1 = self.operand_value(&assert_eq.operands()[1]);
                if !operand0.eq(&operand1)? {
                    halt_no_span!("assertion failure: {operand0} != {operand1}");
                }
                self.increment_instruction_index();
                return Ok(());
            }
            AssertNeq(assert_neq) => {
                let operand0 = self.operand_value(&assert_neq.operands()[0]);
                let operand1 = self.operand_value(&assert_neq.operands()[1]);
                if operand0.eq(&operand1)? {
                    halt_no_span!("assertion failure: {operand0} != {operand1}");
                }
                self.increment_instruction_index();
                return Ok(());
            }
            Async(async_) if *step == 0 => {
                let program = self.contexts.current_program().expect("there should be a program");
                let name = snarkvm_identifier_to_symbol(async_.function_name());
                let arguments: Vec<Value> = async_.operands().iter().map(|op| self.operand_value(op)).collect();
                if self.really_async {
                    self.increment_instruction_index();
                    let async_ex =
                        AsyncExecution::AsyncFunctionCall { function: Location::new(program, vec![name]), arguments };
                    (vec![async_ex].into(), async_.destinations()[0].clone())
                } else {
                    self.do_call(
                        program,
                        &[name],
                        arguments.into_iter(),
                        true, // finalize
                        Span::default(),
                    )?;
                    self.increment_step();
                    return Ok(());
                }
            }
            Call(call) if *step == 0 => {
                let (program, name) = match call.operator() {
                    CallOperator::Locator(locator) => (
                        snarkvm_identifier_to_symbol(locator.resource()),
                        snarkvm_identifier_to_symbol(locator.program_id().name()),
                    ),
                    CallOperator::Resource(id) => (
                        snarkvm_identifier_to_symbol(id),
                        self.contexts.current_program().expect("there should be a program"),
                    ),
                };
                let arguments: Vec<Value> = call.operands().iter().map(|op| self.operand_value(op)).collect();
                self.do_call(
                    program,
                    &[name],
                    arguments.into_iter(),
                    false, // finalize
                    Span::default(),
                )?;
                self.increment_step();
                return Ok(());
            }
            Async(async_) if *step == 1 => {
                // We've done a call, and the result is on the value stack.
                self.values.pop();
                self.set_register(async_.destinations()[0].clone(), Vec::<AsyncExecution>::new().into());
                self.increment_instruction_index();
                return Ok(());
            }
            Call(call) if *step == 1 => {
                // We've done a call, and the result is on the value stack.
                let Some(result) = self.values.pop() else {
                    panic!("should have a result");
                };
                if call.destinations().len() == 1 {
                    self.set_register(call.destinations()[0].clone(), result);
                } else {
                    for (i, dest) in call.destinations().iter().enumerate() {
                        self.set_register(
                            dest.clone(),
                            result.tuple_index(i).expect("Function returning multiple values should create a tuple."),
                        );
                    }
                }
                self.increment_instruction_index();
                return Ok(());
            }
            Call(_) | Async(_) => unreachable!("all cases covered above"),
            Cast(cast) => {
                let destination = cast.destinations()[0].clone();

                self.increment_instruction_index();

                match cast.cast_type() {
                    CastType::GroupXCoordinate => {
                        let value = self.operand_value(&cast.operands()[0]);
                        let mut values = vec![value];
                        let Some(result_value) = interpreter_value::evaluate_core_function(
                            &mut values,
                            CoreFunction::GroupToXCoordinate,
                            &[],
                            Default::default(),
                        )?
                        else {
                            halt_no_span!("GroupToXCoordinate didn't produce a value.");
                        };
                        (result_value, destination)
                    }
                    CastType::GroupYCoordinate => {
                        let value = self.operand_value(&cast.operands()[0]);
                        let mut values = vec![value];
                        let Some(result_value) = interpreter_value::evaluate_core_function(
                            &mut values,
                            CoreFunction::GroupToYCoordinate,
                            &[],
                            Default::default(),
                        )?
                        else {
                            halt_no_span!("GroupToYCoordinate didn't produce a value.");
                        };
                        (result_value, destination)
                    }
                    CastType::Plaintext(PlaintextType::Array(_array)) => {
                        let value = Value::make_array(cast.operands().iter().map(|op| self.operand_value(op)));
                        (value, destination)
                    }
                    CastType::Plaintext(PlaintextType::Literal(literal_type)) => {
                        let operand = self.operand_value(&cast.operands()[0]);
                        let Some(value) = operand.cast(&snarkvm_literal_type_to_type(*literal_type)) else {
                            halt_no_span!("cast failure");
                        };
                        (value, destination)
                    }
                    CastType::Plaintext(PlaintextType::Struct(struct_name)) => {
                        let name = Symbol::intern(&struct_name.to_string());
                        let struct_type = self.structs.get([name].as_slice()).expect("struct type should exist");
                        let operands = cast.operands().iter().map(|op| self.operand_value(op));
                        let value = Value::make_struct(
                            struct_type.keys().cloned().zip(operands),
                            self.current_program().unwrap(),
                            vec![name],
                        );
                        (value, destination)
                    }
                    CastType::Record(record_name) => {
                        let program = self.current_program().unwrap();
                        let name = Symbol::intern(&record_name.to_string());
                        let path = vec![name];
                        let record_type = self.records.get(&(program, path.clone())).expect("record type should exist");
                        let operands = cast.operands().iter().map(|op| self.operand_value(op));
                        let value =
                            Value::make_record(record_type.keys().cloned().zip(operands), program, path.clone());
                        (value, destination)
                    }
                    CastType::ExternalRecord(locator) => {
                        let program = Symbol::intern(&locator.program_id().name().to_string());
                        let name = Symbol::intern(&locator.resource().to_string());
                        let path = vec![name];
                        let record_type = self.records.get(&(program, path.clone())).expect("record type should exist");
                        let operands = cast.operands().iter().map(|op| self.operand_value(op));
                        let value =
                            Value::make_record(record_type.keys().cloned().zip(operands), program, path.clone());
                        (value, destination)
                    }
                }
            }
            CastLossy(cast_lossy) => {
                match cast_lossy.cast_type() {
                    CastType::Plaintext(PlaintextType::Literal(literal_type)) => {
                        // This is the only variant supported for lossy casts.
                        let operand = self.operand_value(&cast_lossy.operands()[0]);
                        let Some(value) = operand.cast_lossy(literal_type) else {
                            halt_no_span!("Cast failure");
                        };
                        let destination = cast_lossy.destinations()[0].clone();
                        (value, destination)
                    }
                    _ => tc_fail!(),
                }
            }
            CommitBHP256(commit) => commit_function!(commit, CommitVariant::CommitBHP256),
            CommitBHP512(commit) => commit_function!(commit, CommitVariant::CommitBHP512),
            CommitBHP768(commit) => commit_function!(commit, CommitVariant::CommitBHP768),
            CommitBHP1024(commit) => commit_function!(commit, CommitVariant::CommitBHP1024),
            CommitPED64(commit) => commit_function!(commit, CommitVariant::CommitPED64),
            CommitPED128(commit) => commit_function!(commit, CommitVariant::CommitPED128),
            Div(div) => binary!(div, Div),
            DivWrapped(div_wrapped) => binary!(div_wrapped, DivWrapped),
            Double(double) => unary!(double, Double),
            GreaterThan(gt) => binary!(gt, Gt),
            GreaterThanOrEqual(gte) => binary!(gte, Gte),
            HashBHP256(hash) => hash_function!(hash, HashVariant::HashBHP256),
            HashBHP512(hash) => hash_function!(hash, HashVariant::HashBHP512),
            HashBHP768(hash) => hash_function!(hash, HashVariant::HashBHP768),
            HashBHP1024(hash) => hash_function!(hash, HashVariant::HashBHP1024),
            HashKeccak256(hash) => hash_function!(hash, HashVariant::HashKeccak256),
            HashKeccak384(hash) => hash_function!(hash, HashVariant::HashKeccak384),
            HashKeccak512(hash) => hash_function!(hash, HashVariant::HashKeccak512),
            HashPED64(hash) => hash_function!(hash, HashVariant::HashPED64),
            HashPED128(hash) => hash_function!(hash, HashVariant::HashPED128),
            HashPSD2(hash) => hash_function!(hash, HashVariant::HashPSD2),
            HashPSD4(hash) => hash_function!(hash, HashVariant::HashPSD4),
            HashPSD8(hash) => hash_function!(hash, HashVariant::HashPSD8),
            HashSha3_256(hash) => hash_function!(hash, HashVariant::HashSha3_256),
            HashSha3_384(hash) => hash_function!(hash, HashVariant::HashSha3_384),
            HashSha3_512(hash) => hash_function!(hash, HashVariant::HashSha3_512),
            HashBHP256Raw(hash) => hash_function!(hash, HashVariant::HashBHP256Raw),
            HashBHP512Raw(hash) => hash_function!(hash, HashVariant::HashBHP512Raw),
            HashBHP768Raw(hash) => hash_function!(hash, HashVariant::HashBHP768Raw),
            HashBHP1024Raw(hash) => hash_function!(hash, HashVariant::HashBHP1024Raw),
            HashKeccak256Raw(hash) => hash_function!(hash, HashVariant::HashKeccak256Raw),
            HashKeccak384Raw(hash) => hash_function!(hash, HashVariant::HashKeccak384Raw),
            HashKeccak512Raw(hash) => hash_function!(hash, HashVariant::HashKeccak512Raw),
            HashPED64Raw(hash) => hash_function!(hash, HashVariant::HashPED64Raw),
            HashPED128Raw(hash) => hash_function!(hash, HashVariant::HashPED128Raw),
            HashPSD2Raw(hash) => hash_function!(hash, HashVariant::HashPSD2Raw),
            HashPSD4Raw(hash) => hash_function!(hash, HashVariant::HashPSD4Raw),
            HashPSD8Raw(hash) => hash_function!(hash, HashVariant::HashPSD8Raw),
            HashSha3_256Raw(hash) => hash_function!(hash, HashVariant::HashSha3_256Raw),
            HashSha3_384Raw(hash) => hash_function!(hash, HashVariant::HashSha3_384Raw),
            HashSha3_512Raw(hash) => hash_function!(hash, HashVariant::HashSha3_512Raw),
            HashKeccak256Native(hash) => hash_function!(hash, HashVariant::HashKeccak256Native),
            HashKeccak384Native(hash) => hash_function!(hash, HashVariant::HashKeccak384Native),
            HashKeccak512Native(hash) => hash_function!(hash, HashVariant::HashKeccak512Native),
            HashSha3_256Native(hash) => hash_function!(hash, HashVariant::HashSha3_256Native),
            HashSha3_384Native(hash) => hash_function!(hash, HashVariant::HashSha3_384Native),
            HashSha3_512Native(hash) => hash_function!(hash, HashVariant::HashSha3_512Native),
            HashKeccak256NativeRaw(hash) => hash_function!(hash, HashVariant::HashKeccak256NativeRaw),
            HashKeccak384NativeRaw(hash) => hash_function!(hash, HashVariant::HashKeccak384NativeRaw),
            HashKeccak512NativeRaw(hash) => hash_function!(hash, HashVariant::HashKeccak512NativeRaw),
            HashSha3_256NativeRaw(hash) => hash_function!(hash, HashVariant::HashSha3_256NativeRaw),
            HashSha3_384NativeRaw(hash) => hash_function!(hash, HashVariant::HashSha3_384NativeRaw),
            HashSha3_512NativeRaw(hash) => hash_function!(hash, HashVariant::HashSha3_512NativeRaw),
            ECDSAVerifyDigest(ecdsa) => ecdsa_function!(ecdsa, ECDSAVerifyVariant::Digest),
            ECDSAVerifyDigestEth(ecdsa) => ecdsa_function!(ecdsa, ECDSAVerifyVariant::DigestEth),
            ECDSAVerifyKeccak256(ecdsa) => ecdsa_function!(ecdsa, ECDSAVerifyVariant::HashKeccak256),
            ECDSAVerifyKeccak256Raw(ecdsa) => ecdsa_function!(ecdsa, ECDSAVerifyVariant::HashKeccak256Raw),
            ECDSAVerifyKeccak256Eth(ecdsa) => ecdsa_function!(ecdsa, ECDSAVerifyVariant::HashKeccak256Eth),
            ECDSAVerifyKeccak384(ecdsa) => ecdsa_function!(ecdsa, ECDSAVerifyVariant::HashKeccak384),
            ECDSAVerifyKeccak384Raw(ecdsa) => ecdsa_function!(ecdsa, ECDSAVerifyVariant::HashKeccak384Raw),
            ECDSAVerifyKeccak384Eth(ecdsa) => ecdsa_function!(ecdsa, ECDSAVerifyVariant::HashKeccak384Eth),
            ECDSAVerifyKeccak512(ecdsa) => ecdsa_function!(ecdsa, ECDSAVerifyVariant::HashKeccak512),
            ECDSAVerifyKeccak512Raw(ecdsa) => ecdsa_function!(ecdsa, ECDSAVerifyVariant::HashKeccak512Raw),
            ECDSAVerifyKeccak512Eth(ecdsa) => ecdsa_function!(ecdsa, ECDSAVerifyVariant::HashKeccak512Eth),
            ECDSAVerifySha3_256(ecdsa) => ecdsa_function!(ecdsa, ECDSAVerifyVariant::HashSha3_256),
            ECDSAVerifySha3_256Raw(ecdsa) => ecdsa_function!(ecdsa, ECDSAVerifyVariant::HashSha3_256Raw),
            ECDSAVerifySha3_256Eth(ecdsa) => ecdsa_function!(ecdsa, ECDSAVerifyVariant::HashSha3_256Eth),
            ECDSAVerifySha3_384(ecdsa) => ecdsa_function!(ecdsa, ECDSAVerifyVariant::HashSha3_384),
            ECDSAVerifySha3_384Raw(ecdsa) => ecdsa_function!(ecdsa, ECDSAVerifyVariant::HashSha3_384Raw),
            ECDSAVerifySha3_384Eth(ecdsa) => ecdsa_function!(ecdsa, ECDSAVerifyVariant::HashSha3_384Eth),
            ECDSAVerifySha3_512(ecdsa) => ecdsa_function!(ecdsa, ECDSAVerifyVariant::HashSha3_512),
            ECDSAVerifySha3_512Raw(ecdsa) => ecdsa_function!(ecdsa, ECDSAVerifyVariant::HashSha3_512Raw),
            ECDSAVerifySha3_512Eth(ecdsa) => ecdsa_function!(ecdsa, ECDSAVerifyVariant::HashSha3_512Eth),
            HashManyPSD2(_) | HashManyPSD4(_) | HashManyPSD8(_) => panic!("these functions don't exist yet"),
            Inv(inv) => unary!(inv, Inverse),
            IsEq(eq) => binary!(eq, Eq),
            IsNeq(neq) => binary!(neq, Neq),
            LessThan(lt) => binary!(lt, Lt),
            LessThanOrEqual(lte) => binary!(lte, Lte),
            Modulo(modulo) => binary!(modulo, Mod),
            Mul(mul) => binary!(mul, Mul),
            MulWrapped(mul_wrapped) => binary!(mul_wrapped, MulWrapped),
            Nand(nand) => binary!(nand, Nand),
            Neg(neg) => unary!(neg, Negate),
            Nor(nor) => binary!(nor, Nor),
            Not(not) => unary!(not, Not),
            Or(or) => binary!(or, BitwiseOr),
            Pow(pow) => binary!(pow, Pow),
            PowWrapped(pow_wrapped) => binary!(pow_wrapped, PowWrapped),
            Rem(rem) => binary!(rem, Rem),
            RemWrapped(rem_wrapped) => binary!(rem_wrapped, RemWrapped),
            Shl(shl) => binary!(shl, Shl),
            ShlWrapped(shl_wrapped) => binary!(shl_wrapped, ShlWrapped),
            Shr(shr) => binary!(shr, Shr),
            ShrWrapped(shr_wrapped) => binary!(shr_wrapped, ShrWrapped),
            SignVerify(schnorr) => schnorr_function!(schnorr, false),
            Square(square) => unary!(square, Square),
            SquareRoot(sqrt) => unary!(sqrt, SquareRoot),
            Sub(sub) => binary!(sub, Sub),
            SubWrapped(sub_wrapped) => binary!(sub_wrapped, SubWrapped),
            Ternary(ternary) => {
                let condition = self.operand_value(&ternary.operands()[0]);
                let result = match condition.try_into() {
                    Ok(true) => &ternary.operands()[1],
                    Ok(false) => &ternary.operands()[2],
                    _ => tc_fail!(),
                };
                self.increment_instruction_index();
                (self.operand_value(result), ternary.destinations()[0].clone())
            }
            Xor(xor) => binary!(xor, Xor),
            SerializeBits(serialize_bits) => serialize_function!(serialize_bits, SerializeVariant::ToBits),
            SerializeBitsRaw(serialize_bits_raw) => {
                serialize_function!(serialize_bits_raw, SerializeVariant::ToBitsRaw)
            }
            DeserializeBits(deserialize_bits) => deserialize_function!(deserialize_bits, DeserializeVariant::FromBits),
            DeserializeBitsRaw(deserialize_bits_raw) => {
                deserialize_function!(deserialize_bits_raw, DeserializeVariant::FromBitsRaw)
            }
        };

        self.set_register(destination, value);

        Ok(())
    }

    fn outputs(&self) -> Vec<Value> {
        let Some(Frame { element, .. }) = self.frames.last() else {
            panic!("frame expected");
        };
        let Element::AleoExecution { context, .. } = element else {
            panic!("aleo execution expected");
        };

        let mut result = match &**context {
            AleoContext::Closure(closure) => {
                closure.outputs().iter().map(|output| self.operand_value(output.operand())).collect()
            }
            AleoContext::Function(function) => {
                function.outputs().iter().map(|output| self.operand_value(output.operand())).collect()
            }
            AleoContext::Finalize(_finalize) => Vec::new(),
        };

        if result.is_empty() {
            result.push(Value::make_unit());
        }
        result
    }

    fn step_aleo_command(&mut self, command: Command<TestnetV0>) -> Result<()> {
        use Command::*;

        let (value, destination) = match command {
            Instruction(instruction) => {
                self.step_aleo_instruction(instruction)?;
                return Ok(());
            }
            Await(await_) => {
                let value = self.get_register(await_.register());
                let Some(asyncs) = value.as_future() else {
                    halt_no_span!("attempted to await a non-future");
                };
                self.contexts.add_future(asyncs.to_vec());
                self.increment_instruction_index();
                return Ok(());
            }
            Contains(contains) => {
                // Value has interior mutability, since SnarkVM's value does, but this is okay - it's just the OnceCell which houses its bits.
                #[allow(clippy::mutable_key_type)]
                let mapping = self.mapping_by_call_operator(contains.mapping()).expect("mapping should be present");
                let key = self.operand_value(contains.key());
                let result = mapping.contains_key(&key).into();
                self.increment_instruction_index();
                (result, contains.destination().clone())
            }
            Get(get) => {
                let key = self.operand_value(get.key());
                let value = self.mapping_by_call_operator(get.mapping()).and_then(|mapping| mapping.get(&key)).cloned();
                self.increment_instruction_index();

                match value {
                    Some(v) => (v, get.destination().clone()),
                    None => halt_no_span!("map access failure: {key}"),
                }
            }
            GetOrUse(get_or_use) => {
                let key = self.operand_value(get_or_use.key());
                let value =
                    self.mapping_by_call_operator(get_or_use.mapping()).and_then(|mapping| mapping.get(&key)).cloned();

                let use_value = value.unwrap_or_else(|| self.operand_value(get_or_use.default()));
                self.increment_instruction_index();

                (use_value, get_or_use.destination().clone())
            }
            Remove(remove) => {
                let key = self.operand_value(remove.key());
                let mapping_name = snarkvm_identifier_to_symbol(remove.mapping_name());
                let maybe_mapping = self.lookup_mapping_mut(None, mapping_name);
                match maybe_mapping {
                    None => halt_no_span!("no such mapping {mapping_name}"),
                    Some(mapping) => {
                        mapping.remove(&key);
                    }
                }
                self.increment_instruction_index();
                return Ok(());
            }
            Set(set) => {
                let key = self.operand_value(set.key());
                let value = self.operand_value(set.value());
                let mapping_name = snarkvm_identifier_to_symbol(set.mapping_name());
                let maybe_mapping = self.lookup_mapping_mut(None, mapping_name);
                match maybe_mapping {
                    None => halt_no_span!("no such mapping {mapping_name}"),
                    Some(mapping) => {
                        mapping.insert(key, value);
                    }
                }
                self.increment_instruction_index();
                return Ok(());
            }
            RandChaCha(rand) => {
                // TODO - this is not using the other operands which are supposed to seed the RNG.
                use CoreFunction::*;
                let function = ChaChaRand(rand.destination_type());
                let value =
                    interpreter_value::evaluate_core_function(self, function, &[], Default::default())?.unwrap();
                self.increment_instruction_index();
                (value, rand.destination().clone())
            }
            BranchEq(branch_eq) => {
                let first = self.operand_value(branch_eq.first());
                let second = self.operand_value(branch_eq.second());
                if first.eq(&second)? {
                    self.branch(branch_eq.position());
                } else {
                    self.increment_instruction_index();
                }
                return Ok(());
            }
            BranchNeq(branch_neq) => {
                let first = self.operand_value(branch_neq.first());
                let second = self.operand_value(branch_neq.second());
                if !first.eq(&second)? {
                    self.branch(branch_neq.position());
                } else {
                    self.increment_instruction_index();
                }
                return Ok(());
            }
            Position(_) => {
                self.increment_instruction_index();
                return Ok(());
            }
        };

        self.set_register(destination, value);

        Ok(())
    }

    fn branch(&mut self, label: &Identifier<TestnetV0>) {
        let Some(Frame { element: Element::AleoExecution { instruction_index, context, .. }, .. }) =
            self.frames.last_mut()
        else {
            panic!();
        };
        let AleoContext::Finalize(finalize) = &mut **context else {
            panic!();
        };
        for (i, cmd) in finalize.commands().iter().enumerate() {
            if let Command::Position(position) = cmd
                && position.name() == label
            {
                *instruction_index = i;
                return;
            }
        }
        panic!("branch to nonexistent label {label}");
    }

    pub fn step_aleo(&mut self) -> Result<()> {
        if let Some(command) = self.next_command().cloned() {
            self.step_aleo_command(command)?;
        } else if let Some(instruction) = self.next_instruction().cloned() {
            self.step_aleo_instruction(instruction)?;
        }

        if self.execution_complete() {
            let mut outputs = self.outputs();
            self.frames.pop();
            self.contexts.pop();
            if outputs.len() > 1 {
                self.values.push(Value::make_tuple(outputs));
            } else {
                self.values.push(mem::take(&mut outputs[0]));
            }
        }

        Ok(())
    }
}

fn snarkvm_literal_type_to_type(snarkvm_type: LiteralType) -> Type {
    use Type::*;
    match snarkvm_type {
        LiteralType::Address => Address,
        LiteralType::Boolean => Boolean,
        LiteralType::Field => Field,
        LiteralType::Group => Group,
        LiteralType::I8 => Integer(IntegerType::I8),
        LiteralType::I16 => Integer(IntegerType::I16),
        LiteralType::I32 => Integer(IntegerType::I32),
        LiteralType::I64 => Integer(IntegerType::I64),
        LiteralType::I128 => Integer(IntegerType::I128),
        LiteralType::U8 => Integer(IntegerType::U8),
        LiteralType::U16 => Integer(IntegerType::U16),
        LiteralType::U32 => Integer(IntegerType::U32),
        LiteralType::U64 => Integer(IntegerType::U64),
        LiteralType::U128 => Integer(IntegerType::U128),
        LiteralType::Scalar => Scalar,
        LiteralType::Signature => todo!(),
        LiteralType::String => todo!(),
    }
}<|MERGE_RESOLUTION|>--- conflicted
+++ resolved
@@ -17,10 +17,6 @@
 use super::*;
 
 use leo_ast::{
-<<<<<<< HEAD
-    BinaryOperation, CoreFunction, IntegerType, Type, UnaryOperation,
-    interpreter_value::{self, AsyncExecution, GlobalId, Value},
-=======
     BinaryOperation,
     CoreFunction,
     IntegerType,
@@ -28,16 +24,11 @@
     Type,
     UnaryOperation,
     interpreter_value::{self, AsyncExecution, Value},
->>>>>>> 18feb76d
 };
 
 use snarkvm::{
     prelude::{Identifier, LiteralType, PlaintextType, Register, TestnetV0},
     synthesizer::{
-<<<<<<< HEAD
-        Command, Instruction,
-        program::{CallOperator, CastType, Operand},
-=======
         Command,
         Instruction,
         program::{
@@ -50,7 +41,6 @@
             Operand,
             SerializeVariant,
         },
->>>>>>> 18feb76d
     },
 };
 
