// Copyright (C) 2019-2025 Provable Inc.
// This file is part of the Leo library.

// The Leo library is free software: you can redistribute it and/or modify
// it under the terms of the GNU General Public License as published by
// the Free Software Foundation, either version 3 of the License, or
// (at your option) any later version.

// The Leo library is distributed in the hope that it will be useful,
// but WITHOUT ANY WARRANTY; without even the implied warranty of
// MERCHANTABILITY or FITNESS FOR A PARTICULAR PURPOSE. See the
// GNU General Public License for more details.

// You should have received a copy of the GNU General Public License
// along with the Leo library. If not, see <https://www.gnu.org/licenses/>.

use super::*;

use leo_ast::{
    BinaryOperation,
    CoreFunction,
    IntegerType,
    Type,
    UnaryOperation,
    interpreter_value::{self, AsyncExecution, Future, GlobalId, StructContents, Value},
};

use snarkvm::{
    prelude::{
        Access,
        Boolean,
        Field,
        Identifier,
        Literal,
        LiteralType,
        PlaintextType,
        Register,
        TestnetV0,
        ToBits as _,
        ToBytes as _,
        integers::Integer,
    },
    synthesizer::{
        Command,
        Instruction,
        program::{CallOperator, CastType, Operand},
    },
};

use rand::Rng as _;
use rand_chacha::{ChaCha20Rng, rand_core::SeedableRng};
use std::mem;

impl Cursor {
    fn mapping_by_call_operator(&self, operator: &CallOperator<TestnetV0>) -> Option<&HashMap<Value, Value>> {
        let (program, name) = match operator {
            CallOperator::Locator(locator) => {
                (Some(snarkvm_identifier_to_symbol(locator.name())), snarkvm_identifier_to_symbol(locator.resource()))
            }
            CallOperator::Resource(id) => (None, snarkvm_identifier_to_symbol(id)),
        };
        self.lookup_mapping(program, name)
    }

    fn get_register(&self, reg: &Register<TestnetV0>) -> &Value {
        let Some(Frame { element: Element::AleoExecution { registers, .. }, .. }) = self.frames.last() else {
            panic!();
        };
        match reg {
            Register::Locator(index) => {
                registers.get(index).expect("valid .aleo code doesn't access undefined registers")
            }
            Register::Access(index, accesses) => {
                let mut current_value =
                    registers.get(index).expect("valid .aleo code doesn't access undefined registers");
                for access in accesses.iter() {
                    match access {
                        Access::Member(id) => {
                            if let Value::Struct(current_struct) = current_value {
                                let name = snarkvm_identifier_to_symbol(id);
                                current_value = current_struct.contents.get(&name).expect("struct missing member");
                            } else {
                                tc_fail!();
                            }
                        }
                        Access::Index(index) => {
                            if let Value::Array(current_array) = current_value {
                                current_value = current_array.get(**index as usize).expect("array index out of bounds");
                            } else {
                                tc_fail!();
                            }
                        }
                    }
                }

                current_value
            }
        }
    }

    fn set_register(&mut self, reg: Register<TestnetV0>, value: Value) {
        let Some(Frame { element: Element::AleoExecution { registers, .. }, .. }) = self.frames.last_mut() else {
            panic!();
        };

        match reg {
            Register::Locator(index) => {
                registers.insert(index, value);
            }
            Register::Access(_, _) => todo!(),
        }
    }

    fn instructions_len(&self) -> usize {
        let Some(Frame { element: Element::AleoExecution { context, .. }, .. }) = self.frames.last() else {
            panic!();
        };
        match &**context {
            AleoContext::Closure(closure) => closure.instructions().len(),
            AleoContext::Function(function) => function.instructions().len(),
            AleoContext::Finalize(finalize) => finalize.commands().len(),
        }
    }

    fn increment_instruction_index(&mut self) {
        let Some(Frame { element: Element::AleoExecution { instruction_index, .. }, .. }) = self.frames.last_mut()
        else {
            panic!();
        };
        *instruction_index += 1;
    }

    fn execution_complete(&self) -> bool {
        let Some(Frame { element: Element::AleoExecution { instruction_index, .. }, .. }) = self.frames.last() else {
            panic!();
        };
        *instruction_index >= self.instructions_len()
    }

    fn next_instruction(&self) -> Option<&Instruction<TestnetV0>> {
        let Some(Frame { element: Element::AleoExecution { instruction_index, context, .. }, .. }) = self.frames.last()
        else {
            panic!();
        };
        match &**context {
            AleoContext::Closure(closure) => closure.instructions().get(*instruction_index),
            AleoContext::Function(function) => function.instructions().get(*instruction_index),
            AleoContext::Finalize(_) => None,
        }
    }

    fn next_command(&self) -> Option<&Command<TestnetV0>> {
        let Some(Frame { element: Element::AleoExecution { instruction_index, context, .. }, .. }) = self.frames.last()
        else {
            panic!();
        };
        match &**context {
            AleoContext::Closure(_) | AleoContext::Function(_) => None,
            AleoContext::Finalize(finalize) => finalize.commands().get(*instruction_index),
        }
    }

    fn operand_value(&self, operand: &Operand<TestnetV0>) -> Value {
        match operand {
            Operand::Literal(literal) => match literal {
                Literal::Address(x) => Value::Address(*x),
                Literal::Boolean(x) => Value::Bool(**x),
                Literal::Field(x) => Value::Field(*x),
                Literal::Group(x) => Value::Group(*x),
                Literal::I8(x) => Value::I8(**x),
                Literal::I16(x) => Value::I16(**x),
                Literal::I32(x) => Value::I32(**x),
                Literal::I64(x) => Value::I64(**x),
                Literal::I128(x) => Value::I128(**x),
                Literal::U8(x) => Value::U8(**x),
                Literal::U16(x) => Value::U16(**x),
                Literal::U32(x) => Value::U32(**x),
                Literal::U64(x) => Value::U64(**x),
                Literal::U128(x) => Value::U128(**x),
                Literal::Scalar(x) => Value::Scalar(*x),
                Literal::Signature(_) => todo!(),
                Literal::String(_) => todo!(),
            },
            Operand::Register(register) => self.get_register(register).clone(),
            Operand::ProgramID(_) => todo!(),
            Operand::Signer => Value::Address(self.signer),
            Operand::Caller => {
                if let Some(function_context) = self.contexts.last() {
                    Value::Address(function_context.caller)
                } else {
                    Value::Address(self.signer)
                }
            }
            Operand::BlockHeight => Value::U32(self.block_height),
            Operand::NetworkID => todo!(),
            Operand::Checksum(_) => todo!("Look up the program in the global namespace and get its checksum"),
            Operand::Edition(_) => todo!("Look up the program in the global namespace and get its edition"),
            Operand::ProgramOwner(_) => todo!("Prompt user if not set"),
        }
    }

    fn step_aleo_instruction(&mut self, instruction: Instruction<TestnetV0>) -> Result<()> {
        // The Aleo VM code is a linear sequence of instructions, so we don't need to keep
        // a stack of Elements (except for calls). Just run instructions in order.
        use Instruction::*;

        let Some(Frame { step, .. }) = self.frames.last() else {
            panic!("frame expected");
        };

        macro_rules! unary {
            ($svm_op: expr, $op: ident) => {{
                let operand = self.operand_value(&$svm_op.operands()[0]);
                let value = interpreter_value::evaluate_unary(Default::default(), UnaryOperation::$op, &operand)?;
                self.increment_instruction_index();
                (value, $svm_op.destinations()[0].clone())
            }};
        }

        macro_rules! binary {
            ($svm_op: expr, $op: ident) => {{
                let operand0 = self.operand_value(&$svm_op.operands()[0]);
                let operand1 = self.operand_value(&$svm_op.operands()[1]);
                let value =
                    interpreter_value::evaluate_binary(Default::default(), BinaryOperation::$op, &operand0, &operand1)?;
                self.increment_instruction_index();
                (value, $svm_op.destinations()[0].clone())
            }};
        }

        macro_rules! commit_function {
            ($commit: expr,
             $to_address: ident,
             $to_field: ident,
             $to_group: ident,
            ) => {{
                let core_function = match $commit.destination_type() {
                    LiteralType::Address => CoreFunction::$to_address,
                    LiteralType::Field => CoreFunction::$to_field,
                    LiteralType::Group => CoreFunction::$to_group,
                    _ => panic!("invalid commit destination type"),
                };

                let randomizer_value = self.operand_value(&$commit.operands()[0]);
                let operand_value = self.operand_value(&$commit.operands()[1]);
                self.values.push(randomizer_value);
                self.values.push(operand_value);
                let value = interpreter_value::evaluate_core_function(self, core_function, &[], Span::default())?;
                self.increment_instruction_index();
                (value.expect("Evaluation should work"), $commit.destinations()[0].clone())
            }};
        }

        macro_rules! hash_function {
            ($hash: expr,
             $to_address: ident,
             $to_field: ident,
             $to_group: ident,
             $to_i8: ident,
             $to_i16: ident,
             $to_i32: ident,
             $to_i64: ident,
             $to_i128: ident,
             $to_u8: ident,
             $to_u16: ident,
             $to_u32: ident,
             $to_u64: ident,
             $to_u128: ident,
             $to_scalar: ident,
            ) => {{
                let core_function = match $hash.destination_type() {
                    PlaintextType::Literal(LiteralType::Address) => CoreFunction::$to_address,
                    PlaintextType::Literal(LiteralType::Field) => CoreFunction::$to_field,
                    PlaintextType::Literal(LiteralType::Group) => CoreFunction::$to_group,
                    PlaintextType::Literal(LiteralType::I8) => CoreFunction::$to_i8,
                    PlaintextType::Literal(LiteralType::I16) => CoreFunction::$to_i16,
                    PlaintextType::Literal(LiteralType::I32) => CoreFunction::$to_i32,
                    PlaintextType::Literal(LiteralType::I64) => CoreFunction::$to_i64,
                    PlaintextType::Literal(LiteralType::I128) => CoreFunction::$to_i128,
                    PlaintextType::Literal(LiteralType::U8) => CoreFunction::$to_u8,
                    PlaintextType::Literal(LiteralType::U16) => CoreFunction::$to_u16,
                    PlaintextType::Literal(LiteralType::U32) => CoreFunction::$to_u32,
                    PlaintextType::Literal(LiteralType::U64) => CoreFunction::$to_u64,
                    PlaintextType::Literal(LiteralType::U128) => CoreFunction::$to_u128,
                    PlaintextType::Literal(LiteralType::Scalar) => CoreFunction::$to_scalar,
                    _ => panic!("invalid hash destination type"),
                };
                let operand_value = self.operand_value(&$hash.operands()[0]);
                self.values.push(operand_value);
                let value = interpreter_value::evaluate_core_function(self, core_function, &[], Span::default())?;
                self.increment_instruction_index();
                (value.expect("Evaluation should work"), $hash.destinations()[0].clone())
            }};
        }

        let (value, destination) = match instruction {
            Abs(abs) => unary!(abs, Abs),
            AbsWrapped(abs_wrapped) => unary!(abs_wrapped, AbsWrapped),
            Add(add) => binary!(add, Add),
            AddWrapped(add_wrapped) => binary!(add_wrapped, AddWrapped),
            And(and) => binary!(and, BitwiseAnd),
            AssertEq(assert_eq) => {
                let operand0 = self.operand_value(&assert_eq.operands()[0]);
                let operand1 = self.operand_value(&assert_eq.operands()[1]);
                if operand0.neq(&operand1)? {
                    halt_no_span!("assertion failure: {operand0} != {operand1}");
                }
                self.increment_instruction_index();
                return Ok(());
            }
            AssertNeq(assert_neq) => {
                let operand0 = self.operand_value(&assert_neq.operands()[0]);
                let operand1 = self.operand_value(&assert_neq.operands()[1]);
                if operand0.eq(&operand1)? {
                    halt_no_span!("assertion failure: {operand0} != {operand1}");
                }
                self.increment_instruction_index();
                return Ok(());
            }
            Async(async_) if *step == 0 => {
                let program = self.contexts.current_program().expect("there should be a program");
                let name = snarkvm_identifier_to_symbol(async_.function_name());
                let arguments: Vec<Value> = async_.operands().iter().map(|op| self.operand_value(op)).collect();
                if self.really_async {
                    self.increment_instruction_index();
                    let async_ex = AsyncExecution { function: GlobalId { name, program }, arguments };
                    (Value::Future(Future(vec![async_ex])), async_.destinations()[0].clone())
                } else {
                    self.do_call(
                        program,
                        name,
                        arguments.into_iter(),
                        true, // finalize
                        Span::default(),
                    )?;
                    self.increment_step();
                    return Ok(());
                }
            }
            Call(call) if *step == 0 => {
                let (program, name) = match call.operator() {
                    CallOperator::Locator(locator) => (
                        snarkvm_identifier_to_symbol(locator.resource()),
                        snarkvm_identifier_to_symbol(locator.program_id().name()),
                    ),
                    CallOperator::Resource(id) => (
                        snarkvm_identifier_to_symbol(id),
                        self.contexts.current_program().expect("there should be a program"),
                    ),
                };
                let arguments: Vec<Value> = call.operands().iter().map(|op| self.operand_value(op)).collect();
                self.do_call(
                    program,
                    name,
                    arguments.into_iter(),
                    false, // finalize
                    Span::default(),
                )?;
                self.increment_step();
                return Ok(());
            }
            Async(async_) if *step == 1 => {
                // We've done a call, and the result is on the value stack.
                self.values.pop();
                self.set_register(async_.destinations()[0].clone(), Value::Future(Future(Vec::new())));
                self.increment_instruction_index();
                return Ok(());
            }
            Call(call) if *step == 1 => {
                // We've done a call, and the result is on the value stack.
                let Some(result) = self.values.pop() else {
                    panic!("should have a result");
                };
                if call.destinations().len() == 1 {
                    self.set_register(call.destinations()[0].clone(), result);
                } else {
                    let Value::Tuple(tuple) = result else {
                        panic!("function returning multiple values should create a tuple");
                    };
                    for (dest, value) in call.destinations().iter().zip(tuple.into_iter()) {
                        self.set_register(dest.clone(), value);
                    }
                }
                self.increment_instruction_index();
                return Ok(());
            }
            Call(_) | Async(_) => unreachable!("all cases covered above"),
            Cast(cast) => {
                let destination = cast.destinations()[0].clone();

                self.increment_instruction_index();

                let make_struct = |program, name_identifier| {
                    let name = snarkvm_identifier_to_symbol(name_identifier);
                    let id = GlobalId { program, name };
                    let struct_type = self.structs.get(&id).expect("struct type should exist");
                    let operands = cast.operands().iter().map(|op| self.operand_value(op));
                    Value::Struct(StructContents {
                        name,
                        contents: struct_type.iter().cloned().zip(operands).collect(),
                    })
                };

                match cast.cast_type() {
                    CastType::GroupXCoordinate => {
                        let Value::Group(g) = self.operand_value(&cast.operands()[0]) else {
                            tc_fail!();
                        };
                        let value = Value::Field(g.to_x_coordinate());
                        (value, destination)
                    }
                    CastType::GroupYCoordinate => {
                        let Value::Group(g) = self.operand_value(&cast.operands()[0]) else {
                            tc_fail!();
                        };
                        let value = Value::Field(g.to_y_coordinate());
                        (value, destination)
                    }
                    CastType::Plaintext(PlaintextType::Array(_array)) => {
                        let value = Value::Array(cast.operands().iter().map(|op| self.operand_value(op)).collect());
                        (value, destination)
                    }
                    CastType::Plaintext(PlaintextType::Literal(literal_type)) => {
                        let operand = self.operand_value(&cast.operands()[0]);
                        let value = match operand.cast(&snarkvm_literal_type_to_type(*literal_type)) {
                            Some(value) => value,
                            None => halt_no_span!("cast failure"),
                        };
                        (value, destination)
                    }
                    CastType::Record(struct_name) | CastType::Plaintext(PlaintextType::Struct(struct_name)) => {
                        let program = self.contexts.current_program().expect("there should be a current program");
                        let value = make_struct(program, struct_name);
                        (value, destination)
                    }
                    CastType::ExternalRecord(locator) => {
                        let program = snarkvm_identifier_to_symbol(locator.program_id().name());
                        let value = make_struct(program, locator.name());
                        (value, destination)
                    }
                }
            }
            CastLossy(cast_lossy) => {
                match cast_lossy.cast_type() {
                    CastType::Plaintext(PlaintextType::Literal(literal_type)) => {
                        // This is the only variant supported for lossy casts.
                        let operand = self.operand_value(&cast_lossy.operands()[0]);
                        let operand_literal = value_to_snarkvm_literal(operand);
                        let result_literal = match operand_literal.cast_lossy(*literal_type) {
                            Ok(result_literal) => result_literal,
                            Err(_) => halt_no_span!("cast failure"),
                        };
                        let destination = cast_lossy.destinations()[0].clone();
                        self.increment_instruction_index();
                        (snarkvm_literal_to_value(result_literal), destination)
                    }
                    _ => tc_fail!(),
                }
            }
            CommitBHP256(commit) => {
                commit_function!(commit, BHP256CommitToAddress, BHP256CommitToField, BHP256CommitToGroup,)
            }
            CommitBHP512(commit) => {
                commit_function!(commit, BHP512CommitToAddress, BHP512CommitToField, BHP512CommitToGroup,)
            }
            CommitBHP768(commit) => {
                commit_function!(commit, BHP768CommitToAddress, BHP768CommitToField, BHP768CommitToGroup,)
            }
            CommitBHP1024(commit) => {
                commit_function!(commit, BHP1024CommitToAddress, BHP1024CommitToField, BHP1024CommitToGroup,)
            }
            CommitPED64(commit) => {
                commit_function!(commit, Pedersen64CommitToAddress, Pedersen64CommitToField, Pedersen64CommitToGroup,)
            }
            CommitPED128(commit) => {
                commit_function!(commit, Pedersen128CommitToAddress, Pedersen128CommitToField, Pedersen128CommitToGroup,)
            }
            Div(div) => binary!(div, Div),
            DivWrapped(div_wrapped) => binary!(div_wrapped, DivWrapped),
            Double(double) => unary!(double, Double),
            GreaterThan(gt) => binary!(gt, Gt),
            GreaterThanOrEqual(gte) => binary!(gte, Gte),
            HashBHP256(hash) => hash_function!(
                hash,
                BHP256HashToAddress,
                BHP256HashToField,
                BHP256HashToGroup,
                BHP256HashToI8,
                BHP256HashToI16,
                BHP256HashToI32,
                BHP256HashToI64,
                BHP256HashToI128,
                BHP256HashToU8,
                BHP256HashToU16,
                BHP256HashToU32,
                BHP256HashToU64,
                BHP256HashToU128,
                BHP256HashToScalar,
            ),
            HashBHP512(hash) => hash_function!(
                hash,
                BHP512HashToAddress,
                BHP512HashToField,
                BHP512HashToGroup,
                BHP512HashToI8,
                BHP512HashToI16,
                BHP512HashToI32,
                BHP512HashToI64,
                BHP512HashToI128,
                BHP512HashToU8,
                BHP512HashToU16,
                BHP512HashToU32,
                BHP512HashToU64,
                BHP512HashToU128,
                BHP512HashToScalar,
            ),
            HashBHP768(hash) => hash_function!(
                hash,
                BHP768HashToAddress,
                BHP768HashToField,
                BHP768HashToGroup,
                BHP768HashToI8,
                BHP768HashToI16,
                BHP768HashToI32,
                BHP768HashToI64,
                BHP768HashToI128,
                BHP768HashToU8,
                BHP768HashToU16,
                BHP768HashToU32,
                BHP768HashToU64,
                BHP768HashToU128,
                BHP768HashToScalar,
            ),
            HashBHP1024(hash) => hash_function!(
                hash,
                BHP1024HashToAddress,
                BHP1024HashToField,
                BHP1024HashToGroup,
                BHP1024HashToI8,
                BHP1024HashToI16,
                BHP1024HashToI32,
                BHP1024HashToI64,
                BHP1024HashToI128,
                BHP1024HashToU8,
                BHP1024HashToU16,
                BHP1024HashToU32,
                BHP1024HashToU64,
                BHP1024HashToU128,
                BHP1024HashToScalar,
            ),
            HashKeccak256(hash) => hash_function!(
                hash,
                Keccak256HashToAddress,
                Keccak256HashToField,
                Keccak256HashToGroup,
                Keccak256HashToI8,
                Keccak256HashToI16,
                Keccak256HashToI32,
                Keccak256HashToI64,
                Keccak256HashToI128,
                Keccak256HashToU8,
                Keccak256HashToU16,
                Keccak256HashToU32,
                Keccak256HashToU64,
                Keccak256HashToU128,
                Keccak256HashToScalar,
            ),
            HashKeccak384(hash) => hash_function!(
                hash,
                Keccak384HashToAddress,
                Keccak384HashToField,
                Keccak384HashToGroup,
                Keccak384HashToI8,
                Keccak384HashToI16,
                Keccak384HashToI32,
                Keccak384HashToI64,
                Keccak384HashToI128,
                Keccak384HashToU8,
                Keccak384HashToU16,
                Keccak384HashToU32,
                Keccak384HashToU64,
                Keccak384HashToU128,
                Keccak384HashToScalar,
            ),
            HashKeccak512(hash) => hash_function!(
                hash,
                Keccak512HashToAddress,
                Keccak512HashToField,
                Keccak512HashToGroup,
                Keccak512HashToI8,
                Keccak512HashToI16,
                Keccak512HashToI32,
                Keccak512HashToI64,
                Keccak512HashToI128,
                Keccak512HashToU8,
                Keccak512HashToU16,
                Keccak512HashToU32,
                Keccak512HashToU64,
                Keccak512HashToU128,
                Keccak512HashToScalar,
            ),
            HashPED64(hash) => hash_function!(
                hash,
                Pedersen64HashToAddress,
                Pedersen64HashToField,
                Pedersen64HashToGroup,
                Pedersen64HashToI8,
                Pedersen64HashToI16,
                Pedersen64HashToI32,
                Pedersen64HashToI64,
                Pedersen64HashToI128,
                Pedersen64HashToU8,
                Pedersen64HashToU16,
                Pedersen64HashToU32,
                Pedersen64HashToU64,
                Pedersen64HashToU128,
                Pedersen64HashToScalar,
            ),
            HashPED128(hash) => hash_function!(
                hash,
                Pedersen128HashToAddress,
                Pedersen128HashToField,
                Pedersen128HashToGroup,
                Pedersen128HashToI8,
                Pedersen128HashToI16,
                Pedersen128HashToI32,
                Pedersen128HashToI64,
                Pedersen128HashToI128,
                Pedersen128HashToU8,
                Pedersen128HashToU16,
                Pedersen128HashToU32,
                Pedersen128HashToU64,
                Pedersen128HashToU128,
                Pedersen128HashToScalar,
            ),
            HashPSD2(hash) => hash_function!(
                hash,
                Poseidon2HashToAddress,
                Poseidon2HashToField,
                Poseidon2HashToGroup,
                Poseidon2HashToI8,
                Poseidon2HashToI16,
                Poseidon2HashToI32,
                Poseidon2HashToI64,
                Poseidon2HashToI128,
                Poseidon2HashToU8,
                Poseidon2HashToU16,
                Poseidon2HashToU32,
                Poseidon2HashToU64,
                Poseidon2HashToU128,
                Poseidon2HashToScalar,
            ),
            HashPSD4(hash) => hash_function!(
                hash,
                Poseidon4HashToAddress,
                Poseidon4HashToField,
                Poseidon4HashToGroup,
                Poseidon4HashToI8,
                Poseidon4HashToI16,
                Poseidon4HashToI32,
                Poseidon4HashToI64,
                Poseidon4HashToI128,
                Poseidon4HashToU8,
                Poseidon4HashToU16,
                Poseidon4HashToU32,
                Poseidon4HashToU64,
                Poseidon4HashToU128,
                Poseidon4HashToScalar,
            ),
            HashPSD8(hash) => hash_function!(
                hash,
                Poseidon8HashToAddress,
                Poseidon8HashToField,
                Poseidon8HashToGroup,
                Poseidon8HashToI8,
                Poseidon8HashToI16,
                Poseidon8HashToI32,
                Poseidon8HashToI64,
                Poseidon8HashToI128,
                Poseidon8HashToU8,
                Poseidon8HashToU16,
                Poseidon8HashToU32,
                Poseidon8HashToU64,
                Poseidon8HashToU128,
                Poseidon8HashToScalar,
            ),
            HashSha3_256(hash) => hash_function!(
                hash,
                SHA3_256HashToAddress,
                SHA3_256HashToField,
                SHA3_256HashToGroup,
                SHA3_256HashToI8,
                SHA3_256HashToI16,
                SHA3_256HashToI32,
                SHA3_256HashToI64,
                SHA3_256HashToI128,
                SHA3_256HashToU8,
                SHA3_256HashToU16,
                SHA3_256HashToU32,
                SHA3_256HashToU64,
                SHA3_256HashToU128,
                SHA3_256HashToScalar,
            ),
            HashSha3_384(hash) => hash_function!(
                hash,
                SHA3_384HashToAddress,
                SHA3_384HashToField,
                SHA3_384HashToGroup,
                SHA3_384HashToI8,
                SHA3_384HashToI16,
                SHA3_384HashToI32,
                SHA3_384HashToI64,
                SHA3_384HashToI128,
                SHA3_384HashToU8,
                SHA3_384HashToU16,
                SHA3_384HashToU32,
                SHA3_384HashToU64,
                SHA3_384HashToU128,
                SHA3_384HashToScalar,
            ),
            HashSha3_512(hash) => hash_function!(
                hash,
                SHA3_512HashToAddress,
                SHA3_512HashToField,
                SHA3_512HashToGroup,
                SHA3_512HashToI8,
                SHA3_512HashToI16,
                SHA3_512HashToI32,
                SHA3_512HashToI64,
                SHA3_512HashToI128,
                SHA3_512HashToU8,
                SHA3_512HashToU16,
                SHA3_512HashToU32,
                SHA3_512HashToU64,
                SHA3_512HashToU128,
                SHA3_512HashToScalar,
            ),
            HashManyPSD2(_) | HashManyPSD4(_) | HashManyPSD8(_) => panic!("these instructions don't exist yet"),
            Inv(inv) => unary!(inv, Inverse),
            IsEq(eq) => binary!(eq, Eq),
            IsNeq(neq) => binary!(neq, Neq),
            LessThan(lt) => binary!(lt, Lt),
            LessThanOrEqual(lte) => binary!(lte, Lte),
            Modulo(modulo) => binary!(modulo, Mod),
            Mul(mul) => binary!(mul, Mul),
            MulWrapped(mul_wrapped) => binary!(mul_wrapped, MulWrapped),
            Nand(nand) => binary!(nand, Nand),
            Neg(neg) => unary!(neg, Negate),
            Nor(nor) => binary!(nor, Nor),
            Not(not) => unary!(not, Not),
            Or(or) => binary!(or, BitwiseOr),
            Pow(pow) => binary!(pow, Pow),
            PowWrapped(pow_wrapped) => binary!(pow_wrapped, PowWrapped),
            Rem(rem) => binary!(rem, Rem),
            RemWrapped(rem_wrapped) => binary!(rem_wrapped, RemWrapped),
            Shl(shl) => binary!(shl, Shl),
            ShlWrapped(shl_wrapped) => binary!(shl_wrapped, ShlWrapped),
            Shr(shr) => binary!(shr, Shr),
            ShrWrapped(shr_wrapped) => binary!(shr_wrapped, ShrWrapped),
            SignVerify(_) => todo!(),
            Square(square) => unary!(square, Square),
            SquareRoot(sqrt) => unary!(sqrt, SquareRoot),
            Sub(sub) => binary!(sub, Sub),
            SubWrapped(sub_wrapped) => binary!(sub_wrapped, SubWrapped),
            Ternary(ternary) => {
                let condition = self.operand_value(&ternary.operands()[0]);
                let result = match condition {
                    Value::Bool(true) => &ternary.operands()[1],
                    Value::Bool(false) => &ternary.operands()[2],
                    _ => panic!(),
                };
                self.increment_instruction_index();
                (self.operand_value(result), ternary.destinations()[0].clone())
            }
            Xor(xor) => binary!(xor, Xor),
        };

        self.set_register(destination, value);

        Ok(())
    }

    fn outputs(&self) -> Vec<Value> {
        let Some(Frame { element, .. }) = self.frames.last() else {
            panic!("frame expected");
        };
        let Element::AleoExecution { context, .. } = element else {
            panic!("aleo execution expected");
        };

        let mut result = match &**context {
            AleoContext::Closure(closure) => {
                closure.outputs().iter().map(|output| self.operand_value(output.operand())).collect()
            }
            AleoContext::Function(function) => {
                function.outputs().iter().map(|output| self.operand_value(output.operand())).collect()
            }
            AleoContext::Finalize(_finalize) => Vec::new(),
        };

        if result.is_empty() {
            result.push(Value::Unit);
        }
        result
    }

    fn step_aleo_command(&mut self, command: Command<TestnetV0>) -> Result<()> {
        use Command::*;

        let (value, destination) = match command {
            Instruction(instruction) => {
                self.step_aleo_instruction(instruction)?;
                return Ok(());
            }
            Await(await_) => {
                let Value::Future(future) = self.get_register(await_.register()) else {
                    halt_no_span!("attempted to await a non-future");
                };
                self.contexts.add_future(future.clone());
                self.increment_instruction_index();
                return Ok(());
            }
            Contains(contains) => {
                let mapping = self.mapping_by_call_operator(contains.mapping()).expect("mapping should be present");
                let key = self.operand_value(contains.key());
                let result = Value::Bool(mapping.contains_key(&key));
                self.increment_instruction_index();
                (result, contains.destination().clone())
            }
            Get(get) => {
                let key = self.operand_value(get.key());
                let value = self.mapping_by_call_operator(get.mapping()).and_then(|mapping| mapping.get(&key)).cloned();
                self.increment_instruction_index();

                match value {
                    Some(v) => (v, get.destination().clone()),
                    None => halt_no_span!("map access failure: {key}"),
                }
            }
            GetOrUse(get_or_use) => {
                let key = self.operand_value(get_or_use.key());
                let value =
                    self.mapping_by_call_operator(get_or_use.mapping()).and_then(|mapping| mapping.get(&key)).cloned();

                let use_value = value.unwrap_or_else(|| self.operand_value(get_or_use.default()));
                self.increment_instruction_index();

                (use_value, get_or_use.destination().clone())
            }
            Remove(remove) => {
                let key = self.operand_value(remove.key());
                let mapping_name = snarkvm_identifier_to_symbol(remove.mapping_name());
                let maybe_mapping = self.lookup_mapping_mut(None, mapping_name);
                match maybe_mapping {
                    None => halt_no_span!("no such mapping {mapping_name}"),
                    Some(mapping) => {
                        mapping.remove(&key);
                    }
                }
                self.increment_instruction_index();
                return Ok(());
            }
            Set(set) => {
                let key = self.operand_value(set.key());
                let value = self.operand_value(set.value());
                let mapping_name = snarkvm_identifier_to_symbol(set.mapping_name());
                let maybe_mapping = self.lookup_mapping_mut(None, mapping_name);
                match maybe_mapping {
                    None => halt_no_span!("no such mapping {mapping_name}"),
                    Some(mapping) => {
                        mapping.insert(key, value);
                    }
                }
                self.increment_instruction_index();
                return Ok(());
            }
            RandChaCha(rand) => {
                // If there are operands, they are additional seeds.
                let mut bits = Vec::new();
                for value in rand.operands().iter().map(|op| self.operand_value(op)) {
                    value.write_bits_le(&mut bits);
                }
                let field: Field<TestnetV0> = self.rng.r#gen();
                field.write_bits_le(&mut bits);
                let seed_vec = TestnetV0::hash_bhp1024(&bits)?.to_bytes_le()?;
                let mut seed = [0u8; 32];
                seed.copy_from_slice(&seed_vec[..32]);
                let mut rng = ChaCha20Rng::from_seed(seed);
                let value = match rand.destination_type() {
                    LiteralType::Address => Value::Address(rng.r#gen()),
                    LiteralType::Boolean => Value::Bool(rng.r#gen()),
                    LiteralType::Field => Value::Field(rng.r#gen()),
                    LiteralType::Group => Value::Group(rng.r#gen()),
                    LiteralType::I8 => Value::I8(rng.r#gen()),
                    LiteralType::I16 => Value::I16(rng.r#gen()),
                    LiteralType::I32 => Value::I32(rng.r#gen()),
                    LiteralType::I64 => Value::I64(rng.r#gen()),
                    LiteralType::I128 => Value::I128(rng.r#gen()),
                    LiteralType::U8 => Value::U8(rng.r#gen()),
                    LiteralType::U16 => Value::U16(rng.r#gen()),
                    LiteralType::U32 => Value::U32(rng.r#gen()),
                    LiteralType::U64 => Value::U64(rng.r#gen()),
                    LiteralType::U128 => Value::U128(rng.r#gen()),
                    LiteralType::Scalar => Value::Scalar(rng.r#gen()),
                    LiteralType::Signature => halt_no_span!("Cannot create a random signature"),
                    LiteralType::String => halt_no_span!("Cannot create a random string"),
                };
                self.increment_instruction_index();
                (value, rand.destination().clone())
            }
            BranchEq(branch_eq) => {
                let first = self.operand_value(branch_eq.first());
                let second = self.operand_value(branch_eq.second());
                if first.eq(&second)? {
                    self.branch(branch_eq.position());
                } else {
                    self.increment_instruction_index();
                }
                return Ok(());
            }
            BranchNeq(branch_neq) => {
                let first = self.operand_value(branch_neq.first());
                let second = self.operand_value(branch_neq.second());
                if first.neq(&second)? {
                    self.branch(branch_neq.position());
                } else {
                    self.increment_instruction_index();
                }
                return Ok(());
            }
            Position(_) => return Ok(()),
        };

        self.set_register(destination, value);

        Ok(())
    }

    fn branch(&mut self, label: &Identifier<TestnetV0>) {
        let Some(Frame { element: Element::AleoExecution { instruction_index, context, .. }, .. }) =
            self.frames.last_mut()
        else {
            panic!();
        };
        let AleoContext::Finalize(finalize) = &mut **context else {
            panic!();
        };
        for (i, cmd) in finalize.commands().iter().enumerate() {
            if let Command::Position(position) = cmd {
                if position.name() == label {
                    *instruction_index = i;
                    return;
                }
            }
        }
        panic!("branch to nonexistent label {}", label);
    }

    pub fn step_aleo(&mut self) -> Result<()> {
        if let Some(command) = self.next_command().cloned() {
            self.step_aleo_command(command)?;
        } else if let Some(instruction) = self.next_instruction().cloned() {
            self.step_aleo_instruction(instruction)?;
        }

        if self.execution_complete() {
            let mut outputs = self.outputs();
            self.frames.pop();
            self.contexts.pop();
            if outputs.len() > 1 {
                self.values.push(Value::Tuple(outputs));
            } else {
                self.values.push(mem::take(&mut outputs[0]));
            }
        }

        Ok(())
    }
}

fn snarkvm_literal_type_to_type(snarkvm_type: LiteralType) -> Type {
    use Type::*;
    match snarkvm_type {
        LiteralType::Address => Address,
        LiteralType::Boolean => Boolean,
        LiteralType::Field => Field,
        LiteralType::Group => Group,
        LiteralType::I8 => Integer(IntegerType::I8),
        LiteralType::I16 => Integer(IntegerType::I16),
        LiteralType::I32 => Integer(IntegerType::I32),
        LiteralType::I64 => Integer(IntegerType::I64),
        LiteralType::I128 => Integer(IntegerType::I128),
        LiteralType::U8 => Integer(IntegerType::U8),
        LiteralType::U16 => Integer(IntegerType::U16),
        LiteralType::U32 => Integer(IntegerType::U32),
        LiteralType::U64 => Integer(IntegerType::U64),
        LiteralType::U128 => Integer(IntegerType::U128),
        LiteralType::Scalar => Scalar,
        LiteralType::Signature => todo!(),
        LiteralType::String => todo!(),
    }
}

fn snarkvm_literal_to_value(literal: Literal<TestnetV0>) -> Value {
    match literal {
        Literal::Address(x) => Value::Address(x),
        Literal::Boolean(x) => Value::Bool(*x),
        Literal::Field(x) => Value::Field(x),
        Literal::Group(x) => Value::Group(x),
        Literal::I8(x) => Value::I8(*x),
        Literal::I16(x) => Value::I16(*x),
        Literal::I32(x) => Value::I32(*x),
        Literal::I64(x) => Value::I64(*x),
        Literal::I128(x) => Value::I128(*x),
        Literal::U8(x) => Value::U8(*x),
        Literal::U16(x) => Value::U16(*x),
        Literal::U32(x) => Value::U32(*x),
        Literal::U64(x) => Value::U64(*x),
        Literal::U128(x) => Value::U128(*x),
        Literal::Scalar(x) => Value::Scalar(x),
        Literal::Signature(_) | Literal::String(_) => tc_fail!(),
    }
}

fn value_to_snarkvm_literal(value: Value) -> Literal<TestnetV0> {
    match value {
        Value::Bool(x) => Literal::Boolean(Boolean::new(x)),
        Value::U8(x) => Literal::U8(Integer::new(x)),
        Value::U16(x) => Literal::U16(Integer::new(x)),
        Value::U32(x) => Literal::U32(Integer::new(x)),
        Value::U64(x) => Literal::U64(Integer::new(x)),
        Value::U128(x) => Literal::U128(Integer::new(x)),
        Value::I8(x) => Literal::I8(Integer::new(x)),
        Value::I16(x) => Literal::I16(Integer::new(x)),
        Value::I32(x) => Literal::I32(Integer::new(x)),
        Value::I64(x) => Literal::I64(Integer::new(x)),
        Value::I128(x) => Literal::I128(Integer::new(x)),
        Value::Group(x) => Literal::Group(x),
        Value::Field(x) => Literal::Field(x),
        Value::Scalar(x) => Literal::Scalar(x),
        Value::Address(x) => Literal::Address(x),
<<<<<<< HEAD
        Value::Array(_) | Value::Tuple(_) | Value::Unit | Value::Future(_) | Value::Struct(_) | Value::String(_) => {
=======
        Value::Array(_) | Value::Repeat(..) | Value::Tuple(_) | Value::Unit | Value::Future(_) | Value::Struct(_) => {
>>>>>>> ff80a64a
            tc_fail!()
        }
    }
}<|MERGE_RESOLUTION|>--- conflicted
+++ resolved
@@ -1039,11 +1039,13 @@
         Value::Field(x) => Literal::Field(x),
         Value::Scalar(x) => Literal::Scalar(x),
         Value::Address(x) => Literal::Address(x),
-<<<<<<< HEAD
-        Value::Array(_) | Value::Tuple(_) | Value::Unit | Value::Future(_) | Value::Struct(_) | Value::String(_) => {
-=======
-        Value::Array(_) | Value::Repeat(..) | Value::Tuple(_) | Value::Unit | Value::Future(_) | Value::Struct(_) => {
->>>>>>> ff80a64a
+        Value::Array(_)
+        | Value::Repeat(..)
+        | Value::Tuple(_)
+        | Value::Unit
+        | Value::Future(_)
+        | Value::Struct(_)
+        | Value::String(_) => {
             tc_fail!()
         }
     }
