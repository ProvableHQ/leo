---
namespace: Parse
expectation: Pass
outputs:
  - imports: {}
    stubs: {}
    program_scopes:
      test:
        program_id: "{\"name\":\"test\",\"network\":\"\\\"{\\\\\\\"id\\\\\\\":\\\\\\\"1\\\\\\\",\\\\\\\"name\\\\\\\":\\\\\\\"aleo\\\\\\\",\\\\\\\"span\\\\\\\":\\\\\\\"{\\\\\\\\\\\\\\\"lo\\\\\\\\\\\\\\\":0,\\\\\\\\\\\\\\\"hi\\\\\\\\\\\\\\\":0}\\\\\\\"}\\\"\"}"
        consts: []
        structs: []
        mappings: []
        functions:
          - - mint
            - annotations: []
              variant: Transition
              identifier: "{\"id\":\"12\",\"name\":\"mint\",\"span\":\"{\\\"lo\\\":101,\\\"hi\\\":105}\"}"
              input: []
              output:
                - Internal:
                    mode: None
                    type_:
                      Integer: U8
                    span:
                      lo: 111
                      hi: 113
                    id: 13
              output_type:
                Integer: U8
              block:
                statements: []
                span:
                  lo: 114
                  hi: 116
                id: 14
              span:
                lo: 90
                hi: 116
              id: 15
          - - foo
            - annotations:
                - identifier: "{\"id\":\"2\",\"name\":\"foo\",\"span\":\"{\\\"lo\\\":31,\\\"hi\\\":34}\"}"
                  span:
                    lo: 30
                    hi: 34
                  id: 3
                - identifier: "{\"id\":\"4\",\"name\":\"bar\",\"span\":\"{\\\"lo\\\":40,\\\"hi\\\":43}\"}"
                  span:
                    lo: 39
                    hi: 43
                  id: 5
                - identifier: "{\"id\":\"6\",\"name\":\"baz\",\"span\":\"{\\\"lo\\\":49,\\\"hi\\\":52}\"}"
                  span:
                    lo: 48
                    hi: 52
                  id: 7
              variant: Function
              identifier: "{\"id\":\"8\",\"name\":\"foo\",\"span\":\"{\\\"lo\\\":66,\\\"hi\\\":69}\"}"
              input: []
              output:
                - mode: None
                  type_:
                    Integer: U8
                  span:
                    lo: 75
                    hi: 77
                  id: 9
              output_type:
                Integer: U8
              block:
                statements: []
                span:
                  lo: 78
                  hi: 80
                id: 10
              span:
                lo: 57
                hi: 80
              id: 11
<<<<<<< HEAD
=======
          - - mint
            - annotations: []
              variant: Transition
              identifier: "{\"id\":\"12\",\"name\":\"mint\",\"span\":\"{\\\"lo\\\":101,\\\"hi\\\":105}\"}"
              input: []
              output:
                - mode: None
                  type_:
                    Integer: U8
                  span:
                    lo: 111
                    hi: 113
                  id: 13
              output_type:
                Integer: U8
              block:
                statements: []
                span:
                  lo: 114
                  hi: 116
                id: 14
              finalize: ~
              span:
                lo: 90
                hi: 116
              id: 15
>>>>>>> 1d9197f4
          - - test
            - annotations:
                - identifier: "{\"id\":\"16\",\"name\":\"test\",\"span\":\"{\\\"lo\\\":127,\\\"hi\\\":131}\"}"
                  span:
                    lo: 126
                    hi: 131
                  id: 17
              variant: Function
              identifier: "{\"id\":\"18\",\"name\":\"test\",\"span\":\"{\\\"lo\\\":145,\\\"hi\\\":149}\"}"
              input: []
              output:
                - mode: None
                  type_:
                    Integer: U8
                  span:
                    lo: 155
                    hi: 157
                  id: 19
              output_type:
                Integer: U8
              block:
                statements: []
                span:
                  lo: 158
                  hi: 160
                id: 20
              span:
                lo: 136
                hi: 160
              id: 21
          - - foo
            - annotations:
                - identifier: "{\"id\":\"22\",\"name\":\"program\",\"span\":\"{\\\"lo\\\":171,\\\"hi\\\":178}\"}"
                  span:
                    lo: 170
                    hi: 178
                  id: 23
              variant: Function
              identifier: "{\"id\":\"24\",\"name\":\"foo\",\"span\":\"{\\\"lo\\\":192,\\\"hi\\\":195}\"}"
              input: []
              output:
                - mode: None
                  type_:
                    Integer: U8
                  span:
                    lo: 201
                    hi: 203
                  id: 25
              output_type:
                Integer: U8
              block:
                statements: []
                span:
                  lo: 204
                  hi: 206
                id: 26
              span:
                lo: 183
                hi: 206
              id: 27
        span:
          lo: 2
          hi: 208<|MERGE_RESOLUTION|>--- conflicted
+++ resolved
@@ -17,14 +17,13 @@
               identifier: "{\"id\":\"12\",\"name\":\"mint\",\"span\":\"{\\\"lo\\\":101,\\\"hi\\\":105}\"}"
               input: []
               output:
-                - Internal:
-                    mode: None
-                    type_:
-                      Integer: U8
-                    span:
-                      lo: 111
-                      hi: 113
-                    id: 13
+                - mode: None
+                  type_:
+                    Integer: U8
+                  span:
+                    lo: 111
+                    hi: 113
+                  id: 13
               output_type:
                 Integer: U8
               block:
@@ -77,35 +76,6 @@
                 lo: 57
                 hi: 80
               id: 11
-<<<<<<< HEAD
-=======
-          - - mint
-            - annotations: []
-              variant: Transition
-              identifier: "{\"id\":\"12\",\"name\":\"mint\",\"span\":\"{\\\"lo\\\":101,\\\"hi\\\":105}\"}"
-              input: []
-              output:
-                - mode: None
-                  type_:
-                    Integer: U8
-                  span:
-                    lo: 111
-                    hi: 113
-                  id: 13
-              output_type:
-                Integer: U8
-              block:
-                statements: []
-                span:
-                  lo: 114
-                  hi: 116
-                id: 14
-              finalize: ~
-              span:
-                lo: 90
-                hi: 116
-              id: 15
->>>>>>> 1d9197f4
           - - test
             - annotations:
                 - identifier: "{\"id\":\"16\",\"name\":\"test\",\"span\":\"{\\\"lo\\\":127,\\\"hi\\\":131}\"}"
