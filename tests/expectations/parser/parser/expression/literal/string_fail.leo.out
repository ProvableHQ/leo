---
namespace: Token
expectation: Fail
outputs:
<<<<<<< HEAD
  - "Error [EPAR0370027]: Expected a closed string but found \"Hello world!."
  - "Error [EPAR0370027]: Expected a closed string but found \"\\\"."
  - "Error [EPAR0370027]: Expected a closed string but found \"\\."
  - "Error [EPAR0370026]: Expected a valid escape character but found \\l."
  - "Error [EPAR0370027]: Expected a closed string but found \"\\uaaa\"."
  - "Error [EPAR0370027]: Expected a closed string but found \"\\u\"."
  - "Error [EPAR0370026]: Expected a valid escape character but found \\xFF."
  - "Error [EPAR0370027]: Expected a closed string but found \"\\x\"."
=======
  - "Error [EPAR0370027]: Expected a closed string but found `\"Hello world!`."
  - "Error [EPAR0370027]: Expected a closed string but found `\"\\\"`."
  - "Error [EPAR0370026]: Expected a valid escape character but found `l`."
  - "Error [EPAR0370027]: Expected a closed string but found `\"\\uaaa\"`."
  - "Error [EPAR0370027]: Expected a closed string but found `\"\\u\"`."
  - "Error [EPAR0370036]: Expected a valid hex character but found `255`."
  - "Error [EPAR0370027]: Expected a closed string but found `\"\\x\"`."
>>>>>>> 5e2ba787
<|MERGE_RESOLUTION|>--- conflicted
+++ resolved
@@ -2,21 +2,10 @@
 namespace: Token
 expectation: Fail
 outputs:
-<<<<<<< HEAD
-  - "Error [EPAR0370027]: Expected a closed string but found \"Hello world!."
-  - "Error [EPAR0370027]: Expected a closed string but found \"\\\"."
-  - "Error [EPAR0370027]: Expected a closed string but found \"\\."
-  - "Error [EPAR0370026]: Expected a valid escape character but found \\l."
-  - "Error [EPAR0370027]: Expected a closed string but found \"\\uaaa\"."
-  - "Error [EPAR0370027]: Expected a closed string but found \"\\u\"."
-  - "Error [EPAR0370026]: Expected a valid escape character but found \\xFF."
-  - "Error [EPAR0370027]: Expected a closed string but found \"\\x\"."
-=======
   - "Error [EPAR0370027]: Expected a closed string but found `\"Hello world!`."
   - "Error [EPAR0370027]: Expected a closed string but found `\"\\\"`."
   - "Error [EPAR0370026]: Expected a valid escape character but found `l`."
   - "Error [EPAR0370027]: Expected a closed string but found `\"\\uaaa\"`."
   - "Error [EPAR0370027]: Expected a closed string but found `\"\\u\"`."
   - "Error [EPAR0370036]: Expected a valid hex character but found `255`."
-  - "Error [EPAR0370027]: Expected a closed string but found `\"\\x\"`."
->>>>>>> 5e2ba787
+  - "Error [EPAR0370027]: Expected a closed string but found `\"\\x\"`."