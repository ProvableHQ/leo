--- conflicted
+++ resolved
@@ -366,12 +366,8 @@
                 col_stop: 6
                 path: ""
                 content: "x[x.y.x..y.x.y]"
-<<<<<<< HEAD
               type_: ~
-          name: "{\"name\":\"x\",\"span\":\"{\\\"line_start\\\":1,\\\"line_stop\\\":1,\\\"col_start\\\":7,\\\"col_stop\\\":8,\\\"path\\\":\\\"test\\\",\\\"content\\\":\\\"x[x.y.x..y.x.y]\\\"}\"}"
-=======
           name: "{\"name\":\"x\",\"span\":\"{\\\"line_start\\\":1,\\\"line_stop\\\":1,\\\"col_start\\\":7,\\\"col_stop\\\":8,\\\"path\\\":\\\"\\\",\\\"content\\\":\\\"x[x.y.x..y.x.y]\\\"}\"}"
->>>>>>> 235daa9e
           span:
             line_start: 1
             line_stop: 1
@@ -394,12 +390,8 @@
                 col_stop: 13
                 path: ""
                 content: "x[x.y.x..y.x.y]"
-<<<<<<< HEAD
               type_: ~
-          name: "{\"name\":\"y\",\"span\":\"{\\\"line_start\\\":1,\\\"line_stop\\\":1,\\\"col_start\\\":14,\\\"col_stop\\\":15,\\\"path\\\":\\\"test\\\",\\\"content\\\":\\\"x[x.y.x..y.x.y]\\\"}\"}"
-=======
           name: "{\"name\":\"y\",\"span\":\"{\\\"line_start\\\":1,\\\"line_stop\\\":1,\\\"col_start\\\":14,\\\"col_stop\\\":15,\\\"path\\\":\\\"\\\",\\\"content\\\":\\\"x[x.y.x..y.x.y]\\\"}\"}"
->>>>>>> 235daa9e
           span:
             line_start: 1
             line_stop: 1
