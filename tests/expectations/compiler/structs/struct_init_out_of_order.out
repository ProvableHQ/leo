--- conflicted
+++ resolved
@@ -3,29 +3,16 @@
 expectation: Pass
 outputs:
   - - compile:
-<<<<<<< HEAD
-        - initial_symbol_table: 142d0baae2607883f675f0c3ff68744189576bc556706d62a5f098c839af77c7
-          type_checked_symbol_table: ff390dfdd49f4d4bdbe52b4bdae6ae1d023f11d1556dc0d05720eb655b7abe4b
-          unrolled_symbol_table: ff390dfdd49f4d4bdbe52b4bdae6ae1d023f11d1556dc0d05720eb655b7abe4b
-          initial_ast: 358c75fa2da9cd6548ce5934ec8332c101e3191a437905df9aa6b413e2ca3ea8
-          unrolled_ast: 358c75fa2da9cd6548ce5934ec8332c101e3191a437905df9aa6b413e2ca3ea8
-          ssa_ast: 353a7cb27dff31bf626d29cfa95c94b3ab34e0dc80fa6f469dde6ff7b18f3c36
-          flattened_ast: cfc5c1f06be3430e6a41b130ecf644896256253396af75171bdb352e6895d416
-          destructured_ast: 0f4808784ea932e8334a74c7e3721d0fe414c03afb92fe7a0b16296b52ae5740
-          inlined_ast: 0f4808784ea932e8334a74c7e3721d0fe414c03afb92fe7a0b16296b52ae5740
-          dce_ast: 0f4808784ea932e8334a74c7e3721d0fe414c03afb92fe7a0b16296b52ae5740
-=======
-        - initial_symbol_table: 0f71b44e3e51a3eddf10d9fcce1c7d29516478ac114494d5d16676d9d62299ad
-          type_checked_symbol_table: fbb8c4ebc1bf60ed5e8b6adc6fedf97bd7ea47ffd48bb7d8e4c17dd6449de2e9
-          unrolled_symbol_table: fbb8c4ebc1bf60ed5e8b6adc6fedf97bd7ea47ffd48bb7d8e4c17dd6449de2e9
-          initial_ast: 5f139aa3fd604cfcfe2e7ca8e3259efe289b95c6ddd1077ddec51ddb2dddbca2
-          unrolled_ast: 5f139aa3fd604cfcfe2e7ca8e3259efe289b95c6ddd1077ddec51ddb2dddbca2
-          ssa_ast: 6e0272dd8a6639da6be786a7c8d90ef494b74ff1327bc2af1394db1a6d37fd05
-          flattened_ast: 8fad39796578895698c1e3b5f221e5320089dd7828d18e4d18d05a3dd516ad45
-          destructured_ast: 23b12b0d2f36a89493ec6afff8fb727c41fa18e93025e8b5506aa51fe47e10a1
-          inlined_ast: 23b12b0d2f36a89493ec6afff8fb727c41fa18e93025e8b5506aa51fe47e10a1
-          dce_ast: 23b12b0d2f36a89493ec6afff8fb727c41fa18e93025e8b5506aa51fe47e10a1
->>>>>>> 1d9197f4
+        - initial_symbol_table: ca7bf7eee449f8c777a7469fa6796b322a48f2e41473fe947476d5b188b5efe8
+          type_checked_symbol_table: 8652c3474da00cbc5113a3d5551b14dfec8a13b16176262e0f9d283c67ec1439
+          unrolled_symbol_table: 8652c3474da00cbc5113a3d5551b14dfec8a13b16176262e0f9d283c67ec1439
+          initial_ast: 38ffc7c2ebcb99ee4a9e936f5566d3de081f67722eab7d87c5a1de167a22430e
+          unrolled_ast: 38ffc7c2ebcb99ee4a9e936f5566d3de081f67722eab7d87c5a1de167a22430e
+          ssa_ast: 5c2c8a5ba3777ea8842fb4c8632ba563f84ffc888822043c4c7072862944553d
+          flattened_ast: 7deb3bedd967ca8e4f02dd2c03c9b77d56a3f9d005220ccee2c13880b900a701
+          destructured_ast: 59a9f98ca454b037595d7c67fad52659ae3fe74abe176b2df69e3596d1f1d011
+          inlined_ast: 59a9f98ca454b037595d7c67fad52659ae3fe74abe176b2df69e3596d1f1d011
+          dce_ast: 59a9f98ca454b037595d7c67fad52659ae3fe74abe176b2df69e3596d1f1d011
           bytecode: e8b13087d9609aaed141be0bd8bcdcf8941faa1eff034046212c276ff58e0cf4
           errors: ""
           warnings: ""