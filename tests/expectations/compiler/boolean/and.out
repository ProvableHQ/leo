--- conflicted
+++ resolved
@@ -3,29 +3,16 @@
 expectation: Pass
 outputs:
   - - compile:
-<<<<<<< HEAD
-        - initial_symbol_table: bd10063c57991ab406a4d0ed78569254ff3296c4e22dec59f23b5f5683698704
-          type_checked_symbol_table: ebd01f7299929e2253c4f53ad0ae2f0f4b14cf1bc3e4087b59ba2c67c4f78b40
-          unrolled_symbol_table: ebd01f7299929e2253c4f53ad0ae2f0f4b14cf1bc3e4087b59ba2c67c4f78b40
-          initial_ast: 4211fd2afa8b49f29654164ba4a1013c789c9e56bbbab81991246029c42b2b1e
-          unrolled_ast: 4211fd2afa8b49f29654164ba4a1013c789c9e56bbbab81991246029c42b2b1e
-          ssa_ast: b2cacb5e41cca31970c79a3b38aae2f1011e2524d3418d59dea48a504f427d00
-          flattened_ast: 57ce47c3c696e3a756f07d9612c4f476cb9fb2c7605330f46d4b1160c527f65a
-          destructured_ast: c29c89d3a0c19970df63e26418453b8709ff3fb6bbb3af4b74abb1a9f18b5539
-          inlined_ast: c29c89d3a0c19970df63e26418453b8709ff3fb6bbb3af4b74abb1a9f18b5539
-          dce_ast: c29c89d3a0c19970df63e26418453b8709ff3fb6bbb3af4b74abb1a9f18b5539
-=======
-        - initial_symbol_table: d8dbb67a15c1b2741ed787ddd2794f07da0e810bc3af3c5cfaa7abb0fcfe468b
-          type_checked_symbol_table: 104d9cdd2fd08d7f6ef5cf1725840e419246586c076240dc803e8ebcbbc7d257
-          unrolled_symbol_table: 104d9cdd2fd08d7f6ef5cf1725840e419246586c076240dc803e8ebcbbc7d257
-          initial_ast: 1d9e094450fcd4b74f7012a0045e36734b7c4a56bc05d23e9e8f301783c9f217
-          unrolled_ast: 1d9e094450fcd4b74f7012a0045e36734b7c4a56bc05d23e9e8f301783c9f217
-          ssa_ast: 3f2b5086050a20c61a306b136919c9a735efbf2ab6fabbc96db736aa2d63feb0
-          flattened_ast: 61e9e3d42bf722af5600b81a92e76b1b1514dbd689f562a201d38a842b8f49d2
-          destructured_ast: c91fb6636b4741e93f1afeef378bf4c90d693de84758481830c9a957415f3bc7
-          inlined_ast: c91fb6636b4741e93f1afeef378bf4c90d693de84758481830c9a957415f3bc7
-          dce_ast: c91fb6636b4741e93f1afeef378bf4c90d693de84758481830c9a957415f3bc7
->>>>>>> 1d9197f4
+        - initial_symbol_table: 1b5c611464ecf9e3bdafa92a46c5b9d7ff2f75b57aba7e90eced6f363fb580a1
+          type_checked_symbol_table: 29a17f191dd193447c1182ec08351227f100183d7fbe41bdf4b113e0f304e33e
+          unrolled_symbol_table: 29a17f191dd193447c1182ec08351227f100183d7fbe41bdf4b113e0f304e33e
+          initial_ast: eaad5ac882c9ab1f4f88a2460e59f856458cb83517dfef68a07dc5cf3d11c7e3
+          unrolled_ast: eaad5ac882c9ab1f4f88a2460e59f856458cb83517dfef68a07dc5cf3d11c7e3
+          ssa_ast: 690eacae3ba50c90ea847823283c225380fd162468c448ca176d206724f9b486
+          flattened_ast: 2acb2f118de37e8c8bccdefa4c557b9aa29e9a1ccb3ec75ba5a37a8ebe771e32
+          destructured_ast: 7188aa240e3316581a7e7e84d12a8ebc7cbbcdfcb373c0e69b4cf50a163f0455
+          inlined_ast: 7188aa240e3316581a7e7e84d12a8ebc7cbbcdfcb373c0e69b4cf50a163f0455
+          dce_ast: 7188aa240e3316581a7e7e84d12a8ebc7cbbcdfcb373c0e69b4cf50a163f0455
           bytecode: 134904b86b96581876c2ca0c6ead651dda0dc9f2fb6dc583400133410b7deede
           errors: ""
           warnings: ""