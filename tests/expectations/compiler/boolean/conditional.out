---
namespace: Compile
expectation: Pass
outputs:
  - - compile:
<<<<<<< HEAD
        - initial_symbol_table: bd10063c57991ab406a4d0ed78569254ff3296c4e22dec59f23b5f5683698704
          type_checked_symbol_table: ebd01f7299929e2253c4f53ad0ae2f0f4b14cf1bc3e4087b59ba2c67c4f78b40
          unrolled_symbol_table: ebd01f7299929e2253c4f53ad0ae2f0f4b14cf1bc3e4087b59ba2c67c4f78b40
          initial_ast: 0d8dda87869714e40756fd2f98510d272650aaa22fa3d52102e2d3a0f581bf6d
          unrolled_ast: 0d8dda87869714e40756fd2f98510d272650aaa22fa3d52102e2d3a0f581bf6d
          ssa_ast: 25b083a522a1f43a2644fb462797a2f4d9e575846652b2f970f02337c3dc7569
          flattened_ast: 77fba1f1b2ce5fcbe011e36806937612525ab106fb65575c667afcf051741656
          destructured_ast: af919e48fb51788ddae4a76961da635623877f7270fc2948bb96c6a4aebda245
          inlined_ast: af919e48fb51788ddae4a76961da635623877f7270fc2948bb96c6a4aebda245
          dce_ast: af919e48fb51788ddae4a76961da635623877f7270fc2948bb96c6a4aebda245
=======
        - initial_symbol_table: d8dbb67a15c1b2741ed787ddd2794f07da0e810bc3af3c5cfaa7abb0fcfe468b
          type_checked_symbol_table: 104d9cdd2fd08d7f6ef5cf1725840e419246586c076240dc803e8ebcbbc7d257
          unrolled_symbol_table: 104d9cdd2fd08d7f6ef5cf1725840e419246586c076240dc803e8ebcbbc7d257
          initial_ast: 1570af26a7d95ac6ce9cd0445f8269e8506c1cacb251156e2a2314886546efda
          unrolled_ast: 1570af26a7d95ac6ce9cd0445f8269e8506c1cacb251156e2a2314886546efda
          ssa_ast: bd8d2cb0e3c077158f049b09579f705c66cb6ac350ef0512b2de1475f0a35b6c
          flattened_ast: 1a29caae6494e28787081ddbb51b426928eda783a4ffcb42992d8df106d5d370
          destructured_ast: 6038006f7feb85563336f867986873a36ca8164ff836115a853204280ea54eaf
          inlined_ast: 6038006f7feb85563336f867986873a36ca8164ff836115a853204280ea54eaf
          dce_ast: 6038006f7feb85563336f867986873a36ca8164ff836115a853204280ea54eaf
>>>>>>> 1d9197f4
          bytecode: 56a9fa48a00d1b38b6f60a93ef2168b2c0ce9c23ba3cb7bffa40debfc1b16180
          errors: ""
          warnings: ""<|MERGE_RESOLUTION|>--- conflicted
+++ resolved
@@ -3,29 +3,16 @@
 expectation: Pass
 outputs:
   - - compile:
-<<<<<<< HEAD
-        - initial_symbol_table: bd10063c57991ab406a4d0ed78569254ff3296c4e22dec59f23b5f5683698704
-          type_checked_symbol_table: ebd01f7299929e2253c4f53ad0ae2f0f4b14cf1bc3e4087b59ba2c67c4f78b40
-          unrolled_symbol_table: ebd01f7299929e2253c4f53ad0ae2f0f4b14cf1bc3e4087b59ba2c67c4f78b40
-          initial_ast: 0d8dda87869714e40756fd2f98510d272650aaa22fa3d52102e2d3a0f581bf6d
-          unrolled_ast: 0d8dda87869714e40756fd2f98510d272650aaa22fa3d52102e2d3a0f581bf6d
-          ssa_ast: 25b083a522a1f43a2644fb462797a2f4d9e575846652b2f970f02337c3dc7569
-          flattened_ast: 77fba1f1b2ce5fcbe011e36806937612525ab106fb65575c667afcf051741656
-          destructured_ast: af919e48fb51788ddae4a76961da635623877f7270fc2948bb96c6a4aebda245
-          inlined_ast: af919e48fb51788ddae4a76961da635623877f7270fc2948bb96c6a4aebda245
-          dce_ast: af919e48fb51788ddae4a76961da635623877f7270fc2948bb96c6a4aebda245
-=======
-        - initial_symbol_table: d8dbb67a15c1b2741ed787ddd2794f07da0e810bc3af3c5cfaa7abb0fcfe468b
-          type_checked_symbol_table: 104d9cdd2fd08d7f6ef5cf1725840e419246586c076240dc803e8ebcbbc7d257
-          unrolled_symbol_table: 104d9cdd2fd08d7f6ef5cf1725840e419246586c076240dc803e8ebcbbc7d257
-          initial_ast: 1570af26a7d95ac6ce9cd0445f8269e8506c1cacb251156e2a2314886546efda
-          unrolled_ast: 1570af26a7d95ac6ce9cd0445f8269e8506c1cacb251156e2a2314886546efda
-          ssa_ast: bd8d2cb0e3c077158f049b09579f705c66cb6ac350ef0512b2de1475f0a35b6c
-          flattened_ast: 1a29caae6494e28787081ddbb51b426928eda783a4ffcb42992d8df106d5d370
-          destructured_ast: 6038006f7feb85563336f867986873a36ca8164ff836115a853204280ea54eaf
-          inlined_ast: 6038006f7feb85563336f867986873a36ca8164ff836115a853204280ea54eaf
-          dce_ast: 6038006f7feb85563336f867986873a36ca8164ff836115a853204280ea54eaf
->>>>>>> 1d9197f4
+        - initial_symbol_table: 1b5c611464ecf9e3bdafa92a46c5b9d7ff2f75b57aba7e90eced6f363fb580a1
+          type_checked_symbol_table: 29a17f191dd193447c1182ec08351227f100183d7fbe41bdf4b113e0f304e33e
+          unrolled_symbol_table: 29a17f191dd193447c1182ec08351227f100183d7fbe41bdf4b113e0f304e33e
+          initial_ast: 5f26db89efd720e9fd89f93107a5096ef7f600e769e44b01a6b43d86ed849de0
+          unrolled_ast: 5f26db89efd720e9fd89f93107a5096ef7f600e769e44b01a6b43d86ed849de0
+          ssa_ast: e5974a0e1add0fbde6f86104bed47aae9bb59b8b131b46c7f77489336dff21b0
+          flattened_ast: 61bed3f773821b1b80eda03f5a05d5bfb12399db89bf9f93c248aa09b5b250f6
+          destructured_ast: 00481fd379ca20887a4b45be2ef03ff42a27954cf22e2494882a390b9f42bce8
+          inlined_ast: 00481fd379ca20887a4b45be2ef03ff42a27954cf22e2494882a390b9f42bce8
+          dce_ast: 00481fd379ca20887a4b45be2ef03ff42a27954cf22e2494882a390b9f42bce8
           bytecode: 56a9fa48a00d1b38b6f60a93ef2168b2c0ce9c23ba3cb7bffa40debfc1b16180
           errors: ""
           warnings: ""