---
namespace: Compile
expectation: Pass
outputs:
  - - compile:
<<<<<<< HEAD
        - initial_symbol_table: fa54adc40c266872e64ea99f07ccfd571ef9ba58bedf6bda1d1d4a6a763ef008
          type_checked_symbol_table: 2f2b128267a06d54643510fe36966ea8b8076d80f4b34ba39617786cef68daab
          unrolled_symbol_table: 2f2b128267a06d54643510fe36966ea8b8076d80f4b34ba39617786cef68daab
          initial_ast: 9c413137b48e0cb1b89c5501387eb5400b86b4d6b53af5591cca28be1913bd6c
          unrolled_ast: 9c413137b48e0cb1b89c5501387eb5400b86b4d6b53af5591cca28be1913bd6c
          ssa_ast: 570e607c270d8c04a96202d5f1fe65e03bb45e31064ded1bdf95f84db8f4696c
          flattened_ast: c4abfe8049d4f5a95567f11e8fe4d4d6072a15f0766a36f7dc737c0c1dbee6c3
          destructured_ast: fb9b3de56bf27b8e470bbf99ef4a9c52ebf68b9c0cc160a2bf3242a1914fc6a9
          inlined_ast: fb9b3de56bf27b8e470bbf99ef4a9c52ebf68b9c0cc160a2bf3242a1914fc6a9
          dce_ast: 755a3cf846c6c6cc7d5f894f20be0192f1842ff449210bf36a0e6bb2ae68b370
=======
        - initial_symbol_table: a3101d36786c3c91739f46e0f98e63bfd0a5fa81eda94675553865e7201d39ab
          type_checked_symbol_table: 90267a7069bff87b49fefb7c2bdd2dca09ce71a851cdac5f6cc1d2961517020d
          unrolled_symbol_table: 90267a7069bff87b49fefb7c2bdd2dca09ce71a851cdac5f6cc1d2961517020d
          initial_ast: e009bf79b9d7f070bc9477469100cbf4e9262c3cd6d53bbdbfe0c6abe537e0b6
          unrolled_ast: e009bf79b9d7f070bc9477469100cbf4e9262c3cd6d53bbdbfe0c6abe537e0b6
          ssa_ast: 1515a30c9ea2d01e632eb24c5c850a9b14fe06ac2619bfee16f7a538679a2066
          flattened_ast: cfa6c8cb1279441527d97e7dae8aefecb3e1d2685aeb7ebee3dba9932c8062ea
          destructured_ast: 716121b6087532ce8926250025dea05eb0abe47c0c4049a2ed9e70994deeabd1
          inlined_ast: 716121b6087532ce8926250025dea05eb0abe47c0c4049a2ed9e70994deeabd1
          dce_ast: 09863353ba23e81dda3a29a4180e473edc2146f6a264b3e2de0c8906ccf2b1fc
>>>>>>> 1d9197f4
          bytecode: 4f4c5c377fed78feede8ee754c9f838f449f8d00cf771b2bb65884e876f90b7e
          errors: ""
          warnings: ""<|MERGE_RESOLUTION|>--- conflicted
+++ resolved
@@ -3,29 +3,16 @@
 expectation: Pass
 outputs:
   - - compile:
-<<<<<<< HEAD
-        - initial_symbol_table: fa54adc40c266872e64ea99f07ccfd571ef9ba58bedf6bda1d1d4a6a763ef008
-          type_checked_symbol_table: 2f2b128267a06d54643510fe36966ea8b8076d80f4b34ba39617786cef68daab
-          unrolled_symbol_table: 2f2b128267a06d54643510fe36966ea8b8076d80f4b34ba39617786cef68daab
-          initial_ast: 9c413137b48e0cb1b89c5501387eb5400b86b4d6b53af5591cca28be1913bd6c
-          unrolled_ast: 9c413137b48e0cb1b89c5501387eb5400b86b4d6b53af5591cca28be1913bd6c
-          ssa_ast: 570e607c270d8c04a96202d5f1fe65e03bb45e31064ded1bdf95f84db8f4696c
-          flattened_ast: c4abfe8049d4f5a95567f11e8fe4d4d6072a15f0766a36f7dc737c0c1dbee6c3
-          destructured_ast: fb9b3de56bf27b8e470bbf99ef4a9c52ebf68b9c0cc160a2bf3242a1914fc6a9
-          inlined_ast: fb9b3de56bf27b8e470bbf99ef4a9c52ebf68b9c0cc160a2bf3242a1914fc6a9
-          dce_ast: 755a3cf846c6c6cc7d5f894f20be0192f1842ff449210bf36a0e6bb2ae68b370
-=======
-        - initial_symbol_table: a3101d36786c3c91739f46e0f98e63bfd0a5fa81eda94675553865e7201d39ab
-          type_checked_symbol_table: 90267a7069bff87b49fefb7c2bdd2dca09ce71a851cdac5f6cc1d2961517020d
-          unrolled_symbol_table: 90267a7069bff87b49fefb7c2bdd2dca09ce71a851cdac5f6cc1d2961517020d
-          initial_ast: e009bf79b9d7f070bc9477469100cbf4e9262c3cd6d53bbdbfe0c6abe537e0b6
-          unrolled_ast: e009bf79b9d7f070bc9477469100cbf4e9262c3cd6d53bbdbfe0c6abe537e0b6
-          ssa_ast: 1515a30c9ea2d01e632eb24c5c850a9b14fe06ac2619bfee16f7a538679a2066
-          flattened_ast: cfa6c8cb1279441527d97e7dae8aefecb3e1d2685aeb7ebee3dba9932c8062ea
-          destructured_ast: 716121b6087532ce8926250025dea05eb0abe47c0c4049a2ed9e70994deeabd1
-          inlined_ast: 716121b6087532ce8926250025dea05eb0abe47c0c4049a2ed9e70994deeabd1
-          dce_ast: 09863353ba23e81dda3a29a4180e473edc2146f6a264b3e2de0c8906ccf2b1fc
->>>>>>> 1d9197f4
+        - initial_symbol_table: fbff18c8e518cc59798797648b6845d8968c59a71c7f87af586f9defffdd546d
+          type_checked_symbol_table: a3be54023f98304a5cc208259f2287f70181c602ec496bc36df8e16ada051de8
+          unrolled_symbol_table: a3be54023f98304a5cc208259f2287f70181c602ec496bc36df8e16ada051de8
+          initial_ast: b6b526e4450475b5f337242783f48a4dd7342a4b5c9639b23d490bfd96a63a1a
+          unrolled_ast: b6b526e4450475b5f337242783f48a4dd7342a4b5c9639b23d490bfd96a63a1a
+          ssa_ast: 23fb955e50de14a4131b2db621a24d05ac52d5ac7af341e7dde5d24479203cda
+          flattened_ast: e932b4af62dcca32a7f420cafce3df42c5366b0d96a7fd501fc528a905d0fa3f
+          destructured_ast: 389f29bac77cc4aae64fd33627a9694c5f0c56f5c5c51aad967cc4a376d120a8
+          inlined_ast: 389f29bac77cc4aae64fd33627a9694c5f0c56f5c5c51aad967cc4a376d120a8
+          dce_ast: b6623307c590c4343468d7444d86aeb2a00d91c38f5d9dc035c863e77ce55f19
           bytecode: 4f4c5c377fed78feede8ee754c9f838f449f8d00cf771b2bb65884e876f90b7e
           errors: ""
           warnings: ""