--- conflicted
+++ resolved
@@ -3,29 +3,16 @@
 expectation: Pass
 outputs:
   - - compile:
-<<<<<<< HEAD
-        - initial_symbol_table: 006e094c2edf6cb4d11c6601714f88a42754035f7da4b186f1b914f5908e9316
-          type_checked_symbol_table: db5b98c786f51f96262501647110ea046b839283f8e452b24f952c092e66336f
-          unrolled_symbol_table: db5b98c786f51f96262501647110ea046b839283f8e452b24f952c092e66336f
-          initial_ast: afd04ed5002fe27a24693b36871bfe5b502fe8cde60d3c6b9f1db603fcaf06b4
-          unrolled_ast: afd04ed5002fe27a24693b36871bfe5b502fe8cde60d3c6b9f1db603fcaf06b4
-          ssa_ast: a3808a761bc6a4bcde0903d19998798cd50f96937c27b7747f8bd160a98c61e6
-          flattened_ast: fd46bab3bf902c5f7efb8fc752523374499d573ca930e8c76ed67f99a5e1ddd0
-          destructured_ast: 2158c9e8b1362e1bf457b451b3d9bc1a5c2267943b1c7d4a38ea6a52732298c5
-          inlined_ast: 2158c9e8b1362e1bf457b451b3d9bc1a5c2267943b1c7d4a38ea6a52732298c5
-          dce_ast: 2158c9e8b1362e1bf457b451b3d9bc1a5c2267943b1c7d4a38ea6a52732298c5
-=======
-        - initial_symbol_table: e02a4f7241eb5b91be7162e2ac641b81a7880b0dc97b5218b2dcc147c7ee4bd6
-          type_checked_symbol_table: 2fe272669104183bda88b71dbc3c4bc51885466948c419962707837b465053b7
-          unrolled_symbol_table: 2fe272669104183bda88b71dbc3c4bc51885466948c419962707837b465053b7
-          initial_ast: f7bd8b0cdcc7dea1fb81030c5d863f762302aff24c6fb6bfbf90c9b23e63ca7f
-          unrolled_ast: f7bd8b0cdcc7dea1fb81030c5d863f762302aff24c6fb6bfbf90c9b23e63ca7f
-          ssa_ast: ce6fcaa6054456f4193ed60c5a75e89043b58ed19dc325496c0e9dc3321d7e01
-          flattened_ast: 129bbc87e4dff53d5caccd893ac5f45cc01787159887ed6495763e2c82321cd6
-          destructured_ast: 56aed4308f7b3c942daf2e542ed5a814a413f13b36cac0ce2c6fb3002fb0ea46
-          inlined_ast: 56aed4308f7b3c942daf2e542ed5a814a413f13b36cac0ce2c6fb3002fb0ea46
-          dce_ast: 56aed4308f7b3c942daf2e542ed5a814a413f13b36cac0ce2c6fb3002fb0ea46
->>>>>>> 1d9197f4
+        - initial_symbol_table: b15cc8e072ff309d5fda50dd004627788721e3e6a91300c8fa120607bdb28f55
+          type_checked_symbol_table: 67cb444b36ef53383675c7e5eeec189f58b59db699d528a9d2fe8c285e522e02
+          unrolled_symbol_table: 67cb444b36ef53383675c7e5eeec189f58b59db699d528a9d2fe8c285e522e02
+          initial_ast: 5fd27e5bdd9d950d5f4fc71626a4d4dc42136026a356f1c2053523f5bafc9d76
+          unrolled_ast: 5fd27e5bdd9d950d5f4fc71626a4d4dc42136026a356f1c2053523f5bafc9d76
+          ssa_ast: 346262abc8997da5b214066bd4421159ef612c626b16fbe3aca7edf47c762dc0
+          flattened_ast: 4d46b4f9ad1b72a598e976e82e5af654c9c7846e43ebf9a41a5ad186355308d7
+          destructured_ast: 7c8e8b39e72d27ec8d25b9356a30524c101b4e8bd0f88fe4c602add1dbe6c6c2
+          inlined_ast: 7c8e8b39e72d27ec8d25b9356a30524c101b4e8bd0f88fe4c602add1dbe6c6c2
+          dce_ast: 7c8e8b39e72d27ec8d25b9356a30524c101b4e8bd0f88fe4c602add1dbe6c6c2
           bytecode: f67d2ba495c6cbed24bf76003e4521182d8aaec5f8a3d42ab1929d56af65452b
           errors: ""
           warnings: ""