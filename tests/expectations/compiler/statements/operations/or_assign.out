--- conflicted
+++ resolved
@@ -3,29 +3,16 @@
 expectation: Pass
 outputs:
   - - compile:
-<<<<<<< HEAD
-        - initial_symbol_table: 8313bfff3b5e7e1fce281ec46bd51d88911ae4f827ac1edc95475cbf133957a3
-          type_checked_symbol_table: c25ee4fd12606905b043bd9330bea9125df2c2fc920a04b7facf7b670ffbba1e
-          unrolled_symbol_table: c25ee4fd12606905b043bd9330bea9125df2c2fc920a04b7facf7b670ffbba1e
-          initial_ast: 24ca36fbb2d08eac1f499871b5ac4290c412c954398bca6bcb09e13a5bc4c668
-          unrolled_ast: 24ca36fbb2d08eac1f499871b5ac4290c412c954398bca6bcb09e13a5bc4c668
-          ssa_ast: 4f5d8c82a82d00f071766590e3696db0416f00feb0ccb380c10fdf90032e7215
-          flattened_ast: a08f85e7b886d01459d901d78a37f76b3755a0ce8703b2013504f1d9b113a92d
-          destructured_ast: 4e01c648033f50874aac530e0c9ef587bb739e8b6421978307b18950f5bbd1c7
-          inlined_ast: 4e01c648033f50874aac530e0c9ef587bb739e8b6421978307b18950f5bbd1c7
-          dce_ast: 4e01c648033f50874aac530e0c9ef587bb739e8b6421978307b18950f5bbd1c7
-=======
-        - initial_symbol_table: 05e5f2d89021a9573b9d5c5615074cf2d4da7f7b99b32e2b2032dfdc1e4a149b
-          type_checked_symbol_table: 24576fe419b83ea762cc9f087c2d2a3e71870bf060f4a2ff88a6da4c53709c37
-          unrolled_symbol_table: 24576fe419b83ea762cc9f087c2d2a3e71870bf060f4a2ff88a6da4c53709c37
-          initial_ast: 706d29d4ad2f9e603c1dc111b26a433807896ee7d9a6173b8452e6dbb205f86b
-          unrolled_ast: 706d29d4ad2f9e603c1dc111b26a433807896ee7d9a6173b8452e6dbb205f86b
-          ssa_ast: 3f50ed0d58bf4ab5c4a8f8dadc49e41d0424d3822f9eb4f879e6380aa33ff299
-          flattened_ast: db187d9ec09db7341b9330d0596403f7444d7efeb0f9046a57f2c29581413cda
-          destructured_ast: ea7edef7835ba797a803ba7ac3ab8438a454831b2253d01c8626877a325eff1b
-          inlined_ast: ea7edef7835ba797a803ba7ac3ab8438a454831b2253d01c8626877a325eff1b
-          dce_ast: ea7edef7835ba797a803ba7ac3ab8438a454831b2253d01c8626877a325eff1b
->>>>>>> 1d9197f4
+        - initial_symbol_table: e03b4d8eaccf3cd016b4eb081690ba20dc331352711628cd8a2d3290c1995b9b
+          type_checked_symbol_table: f002030b982fc51b61e7c8a8df5141139c28eece313f2f41a61052bed8c0ab79
+          unrolled_symbol_table: f002030b982fc51b61e7c8a8df5141139c28eece313f2f41a61052bed8c0ab79
+          initial_ast: 1b435ce8e4044d8a85f773295720a077da989d83a51608d296e4627d6fc8d3e9
+          unrolled_ast: 1b435ce8e4044d8a85f773295720a077da989d83a51608d296e4627d6fc8d3e9
+          ssa_ast: a9c1798902cc14427219a2cd1a4b8d4e9b68470e7a167647d8696c996f34a324
+          flattened_ast: 4e25f9060a8fd7d625110ad7a1211938dcc8d1b85682c4f68db89c45e36abe75
+          destructured_ast: 150dfd94218cd0042d61ab0e64d9ba9aa96982191cdbe8c0c038cc24bcf23332
+          inlined_ast: 150dfd94218cd0042d61ab0e64d9ba9aa96982191cdbe8c0c038cc24bcf23332
+          dce_ast: 150dfd94218cd0042d61ab0e64d9ba9aa96982191cdbe8c0c038cc24bcf23332
           bytecode: 6d6695b67fa8f1cff43f2d00c6ce7e118342fb3e0bd05008d952820bf0e6dca8
           errors: ""
           warnings: ""