--- conflicted
+++ resolved
@@ -3,30 +3,16 @@
 expectation: Pass
 outputs:
   - - compile:
-<<<<<<< HEAD
-        - initial_symbol_table: a03b039d5c94cc3063a364063f293051661dab87e9179d0241b14473d2f379fd
-          type_checked_symbol_table: 19e76e0e790645ce3b589f797c786adffaefd8d7271a1f5d8a53007604db94af
-          unrolled_symbol_table: 19e76e0e790645ce3b589f797c786adffaefd8d7271a1f5d8a53007604db94af
-          initial_ast: 8eed6837611108f196529986e88556c7d369a1b8e0c42d4802c50f53d8271f3c
-          unrolled_ast: 8eed6837611108f196529986e88556c7d369a1b8e0c42d4802c50f53d8271f3c
-          ssa_ast: 1412bafbb62aaa0e522473f7e5727851d2659ef848595722a65ba6dbc7badf68
-          flattened_ast: f44811cc717710a0b7f3c3de7b68bbc9f350e3078439818d70de52af13cea445
-          destructured_ast: 8845971df269712b9e4fe3af1840337ecbaf1686cf8bbab3bf903e54dc436e1a
-          inlined_ast: c5b9e1c5edc07ced3c8d1474f69be886f3ced6e6cd2675b25b2db0a17d64a4e5
-          dce_ast: c5b9e1c5edc07ced3c8d1474f69be886f3ced6e6cd2675b25b2db0a17d64a4e5
+        - initial_symbol_table: 15158cf85896dafc3e0c9cb94aa57345abb8a8f312e24e64e90139add6bb8e27
+          type_checked_symbol_table: c138b4bb11d2357415cd41f6f73d7edd79a18efc4321c03e8eac164f653b7d9f
+          unrolled_symbol_table: c138b4bb11d2357415cd41f6f73d7edd79a18efc4321c03e8eac164f653b7d9f
+          initial_ast: cf664e610f551b077107f0332ed7bac0af8eedb7f19af5d6b02268ffcee79f2c
+          unrolled_ast: cf664e610f551b077107f0332ed7bac0af8eedb7f19af5d6b02268ffcee79f2c
+          ssa_ast: f2a36ba1e48e02660a5f08263f04965838c8993a9123438b21db04a2be45776d
+          flattened_ast: 0b4d93229669f3d0e75fedcbd34e0d137f5aea6ed0bcca6a71fefa9846a0943f
+          destructured_ast: 04b2b47f767f04f77b5889d629e9dba247a52b35b9942e156ddf569146ec2cf3
+          inlined_ast: 5dbe95e8ad433806c35808bab4737d80e143cbb6513597c24d036bae7892fecd
+          dce_ast: 5dbe95e8ad433806c35808bab4737d80e143cbb6513597c24d036bae7892fecd
           bytecode: 62a1ca065b30b8addb4443ae24600555fb3d94b5f3f3d48cb17bb47e46bd4b3d
-=======
-        - initial_symbol_table: 281d8e29f4868596e078615067805a535fd208f886bbf5916763c2185e389e3d
-          type_checked_symbol_table: 44a0c1e5f4b31d779fc78b86f7c30dd5f00ebad73be8fbc61d1e61ab0101ea5b
-          unrolled_symbol_table: 44a0c1e5f4b31d779fc78b86f7c30dd5f00ebad73be8fbc61d1e61ab0101ea5b
-          initial_ast: c31953108735c45451da79bdc610fbb48d0d804b585e6a85d468f6759505b5dd
-          unrolled_ast: c31953108735c45451da79bdc610fbb48d0d804b585e6a85d468f6759505b5dd
-          ssa_ast: 2a3a93dd928e94638aca5302b278dfa2a64dcf1975d4fa7216959c5ae7c65798
-          flattened_ast: 65d92f820e775e7aaa315aed8b50b6406f77bbb6a988733e2c477509219fe923
-          destructured_ast: eeb8c5e3accdfdb6efd03d5f8b344320e073cb0b25421b872ff8473c112fb4fe
-          inlined_ast: eeb8c5e3accdfdb6efd03d5f8b344320e073cb0b25421b872ff8473c112fb4fe
-          dce_ast: eeb8c5e3accdfdb6efd03d5f8b344320e073cb0b25421b872ff8473c112fb4fe
-          bytecode: 7598ca95ba8e589482a0d951cae6f2f8571e7ae33ec8f56dbe83077dac5100d4
->>>>>>> 1d9197f4
           errors: ""
           warnings: ""