---
namespace: Compile
expectation: Pass
outputs:
  - - compile:
<<<<<<< HEAD
        - initial_symbol_table: 0f5d36005197cb2fccb650b60da08e392ad4e36923fd4feb47db3a6fbb7a11de
          type_checked_symbol_table: 9276817b440938ef8b32982f5bbfa1161c9d01d5f02c8440c3dc0ddbc30ba758
          unrolled_symbol_table: 9276817b440938ef8b32982f5bbfa1161c9d01d5f02c8440c3dc0ddbc30ba758
          initial_ast: 7f77f0f67271103abfc5e145f4d9ea544a8ec6c149a737901b59dc56d8550796
          unrolled_ast: 7f77f0f67271103abfc5e145f4d9ea544a8ec6c149a737901b59dc56d8550796
          ssa_ast: 61746da9736c5a67075ac9156b32814000f540ede62c2fa89b3df8a8e05ee3a9
          flattened_ast: 518adf533740bccb995b3f5f008e3b8977e5c4f1534485f96215bf59821c6eb7
          destructured_ast: a00e82771e10a3f7e7da491141c259ef12d1cbd14095c6fb749dc449cfef031a
          inlined_ast: a00e82771e10a3f7e7da491141c259ef12d1cbd14095c6fb749dc449cfef031a
          dce_ast: 9f713e2625f323f9ee6c55241b9d7dbe78b696034e1c0f74d7f117cfa6196298
=======
        - initial_symbol_table: c76280ef8b8dab4d05bd78867d20311f59ccc08ede7a9f225502bca134dab5b8
          type_checked_symbol_table: b348281fa241dbbe4e97d86ae6054a99ed874e2b42138171a8d34cacda486c74
          unrolled_symbol_table: b348281fa241dbbe4e97d86ae6054a99ed874e2b42138171a8d34cacda486c74
          initial_ast: 4c84d110351eccef10386d741a233f72746d163672ccab34be765a5d8a2a6564
          unrolled_ast: 4c84d110351eccef10386d741a233f72746d163672ccab34be765a5d8a2a6564
          ssa_ast: cc43f434b7dc822de1a341dd618414fcdf6daf57b28b0dd6ae7c83eea41234dc
          flattened_ast: 807e24b9e79448ee0c53125b3a06b852ee44125135b77061451922e416dd831a
          destructured_ast: de6288b6dbaec8aaeb2296653baff3c1f466456e0fb1957781a9e50c2551aeb4
          inlined_ast: de6288b6dbaec8aaeb2296653baff3c1f466456e0fb1957781a9e50c2551aeb4
          dce_ast: f863669b268947943f32859aa871a5ead20779d32be5b4ed4dc2fa95d60f18c9
>>>>>>> 1d9197f4
          bytecode: 03845ec2f54d49f71640659603ead8f68ad067a15fda438e5e13524777d1559b
          errors: ""
          warnings: ""<|MERGE_RESOLUTION|>--- conflicted
+++ resolved
@@ -3,29 +3,16 @@
 expectation: Pass
 outputs:
   - - compile:
-<<<<<<< HEAD
-        - initial_symbol_table: 0f5d36005197cb2fccb650b60da08e392ad4e36923fd4feb47db3a6fbb7a11de
-          type_checked_symbol_table: 9276817b440938ef8b32982f5bbfa1161c9d01d5f02c8440c3dc0ddbc30ba758
-          unrolled_symbol_table: 9276817b440938ef8b32982f5bbfa1161c9d01d5f02c8440c3dc0ddbc30ba758
-          initial_ast: 7f77f0f67271103abfc5e145f4d9ea544a8ec6c149a737901b59dc56d8550796
-          unrolled_ast: 7f77f0f67271103abfc5e145f4d9ea544a8ec6c149a737901b59dc56d8550796
-          ssa_ast: 61746da9736c5a67075ac9156b32814000f540ede62c2fa89b3df8a8e05ee3a9
-          flattened_ast: 518adf533740bccb995b3f5f008e3b8977e5c4f1534485f96215bf59821c6eb7
-          destructured_ast: a00e82771e10a3f7e7da491141c259ef12d1cbd14095c6fb749dc449cfef031a
-          inlined_ast: a00e82771e10a3f7e7da491141c259ef12d1cbd14095c6fb749dc449cfef031a
-          dce_ast: 9f713e2625f323f9ee6c55241b9d7dbe78b696034e1c0f74d7f117cfa6196298
-=======
-        - initial_symbol_table: c76280ef8b8dab4d05bd78867d20311f59ccc08ede7a9f225502bca134dab5b8
-          type_checked_symbol_table: b348281fa241dbbe4e97d86ae6054a99ed874e2b42138171a8d34cacda486c74
-          unrolled_symbol_table: b348281fa241dbbe4e97d86ae6054a99ed874e2b42138171a8d34cacda486c74
-          initial_ast: 4c84d110351eccef10386d741a233f72746d163672ccab34be765a5d8a2a6564
-          unrolled_ast: 4c84d110351eccef10386d741a233f72746d163672ccab34be765a5d8a2a6564
-          ssa_ast: cc43f434b7dc822de1a341dd618414fcdf6daf57b28b0dd6ae7c83eea41234dc
-          flattened_ast: 807e24b9e79448ee0c53125b3a06b852ee44125135b77061451922e416dd831a
-          destructured_ast: de6288b6dbaec8aaeb2296653baff3c1f466456e0fb1957781a9e50c2551aeb4
-          inlined_ast: de6288b6dbaec8aaeb2296653baff3c1f466456e0fb1957781a9e50c2551aeb4
-          dce_ast: f863669b268947943f32859aa871a5ead20779d32be5b4ed4dc2fa95d60f18c9
->>>>>>> 1d9197f4
+        - initial_symbol_table: a32d8e2614c0c938f3045c99a5ae1a9435cd34da9c543bb2fd3b10e6128d9837
+          type_checked_symbol_table: 98151b61965a5ad83116770d19d69a429dbe167b4d4554ba1da8adddb45c6d11
+          unrolled_symbol_table: 98151b61965a5ad83116770d19d69a429dbe167b4d4554ba1da8adddb45c6d11
+          initial_ast: 74f217b6c5e7a8b192fcece47a44e6ddbbd142c8d4dff924008c8da0d7a22e31
+          unrolled_ast: 74f217b6c5e7a8b192fcece47a44e6ddbbd142c8d4dff924008c8da0d7a22e31
+          ssa_ast: d85e4a21c690f5e9d73b1bfa3d6672ad58a4bb7624c569a99272a181106a7430
+          flattened_ast: a37f2ca450c849ed171f9b7908a4e5bb559f2371bb49e5500661eb0ff745551e
+          destructured_ast: 5f7c8acffdd2627554eb310018e40328b508805d463fdda163ea02c4daefb778
+          inlined_ast: 5f7c8acffdd2627554eb310018e40328b508805d463fdda163ea02c4daefb778
+          dce_ast: 55c12a97d35053d29f6d4210233920eb364c474383173cfecb07a89baad7d9eb
           bytecode: 03845ec2f54d49f71640659603ead8f68ad067a15fda438e5e13524777d1559b
           errors: ""
           warnings: ""