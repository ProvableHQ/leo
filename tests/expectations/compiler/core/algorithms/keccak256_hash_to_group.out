---
namespace: Compile
expectation: Pass
outputs:
  - - compile:
<<<<<<< HEAD
        - initial_symbol_table: f0f996bd026e52be88eda1f06611a250f07beb461598af45364338b71c6be67e
          type_checked_symbol_table: ff73715654c51dd2d9fea914a60b8e6cae327c41c9b70edd77e8bc4e12e811e9
          unrolled_symbol_table: ff73715654c51dd2d9fea914a60b8e6cae327c41c9b70edd77e8bc4e12e811e9
          initial_ast: b457991ff72aa25b81f35585388f596b67ba9d3ebfcc99f55ff09cb1b75e50e6
          unrolled_ast: b457991ff72aa25b81f35585388f596b67ba9d3ebfcc99f55ff09cb1b75e50e6
          ssa_ast: fd45cfe4d65ea588f51f1c1faa7bb2c272ae183c83849b40eaa5d58dcd11614f
          flattened_ast: 9cceb97f6fbb6f5c858f882e6d2918a3aec5d837e19c0fabbaf83d622045b1d0
          destructured_ast: a9e9778690e67d8bb6f57aca804a137a5804cf2183f2579e37bc5b6288d4f628
          inlined_ast: a9e9778690e67d8bb6f57aca804a137a5804cf2183f2579e37bc5b6288d4f628
          dce_ast: a032b4b0365f1d9544ad419dd29aa881e42e184066d3764344244c1123faab6f
=======
        - initial_symbol_table: 64becc6a57749a4b966792745febbddb9007cb0c9f1bcdd2aa77c0b4ef531482
          type_checked_symbol_table: 68ebb4783f19bd9197355774f21441a1515e8b2a5e748c08df8724a97ea66df1
          unrolled_symbol_table: 68ebb4783f19bd9197355774f21441a1515e8b2a5e748c08df8724a97ea66df1
          initial_ast: 2b04ad28cdf9ba7095fc7b5650359bdc153c859d9b6a5a86810b34d867b775d3
          unrolled_ast: 2b04ad28cdf9ba7095fc7b5650359bdc153c859d9b6a5a86810b34d867b775d3
          ssa_ast: 902584299ce5bb3a8474e583da57d6f0134d4b679d73fc5e3b48f34f4c923617
          flattened_ast: 87f6a6bcb126036d075348efd3c748dc4e207077449e4c0ff18786d25198cfd7
          destructured_ast: 8582e46cf010c0193392aec14e3a98b73a98aa320a216decc9194e59f7d8e5d3
          inlined_ast: 8582e46cf010c0193392aec14e3a98b73a98aa320a216decc9194e59f7d8e5d3
          dce_ast: 2bd3915dedbae629382830ccc22c1c0dd393db99a36ebce233aff7b6f47f889c
>>>>>>> 1d9197f4
          bytecode: 12b2cee6aa44638371f466d0f9a4b6396e2a466669a11a938b7ac251a5b23eb6
          errors: ""
          warnings: ""<|MERGE_RESOLUTION|>--- conflicted
+++ resolved
@@ -3,29 +3,16 @@
 expectation: Pass
 outputs:
   - - compile:
-<<<<<<< HEAD
-        - initial_symbol_table: f0f996bd026e52be88eda1f06611a250f07beb461598af45364338b71c6be67e
-          type_checked_symbol_table: ff73715654c51dd2d9fea914a60b8e6cae327c41c9b70edd77e8bc4e12e811e9
-          unrolled_symbol_table: ff73715654c51dd2d9fea914a60b8e6cae327c41c9b70edd77e8bc4e12e811e9
-          initial_ast: b457991ff72aa25b81f35585388f596b67ba9d3ebfcc99f55ff09cb1b75e50e6
-          unrolled_ast: b457991ff72aa25b81f35585388f596b67ba9d3ebfcc99f55ff09cb1b75e50e6
-          ssa_ast: fd45cfe4d65ea588f51f1c1faa7bb2c272ae183c83849b40eaa5d58dcd11614f
-          flattened_ast: 9cceb97f6fbb6f5c858f882e6d2918a3aec5d837e19c0fabbaf83d622045b1d0
-          destructured_ast: a9e9778690e67d8bb6f57aca804a137a5804cf2183f2579e37bc5b6288d4f628
-          inlined_ast: a9e9778690e67d8bb6f57aca804a137a5804cf2183f2579e37bc5b6288d4f628
-          dce_ast: a032b4b0365f1d9544ad419dd29aa881e42e184066d3764344244c1123faab6f
-=======
-        - initial_symbol_table: 64becc6a57749a4b966792745febbddb9007cb0c9f1bcdd2aa77c0b4ef531482
-          type_checked_symbol_table: 68ebb4783f19bd9197355774f21441a1515e8b2a5e748c08df8724a97ea66df1
-          unrolled_symbol_table: 68ebb4783f19bd9197355774f21441a1515e8b2a5e748c08df8724a97ea66df1
-          initial_ast: 2b04ad28cdf9ba7095fc7b5650359bdc153c859d9b6a5a86810b34d867b775d3
-          unrolled_ast: 2b04ad28cdf9ba7095fc7b5650359bdc153c859d9b6a5a86810b34d867b775d3
-          ssa_ast: 902584299ce5bb3a8474e583da57d6f0134d4b679d73fc5e3b48f34f4c923617
-          flattened_ast: 87f6a6bcb126036d075348efd3c748dc4e207077449e4c0ff18786d25198cfd7
-          destructured_ast: 8582e46cf010c0193392aec14e3a98b73a98aa320a216decc9194e59f7d8e5d3
-          inlined_ast: 8582e46cf010c0193392aec14e3a98b73a98aa320a216decc9194e59f7d8e5d3
-          dce_ast: 2bd3915dedbae629382830ccc22c1c0dd393db99a36ebce233aff7b6f47f889c
->>>>>>> 1d9197f4
+        - initial_symbol_table: 50685756468b80481a31a2082a3df618d0e2ac34d08f6954df2f2b82de7d11b1
+          type_checked_symbol_table: 00b97f407ed6f4025b85376bc8d0b25e1d3a8430a6ab420e1e183a5c1b6e430d
+          unrolled_symbol_table: 00b97f407ed6f4025b85376bc8d0b25e1d3a8430a6ab420e1e183a5c1b6e430d
+          initial_ast: cc093d6a83bb665373722835cfae55694b7e24fc7313946ea9e278b7588ced06
+          unrolled_ast: cc093d6a83bb665373722835cfae55694b7e24fc7313946ea9e278b7588ced06
+          ssa_ast: 91aa77e9e5e9f683d6b6255ec87c66adb756caebe3b035d5a229668e253e7fb4
+          flattened_ast: 4a7470723d3cbc21650bfd6353c60cc9b35af9b3d81099fb32951bf6d6a566e1
+          destructured_ast: f3c16e0921a81c924c9891e0cabb2cf6d35da9638fff88960b5db85a118297af
+          inlined_ast: f3c16e0921a81c924c9891e0cabb2cf6d35da9638fff88960b5db85a118297af
+          dce_ast: 708bf194448ad9b82e98264a5a389c3caa1031434a2b95f8fb01478ff98f2740
           bytecode: 12b2cee6aa44638371f466d0f9a4b6396e2a466669a11a938b7ac251a5b23eb6
           errors: ""
           warnings: ""