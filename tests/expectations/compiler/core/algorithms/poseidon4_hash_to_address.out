--- conflicted
+++ resolved
@@ -3,29 +3,16 @@
 expectation: Pass
 outputs:
   - - compile:
-<<<<<<< HEAD
-        - initial_symbol_table: 0f5d36005197cb2fccb650b60da08e392ad4e36923fd4feb47db3a6fbb7a11de
-          type_checked_symbol_table: 9276817b440938ef8b32982f5bbfa1161c9d01d5f02c8440c3dc0ddbc30ba758
-          unrolled_symbol_table: 9276817b440938ef8b32982f5bbfa1161c9d01d5f02c8440c3dc0ddbc30ba758
-          initial_ast: 8739a03137b59436f169b86851a41bb50b0c5d1bf9b2dfec619ff52c50622951
-          unrolled_ast: 8739a03137b59436f169b86851a41bb50b0c5d1bf9b2dfec619ff52c50622951
-          ssa_ast: 6f5d7120f42b5d4b3424b626073dbc03ced801ba70c9e81de3f7ab32822763e7
-          flattened_ast: c06e839b4ec07b5ee42684dfd6efad79f83864c025be0f183a22cd79c1880697
-          destructured_ast: a3c0d14538e935aa90302ff135f10795395d9cff7d5206d3a9eda0962ecf6238
-          inlined_ast: a3c0d14538e935aa90302ff135f10795395d9cff7d5206d3a9eda0962ecf6238
-          dce_ast: 9f713e2625f323f9ee6c55241b9d7dbe78b696034e1c0f74d7f117cfa6196298
-=======
-        - initial_symbol_table: c76280ef8b8dab4d05bd78867d20311f59ccc08ede7a9f225502bca134dab5b8
-          type_checked_symbol_table: b348281fa241dbbe4e97d86ae6054a99ed874e2b42138171a8d34cacda486c74
-          unrolled_symbol_table: b348281fa241dbbe4e97d86ae6054a99ed874e2b42138171a8d34cacda486c74
-          initial_ast: 24aae77d24003fa59886b57f2c36fadfb5c80ec961a839417df181c4df7d8241
-          unrolled_ast: 24aae77d24003fa59886b57f2c36fadfb5c80ec961a839417df181c4df7d8241
-          ssa_ast: 11b8d0d2372a2365f3936c41c3173875b666045e0a2c4c1ff749922679c646b3
-          flattened_ast: 63ce5e2d156e93505626b44221c8c53567c7b5bab0ee70da330986c5a0e9eccd
-          destructured_ast: 176dd33887eb2c6467cad8eae947a9351064113ac943e5746271706273db433e
-          inlined_ast: 176dd33887eb2c6467cad8eae947a9351064113ac943e5746271706273db433e
-          dce_ast: f863669b268947943f32859aa871a5ead20779d32be5b4ed4dc2fa95d60f18c9
->>>>>>> 1d9197f4
+        - initial_symbol_table: a32d8e2614c0c938f3045c99a5ae1a9435cd34da9c543bb2fd3b10e6128d9837
+          type_checked_symbol_table: 98151b61965a5ad83116770d19d69a429dbe167b4d4554ba1da8adddb45c6d11
+          unrolled_symbol_table: 98151b61965a5ad83116770d19d69a429dbe167b4d4554ba1da8adddb45c6d11
+          initial_ast: be073c2c6aa0efd26395d5e0f901a53a2b2baed5ee71e9dc24c4e4ec1b61b9da
+          unrolled_ast: be073c2c6aa0efd26395d5e0f901a53a2b2baed5ee71e9dc24c4e4ec1b61b9da
+          ssa_ast: 4f73eda59e3ac8ee7367f1309b4901b5d3dae206e92a7d08addc853f5108428a
+          flattened_ast: 4275e2a7fee44ea1ee1b91b9652fd39a7f6044e66cf206313ed786309d56786f
+          destructured_ast: f58ac408b1179774c95e2a6b2230972c129309e293151752278d65bd36dc3caa
+          inlined_ast: f58ac408b1179774c95e2a6b2230972c129309e293151752278d65bd36dc3caa
+          dce_ast: 55c12a97d35053d29f6d4210233920eb364c474383173cfecb07a89baad7d9eb
           bytecode: 03845ec2f54d49f71640659603ead8f68ad067a15fda438e5e13524777d1559b
           errors: ""
           warnings: ""