--- conflicted
+++ resolved
@@ -3,29 +3,16 @@
 expectation: Pass
 outputs:
   - - compile:
-<<<<<<< HEAD
-        - initial_symbol_table: 6f3b0bb827fe9e0527663a89ab2bb176631983eb7f66fc71c01437d229aab92f
-          type_checked_symbol_table: 469c1b2c9bd2ca9d2a8bfdd68f3fdf29988d0ada94149ec8cb650ec3ff419534
-          unrolled_symbol_table: 469c1b2c9bd2ca9d2a8bfdd68f3fdf29988d0ada94149ec8cb650ec3ff419534
-          initial_ast: 43f6e5cc25ae568f873ab32e1015a1b8d08bcae77664d9aa19fab4e121f9e22f
-          unrolled_ast: 43f6e5cc25ae568f873ab32e1015a1b8d08bcae77664d9aa19fab4e121f9e22f
-          ssa_ast: 8446e8cea6cd53ec9a43605f63b6226bb63c343f7194cc0dc7f023ead6dba77d
-          flattened_ast: 079abe26aae23c849418beab6734357f4a53522483a17c9103ed64756e46d535
-          destructured_ast: 279ee18d01b7309d6694700deaf8830325ccf720bb0d4ca4bdf5388d0dd11efc
-          inlined_ast: 279ee18d01b7309d6694700deaf8830325ccf720bb0d4ca4bdf5388d0dd11efc
-          dce_ast: 755082a891fdd5374100e6e97d64d8cffbfc0e4d7802b1820d519b56cdc23319
-=======
-        - initial_symbol_table: 4eb5c887deb4c5b6d4d22fae5a2e104c70698503d02fddeea0bdf4a79e1e58d3
-          type_checked_symbol_table: 8de2e812a3afbc48e16e2b6aa85b1d3b5226bad20456b1215c01fcebb64bd3a7
-          unrolled_symbol_table: 8de2e812a3afbc48e16e2b6aa85b1d3b5226bad20456b1215c01fcebb64bd3a7
-          initial_ast: c36726ca20e6448bdda81fcb7f5d06e7b8e552f2221c6c7c41845531716de200
-          unrolled_ast: c36726ca20e6448bdda81fcb7f5d06e7b8e552f2221c6c7c41845531716de200
-          ssa_ast: 19f87d05652845433a2a9145ee1e2a02bc2fb6a1b97f3da7c2f78a46b1cb10e8
-          flattened_ast: 7d6f95b7f4ea031634c2beb52de33c30973898d9889768c2857edbf80f3d8ef3
-          destructured_ast: 1c309ff4e85bf22929e5a0f6d036465dbeb9ac0095ce3eae5a905c349c061f09
-          inlined_ast: 1c309ff4e85bf22929e5a0f6d036465dbeb9ac0095ce3eae5a905c349c061f09
-          dce_ast: 05eef9df5a61082eaab378f3826b14c703649fdd9281111ba126149a578aacf1
->>>>>>> 1d9197f4
+        - initial_symbol_table: 391de5af6b91cae5fbb201a707cc98446504bbc30ae475acb466a319950f7932
+          type_checked_symbol_table: 95d8f88b149e8d93790e8fbfc820b28c800fbc5a32a92cbcacf9fe7b0fe131d8
+          unrolled_symbol_table: 95d8f88b149e8d93790e8fbfc820b28c800fbc5a32a92cbcacf9fe7b0fe131d8
+          initial_ast: 809e522a97319e26936730436d965cafd891d81f25cb06d55a64d162a3150af4
+          unrolled_ast: 809e522a97319e26936730436d965cafd891d81f25cb06d55a64d162a3150af4
+          ssa_ast: 084be717b0c1df862b1ace8c9c23502229bcd1dccc6b18b8f2f6d570eb49dfff
+          flattened_ast: 932cf6b59e89ccb25b5c696d2230b890a4908d47c2dc657fdc26bd3f25d5259c
+          destructured_ast: 805a82b294cbdf098b6ac664076f77a6ca4b53011d557ca9aedb0fceeee864c0
+          inlined_ast: 805a82b294cbdf098b6ac664076f77a6ca4b53011d557ca9aedb0fceeee864c0
+          dce_ast: 6ce5b75c99ffaf52f71f87e5d54a26322407890f726f6e0fe8cdb65cd34b08ef
           bytecode: ce3656eda78b090739dad77c6fbcf5e3cf43a1327a367b01504913a37ca7ee3c
           errors: ""
           warnings: ""