--- conflicted
+++ resolved
@@ -3,29 +3,16 @@
 expectation: Pass
 outputs:
   - - compile:
-<<<<<<< HEAD
-        - initial_symbol_table: 4f1b711ac4ce320723caab53c19d79ca9d58c7f2713aa7a0ba7a88fcb3722380
-          type_checked_symbol_table: 94798bfa98c80ee322eb7ee8ef795ee8326b556310da986d1af3aca6b421793d
-          unrolled_symbol_table: 94798bfa98c80ee322eb7ee8ef795ee8326b556310da986d1af3aca6b421793d
-          initial_ast: 293754943c05d5be7c213a55bea0b7ee21e9a5d8a9b7d06c33f6b064c1f85ef7
-          unrolled_ast: 293754943c05d5be7c213a55bea0b7ee21e9a5d8a9b7d06c33f6b064c1f85ef7
-          ssa_ast: 5ff8afea4ea5af76f64c7b73a7135ca4051d71c7208faf4f0f4c4e1ff3d20a21
-          flattened_ast: 0b6d16ee3e0e3618618a6472644e4ed911af207f4f573edf89e551db9bfee208
-          destructured_ast: 4eef9a5c3c3eeca5065cc13a40b773e62e8d2f862e63900fb16d3ccc8d59f902
-          inlined_ast: 4eef9a5c3c3eeca5065cc13a40b773e62e8d2f862e63900fb16d3ccc8d59f902
-          dce_ast: 84730548e5b05a2271708878ddbec15855b7ea5bc2c623d0759729190a1d7613
-=======
-        - initial_symbol_table: b86fccd35d902190a42e471beb166b0927127188c4f26f0b6c5cdd1e456089ab
-          type_checked_symbol_table: 4a0bfd3028e401d959c0d38b9c83f6051e2772c5bfc058cc0f2627fcb447085b
-          unrolled_symbol_table: 4a0bfd3028e401d959c0d38b9c83f6051e2772c5bfc058cc0f2627fcb447085b
-          initial_ast: 4375ca6f47ef1597ea906278db0ef56c4017e63d81f4b47fb15b58415bbb0e6e
-          unrolled_ast: 4375ca6f47ef1597ea906278db0ef56c4017e63d81f4b47fb15b58415bbb0e6e
-          ssa_ast: 9d7bc51c5a646503597bea9eed0e174c6c8f7ddf96185ec88ae312401e7ca7bf
-          flattened_ast: 121f22b0a035ac92b759fa3291b6f2856aceb4d72592f105c6060b5702ae1681
-          destructured_ast: 22b21a5ecf77a8e9dae8827c5e590ec49b1338fe8191ded86ef03987eb828bdf
-          inlined_ast: 22b21a5ecf77a8e9dae8827c5e590ec49b1338fe8191ded86ef03987eb828bdf
-          dce_ast: ff6fe396557d2b953cb8dfd7bd9fa81f5963497950250267ed571a101aa213a3
->>>>>>> 1d9197f4
+        - initial_symbol_table: 4375f89c84f3c5af7638400e3af00b6fa7e2f6037bb0187e656a11a4194f88f7
+          type_checked_symbol_table: cc4199061e6b4fee63d122d69a41fd05dfe62c130708ced62e36373ec5a98f0e
+          unrolled_symbol_table: cc4199061e6b4fee63d122d69a41fd05dfe62c130708ced62e36373ec5a98f0e
+          initial_ast: 9608ff8b894d92df33318bf170b22fa473b7b9a302a150879ec7a3fe41c144a7
+          unrolled_ast: 9608ff8b894d92df33318bf170b22fa473b7b9a302a150879ec7a3fe41c144a7
+          ssa_ast: 3dd87b6dad9193abd90249ebf6754e8916956ebbf4bdbf50700c8362a4a58005
+          flattened_ast: f3bfa79f8c0c6d905a156b8079c8426159349f643fe930a3519f5bfab5da3ac2
+          destructured_ast: ee6283c2ea4ba74834e1c33046ce2cbe0d9e01ae41f291b5088563f5e1db5d41
+          inlined_ast: ee6283c2ea4ba74834e1c33046ce2cbe0d9e01ae41f291b5088563f5e1db5d41
+          dce_ast: e3bac8a994add5ca9a944c904ddaafd6eab3ffcc1e35041789d7a951a024d2b6
           bytecode: 7420791e00dae08a4887c2fa36f481bcbfe5b3c8d5c8268ec753a904f3e51ae1
           errors: ""
           warnings: ""