--- conflicted
+++ resolved
@@ -3,29 +3,16 @@
 expectation: Pass
 outputs:
   - - compile:
-<<<<<<< HEAD
-        - initial_symbol_table: 4f1b711ac4ce320723caab53c19d79ca9d58c7f2713aa7a0ba7a88fcb3722380
-          type_checked_symbol_table: 94798bfa98c80ee322eb7ee8ef795ee8326b556310da986d1af3aca6b421793d
-          unrolled_symbol_table: 94798bfa98c80ee322eb7ee8ef795ee8326b556310da986d1af3aca6b421793d
-          initial_ast: 74439ed0b2cdb9fe26d9830e1594602e6c35a244d7dddda59ccff63663d807f7
-          unrolled_ast: 74439ed0b2cdb9fe26d9830e1594602e6c35a244d7dddda59ccff63663d807f7
-          ssa_ast: afc3d9f311b57f41bc5349e046b716e9e8572ee1562d588d5d83aed6e1ecd561
-          flattened_ast: 914cf9d22d48260b444c527dae4687b99e03e134491fcc88a8aaee51f198109d
-          destructured_ast: f53982ea5ddb7c81009ce09ed3b506b1db65c5309a0bf75bffb76f450f800329
-          inlined_ast: f53982ea5ddb7c81009ce09ed3b506b1db65c5309a0bf75bffb76f450f800329
-          dce_ast: 180de9c8249894d70676346039fc6b040eab6e19628f5cb4e5d26be2505f1da1
-=======
-        - initial_symbol_table: b86fccd35d902190a42e471beb166b0927127188c4f26f0b6c5cdd1e456089ab
-          type_checked_symbol_table: 4a0bfd3028e401d959c0d38b9c83f6051e2772c5bfc058cc0f2627fcb447085b
-          unrolled_symbol_table: 4a0bfd3028e401d959c0d38b9c83f6051e2772c5bfc058cc0f2627fcb447085b
-          initial_ast: 843f36de7a5d864013742352c1c055b0b509ff2be92d23ed31855adbe2d60c03
-          unrolled_ast: 843f36de7a5d864013742352c1c055b0b509ff2be92d23ed31855adbe2d60c03
-          ssa_ast: 35be2ba7591b90a8b4d1ef3ec856d548ced8d2f7117a16c015b099aeb8b0aa56
-          flattened_ast: f73ba3d7cd4deecb9f141022cb9a3a1ea3e4138f3c3bc2669b62c333ac2a966d
-          destructured_ast: 6d0bf0f315d792af8fa608c2ee18e7243a7c33a127f2f171a3459a934b0e01a3
-          inlined_ast: 6d0bf0f315d792af8fa608c2ee18e7243a7c33a127f2f171a3459a934b0e01a3
-          dce_ast: 174131650d909d282c11881c35f7cf9d463a894a5babfebb228269268602fdf0
->>>>>>> 1d9197f4
+        - initial_symbol_table: 4375f89c84f3c5af7638400e3af00b6fa7e2f6037bb0187e656a11a4194f88f7
+          type_checked_symbol_table: cc4199061e6b4fee63d122d69a41fd05dfe62c130708ced62e36373ec5a98f0e
+          unrolled_symbol_table: cc4199061e6b4fee63d122d69a41fd05dfe62c130708ced62e36373ec5a98f0e
+          initial_ast: bfdbedeeb92b1ee61047a14fa9252a847fb77b08fb50da440dd49b7f017a8cbd
+          unrolled_ast: bfdbedeeb92b1ee61047a14fa9252a847fb77b08fb50da440dd49b7f017a8cbd
+          ssa_ast: 59fff31af3a3c47401e51244a03bb5361e206db9ca04ad5a27747248e61c349a
+          flattened_ast: ba3930860561f29fd19c13519e18579898367dfe36e76899ee828d35bce22083
+          destructured_ast: 5a71c107177d2737debd76da247e6d2abff590bd071d6c012266de2c5a1dac5b
+          inlined_ast: 5a71c107177d2737debd76da247e6d2abff590bd071d6c012266de2c5a1dac5b
+          dce_ast: e2aa83f4debfdf0d05e13d08c0b87e1465e67f549f1b27454aabe26920e3babd
           bytecode: ff30f43337c830695fd7271014aee19d33c0489de50d3d66db69b3d73da357ce
           errors: ""
           warnings: ""