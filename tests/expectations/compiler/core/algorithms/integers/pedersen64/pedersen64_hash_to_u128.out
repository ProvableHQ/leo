---
namespace: Compile
expectation: Pass
outputs:
  - - compile:
<<<<<<< HEAD
        - initial_symbol_table: 80ec703400cb984e51de9919876d4dc3dc482fe3c411101128eb6c3341ba72cb
          type_checked_symbol_table: dc684b7d7f90ad16ae4f213aa0a14583d76458337b7dfba8449291ca88170756
          unrolled_symbol_table: dc684b7d7f90ad16ae4f213aa0a14583d76458337b7dfba8449291ca88170756
          initial_ast: e06886ff0d19cbaf020eb537c2a323db14f09b4253af6b617b5e212cc5c8808d
          unrolled_ast: e06886ff0d19cbaf020eb537c2a323db14f09b4253af6b617b5e212cc5c8808d
          ssa_ast: ee5c919ad98b1b537985bf6a86f582f53789a172ec7489f24b10cfbba93bcabf
          flattened_ast: 00245aecd8a65cdd464fe73b3a1a96304849af64fb0c65aca69567ef642433ef
          destructured_ast: 9c5803f9b50b668766a9b76d353a3bc05e94a72bb81e8084f4cd0876fd338313
          inlined_ast: 9c5803f9b50b668766a9b76d353a3bc05e94a72bb81e8084f4cd0876fd338313
          dce_ast: 848eec7b2efe8e0bfe2e4420b4e694a5a0d6afcb9b3a55d44efc16a7f99f212a
=======
        - initial_symbol_table: 15c5845ed08a0a24ff3a835c00dfd48fd272c4963188a8b0e99f824b829c300b
          type_checked_symbol_table: 63b7cdccabb91ea53ff7648e9da0948b47d94b22f15cb9eafb1959211b1d2cad
          unrolled_symbol_table: 63b7cdccabb91ea53ff7648e9da0948b47d94b22f15cb9eafb1959211b1d2cad
          initial_ast: d9a234ffa360a664b22762b90073c715270a183d2fec365eee25ff5bb5b8021c
          unrolled_ast: d9a234ffa360a664b22762b90073c715270a183d2fec365eee25ff5bb5b8021c
          ssa_ast: 3764f1a144d260eb921ca8af4d963e3edacdc2dea4070defe28767e268037432
          flattened_ast: eec74f31a0b414c156e81c2f98871fea274536fcaeeed381f92b5132b4442afa
          destructured_ast: a3ab14a44d21151bc45462b42fe5d964731e14355d90d19b5a9e6b38c857fa98
          inlined_ast: a3ab14a44d21151bc45462b42fe5d964731e14355d90d19b5a9e6b38c857fa98
          dce_ast: 7280ac9ef3ace2d3ff5f425bc15370a87a73162f47ca44dcfd99dc22e06ebd58
>>>>>>> 1d9197f4
          bytecode: 55706d4cd4634a34de18450007e4de40f9cbc51382f3d70fe776cd58cfd49cfa
          errors: ""
          warnings: ""<|MERGE_RESOLUTION|>--- conflicted
+++ resolved
@@ -3,29 +3,16 @@
 expectation: Pass
 outputs:
   - - compile:
-<<<<<<< HEAD
-        - initial_symbol_table: 80ec703400cb984e51de9919876d4dc3dc482fe3c411101128eb6c3341ba72cb
-          type_checked_symbol_table: dc684b7d7f90ad16ae4f213aa0a14583d76458337b7dfba8449291ca88170756
-          unrolled_symbol_table: dc684b7d7f90ad16ae4f213aa0a14583d76458337b7dfba8449291ca88170756
-          initial_ast: e06886ff0d19cbaf020eb537c2a323db14f09b4253af6b617b5e212cc5c8808d
-          unrolled_ast: e06886ff0d19cbaf020eb537c2a323db14f09b4253af6b617b5e212cc5c8808d
-          ssa_ast: ee5c919ad98b1b537985bf6a86f582f53789a172ec7489f24b10cfbba93bcabf
-          flattened_ast: 00245aecd8a65cdd464fe73b3a1a96304849af64fb0c65aca69567ef642433ef
-          destructured_ast: 9c5803f9b50b668766a9b76d353a3bc05e94a72bb81e8084f4cd0876fd338313
-          inlined_ast: 9c5803f9b50b668766a9b76d353a3bc05e94a72bb81e8084f4cd0876fd338313
-          dce_ast: 848eec7b2efe8e0bfe2e4420b4e694a5a0d6afcb9b3a55d44efc16a7f99f212a
-=======
-        - initial_symbol_table: 15c5845ed08a0a24ff3a835c00dfd48fd272c4963188a8b0e99f824b829c300b
-          type_checked_symbol_table: 63b7cdccabb91ea53ff7648e9da0948b47d94b22f15cb9eafb1959211b1d2cad
-          unrolled_symbol_table: 63b7cdccabb91ea53ff7648e9da0948b47d94b22f15cb9eafb1959211b1d2cad
-          initial_ast: d9a234ffa360a664b22762b90073c715270a183d2fec365eee25ff5bb5b8021c
-          unrolled_ast: d9a234ffa360a664b22762b90073c715270a183d2fec365eee25ff5bb5b8021c
-          ssa_ast: 3764f1a144d260eb921ca8af4d963e3edacdc2dea4070defe28767e268037432
-          flattened_ast: eec74f31a0b414c156e81c2f98871fea274536fcaeeed381f92b5132b4442afa
-          destructured_ast: a3ab14a44d21151bc45462b42fe5d964731e14355d90d19b5a9e6b38c857fa98
-          inlined_ast: a3ab14a44d21151bc45462b42fe5d964731e14355d90d19b5a9e6b38c857fa98
-          dce_ast: 7280ac9ef3ace2d3ff5f425bc15370a87a73162f47ca44dcfd99dc22e06ebd58
->>>>>>> 1d9197f4
+        - initial_symbol_table: ad0c0ba49666fa9b8741106d20a60e91acd6b76cbd911976d44d990db0cb074c
+          type_checked_symbol_table: 0d6e6ebdc71177f59174521dc874bb2baea5abd1de4eb2cc5f5f51c08877b594
+          unrolled_symbol_table: 0d6e6ebdc71177f59174521dc874bb2baea5abd1de4eb2cc5f5f51c08877b594
+          initial_ast: ffee7d6c150ab1b54dad107f403680324f0aee75bd2a6e0812fce86aa46f2ee2
+          unrolled_ast: ffee7d6c150ab1b54dad107f403680324f0aee75bd2a6e0812fce86aa46f2ee2
+          ssa_ast: 1406465f29612891e3d2ee446437d8809e412aa1b643ce3ce12359e44f82d610
+          flattened_ast: 032582d117a7e49add220191298ee8d6c4027e245d0c1992cbcf29972c2f4374
+          destructured_ast: 792843993ceb51b78affe1fc51876fb06743c164cff7e0a553edf4558252caca
+          inlined_ast: 792843993ceb51b78affe1fc51876fb06743c164cff7e0a553edf4558252caca
+          dce_ast: 94acf91a3041826e5614166c0ee4c8bede2eb37bd5dbffdb275d4b47e35aaaae
           bytecode: 55706d4cd4634a34de18450007e4de40f9cbc51382f3d70fe776cd58cfd49cfa
           errors: ""
           warnings: ""