---
namespace: Compile
expectation: Pass
outputs:
  - - compile:
<<<<<<< HEAD
        - initial_symbol_table: 8a8e3573eac7f8f017654f77635ed47fa35bdc38f8f236577f70eaf8d902f0bb
          type_checked_symbol_table: 28867dd4811976283a9b5e0d146926f02dbf0b1d1e23d3173901ffff0c26cce9
          unrolled_symbol_table: 28867dd4811976283a9b5e0d146926f02dbf0b1d1e23d3173901ffff0c26cce9
          initial_ast: 2d02684e002f3b36d1e3b4e9d21105c866c2cf9109ca9563f32a31e9eadbfd87
          unrolled_ast: 2d02684e002f3b36d1e3b4e9d21105c866c2cf9109ca9563f32a31e9eadbfd87
          ssa_ast: 4359e44fdf024ba23fd39c83940119947e8a397f7be349477be5e0cdf5766dfd
          flattened_ast: 9ab0f244cc23f660bf72e70fc8d2ae29a8e37975b89ea1648e9b69970378104c
          destructured_ast: c7772477979d94a281ca29a5d112e7057dfa2c4edee4e319e384e94e95e2defb
          inlined_ast: c7772477979d94a281ca29a5d112e7057dfa2c4edee4e319e384e94e95e2defb
          dce_ast: aade46d3ed171e0d5b65d4f87d1b0bb4016faf9a1f0d39e38aa4ecb4c23b748d
=======
        - initial_symbol_table: d061675c1ae757b577112bb732e05a3d580cce4c0b1f3851d70fc70abc487015
          type_checked_symbol_table: dd6a6f655b9f7836e8ebba12dca1e10573b253720019c7bf67cdcbde86ee4234
          unrolled_symbol_table: dd6a6f655b9f7836e8ebba12dca1e10573b253720019c7bf67cdcbde86ee4234
          initial_ast: 2def4931ef76ceffa72425931adda94afdf01e5c721ac518ab7c24a9d8e41310
          unrolled_ast: 2def4931ef76ceffa72425931adda94afdf01e5c721ac518ab7c24a9d8e41310
          ssa_ast: 33b02b203d193783f98e3b27e1e36fc8ae368668b315adf853d0d8cf5856f053
          flattened_ast: 59743c7f1d514f70d932d4252a41be7ce7e5f4870b8c497ae713d200e12018bc
          destructured_ast: fe2393db1c6223a397dc8458224f41c4d4ac4acdc1a7786a5a90f26db1db14be
          inlined_ast: fe2393db1c6223a397dc8458224f41c4d4ac4acdc1a7786a5a90f26db1db14be
          dce_ast: dca8dab5e95374cc238019243fd7cef68cab4b5d9129333ae2695df63da281b8
>>>>>>> 1d9197f4
          bytecode: 5ec7cc3de6c113f85819e7425d3cba1d1c9d72dbd11bb4dcc38aa93ef89cdf2e
          errors: ""
          warnings: ""<|MERGE_RESOLUTION|>--- conflicted
+++ resolved
@@ -3,29 +3,16 @@
 expectation: Pass
 outputs:
   - - compile:
-<<<<<<< HEAD
-        - initial_symbol_table: 8a8e3573eac7f8f017654f77635ed47fa35bdc38f8f236577f70eaf8d902f0bb
-          type_checked_symbol_table: 28867dd4811976283a9b5e0d146926f02dbf0b1d1e23d3173901ffff0c26cce9
-          unrolled_symbol_table: 28867dd4811976283a9b5e0d146926f02dbf0b1d1e23d3173901ffff0c26cce9
-          initial_ast: 2d02684e002f3b36d1e3b4e9d21105c866c2cf9109ca9563f32a31e9eadbfd87
-          unrolled_ast: 2d02684e002f3b36d1e3b4e9d21105c866c2cf9109ca9563f32a31e9eadbfd87
-          ssa_ast: 4359e44fdf024ba23fd39c83940119947e8a397f7be349477be5e0cdf5766dfd
-          flattened_ast: 9ab0f244cc23f660bf72e70fc8d2ae29a8e37975b89ea1648e9b69970378104c
-          destructured_ast: c7772477979d94a281ca29a5d112e7057dfa2c4edee4e319e384e94e95e2defb
-          inlined_ast: c7772477979d94a281ca29a5d112e7057dfa2c4edee4e319e384e94e95e2defb
-          dce_ast: aade46d3ed171e0d5b65d4f87d1b0bb4016faf9a1f0d39e38aa4ecb4c23b748d
-=======
-        - initial_symbol_table: d061675c1ae757b577112bb732e05a3d580cce4c0b1f3851d70fc70abc487015
-          type_checked_symbol_table: dd6a6f655b9f7836e8ebba12dca1e10573b253720019c7bf67cdcbde86ee4234
-          unrolled_symbol_table: dd6a6f655b9f7836e8ebba12dca1e10573b253720019c7bf67cdcbde86ee4234
-          initial_ast: 2def4931ef76ceffa72425931adda94afdf01e5c721ac518ab7c24a9d8e41310
-          unrolled_ast: 2def4931ef76ceffa72425931adda94afdf01e5c721ac518ab7c24a9d8e41310
-          ssa_ast: 33b02b203d193783f98e3b27e1e36fc8ae368668b315adf853d0d8cf5856f053
-          flattened_ast: 59743c7f1d514f70d932d4252a41be7ce7e5f4870b8c497ae713d200e12018bc
-          destructured_ast: fe2393db1c6223a397dc8458224f41c4d4ac4acdc1a7786a5a90f26db1db14be
-          inlined_ast: fe2393db1c6223a397dc8458224f41c4d4ac4acdc1a7786a5a90f26db1db14be
-          dce_ast: dca8dab5e95374cc238019243fd7cef68cab4b5d9129333ae2695df63da281b8
->>>>>>> 1d9197f4
+        - initial_symbol_table: 368da9bd20b2f0534d8bf457e7829d72f7a4fb99162ce204c60e1341454445bc
+          type_checked_symbol_table: 8f995e87e0ebb5498ffa85fdee0a9fb86af46c6af7696163f8c68bf1e30d8b19
+          unrolled_symbol_table: 8f995e87e0ebb5498ffa85fdee0a9fb86af46c6af7696163f8c68bf1e30d8b19
+          initial_ast: 0bf4f3e0c0909add978c1c86d40acfb2d6bcadf3fbefe2ee4716718d953d0d58
+          unrolled_ast: 0bf4f3e0c0909add978c1c86d40acfb2d6bcadf3fbefe2ee4716718d953d0d58
+          ssa_ast: e87e2291f9b5f42b8a9c24b56ee6cbe91704ae9f0009de34d5723f431a7843fd
+          flattened_ast: daabc553ae9cb250c1eab2b5f1329fdf0682bfb965ea230789485a04a06a546a
+          destructured_ast: c3693dbe23dc7d5e4af38d8a01729fa0b7fbbbfa73ec839a861bcda889994842
+          inlined_ast: c3693dbe23dc7d5e4af38d8a01729fa0b7fbbbfa73ec839a861bcda889994842
+          dce_ast: 40ee13466dabd45ba897e77bd2d403f749622fe926adc57df9c220c4670769b0
           bytecode: 5ec7cc3de6c113f85819e7425d3cba1d1c9d72dbd11bb4dcc38aa93ef89cdf2e
           errors: ""
           warnings: ""