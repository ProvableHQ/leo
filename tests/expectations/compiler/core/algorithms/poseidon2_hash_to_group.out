--- conflicted
+++ resolved
@@ -3,29 +3,16 @@
 expectation: Pass
 outputs:
   - - compile:
-<<<<<<< HEAD
-        - initial_symbol_table: f0f996bd026e52be88eda1f06611a250f07beb461598af45364338b71c6be67e
-          type_checked_symbol_table: ff73715654c51dd2d9fea914a60b8e6cae327c41c9b70edd77e8bc4e12e811e9
-          unrolled_symbol_table: ff73715654c51dd2d9fea914a60b8e6cae327c41c9b70edd77e8bc4e12e811e9
-          initial_ast: 012114da1d13b31a5654a8a62828195f55559fe378eaa20b92130d0205f9316b
-          unrolled_ast: 012114da1d13b31a5654a8a62828195f55559fe378eaa20b92130d0205f9316b
-          ssa_ast: 6c89601689e51ca9c7c7cfd52cc69962f750b51ef26bb099156dc2729a2b213f
-          flattened_ast: d8b003cc1592aea6c7043b545581a0fa7d81f5c2e44bcd1097c707c88e125be5
-          destructured_ast: a29660b0130f2a8d7fb76f348c2b8a4ef60d407883b84472efe90ed45e48dfd1
-          inlined_ast: a29660b0130f2a8d7fb76f348c2b8a4ef60d407883b84472efe90ed45e48dfd1
-          dce_ast: 0fa0c79769848867af6bd129161f35e7425c9dad7ddf42e282b1102578920ea6
-=======
-        - initial_symbol_table: 64becc6a57749a4b966792745febbddb9007cb0c9f1bcdd2aa77c0b4ef531482
-          type_checked_symbol_table: 68ebb4783f19bd9197355774f21441a1515e8b2a5e748c08df8724a97ea66df1
-          unrolled_symbol_table: 68ebb4783f19bd9197355774f21441a1515e8b2a5e748c08df8724a97ea66df1
-          initial_ast: d337f73bbfa001a8b8f7b768c7156d4d5e431c46d09e4479a5145926caa92d65
-          unrolled_ast: d337f73bbfa001a8b8f7b768c7156d4d5e431c46d09e4479a5145926caa92d65
-          ssa_ast: 744f340078a2fe2abb42c5b8a1756670d88bd581a0e8b7a1b27e9a581f2e9335
-          flattened_ast: 8831ec380d68156830755383bddb6bf8554d87ba81a834ac02b2bb6d510ac821
-          destructured_ast: c536700c783eaf643aa8bf7ac1542059594469cf5a267450bf5e79ec2c2b6f73
-          inlined_ast: c536700c783eaf643aa8bf7ac1542059594469cf5a267450bf5e79ec2c2b6f73
-          dce_ast: 1ddebbe03c97128dd52d6eb7fe931952b08314a8bff2fa7f5df34ea16ec603c5
->>>>>>> 1d9197f4
+        - initial_symbol_table: 50685756468b80481a31a2082a3df618d0e2ac34d08f6954df2f2b82de7d11b1
+          type_checked_symbol_table: 00b97f407ed6f4025b85376bc8d0b25e1d3a8430a6ab420e1e183a5c1b6e430d
+          unrolled_symbol_table: 00b97f407ed6f4025b85376bc8d0b25e1d3a8430a6ab420e1e183a5c1b6e430d
+          initial_ast: 5992b1ae07a5add1200a974385f7125edb9f99dffd1ce13fd7e9d18bf340fcfd
+          unrolled_ast: 5992b1ae07a5add1200a974385f7125edb9f99dffd1ce13fd7e9d18bf340fcfd
+          ssa_ast: 1fef1340dc5f57d90abd8c50383442eab95182ec598c7e21928eac97f990a24c
+          flattened_ast: 5b86082f0fc6326e7a198f9cca9b50782eb04bfd8601622b9f36f26da9b883f2
+          destructured_ast: a0e8b7d0584087c684f9683850cd0b088be08dc9bd76f9230174c5ffe066ab2b
+          inlined_ast: a0e8b7d0584087c684f9683850cd0b088be08dc9bd76f9230174c5ffe066ab2b
+          dce_ast: 44520026be90509c38acce7d213a00c786333119b49d84731c7bd64a73ed6328
           bytecode: 5e1c3a522f56e1e46342bb1e4d14c2827d7d7dcf0e73d13c694ce9211181a90e
           errors: ""
           warnings: ""