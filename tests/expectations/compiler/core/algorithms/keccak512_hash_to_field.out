---
namespace: Compile
expectation: Pass
outputs:
  - - compile:
<<<<<<< HEAD
        - initial_symbol_table: 0f5d36005197cb2fccb650b60da08e392ad4e36923fd4feb47db3a6fbb7a11de
          type_checked_symbol_table: b67f708cc4a8ce4a48b40eefd2c35bfdfc54b558566f9ffee5c211dfd489ef66
          unrolled_symbol_table: b67f708cc4a8ce4a48b40eefd2c35bfdfc54b558566f9ffee5c211dfd489ef66
          initial_ast: 3a636dc3fb9db4230f61d47c8c305e88107bd816e07019f17365a34c7de17009
          unrolled_ast: 3a636dc3fb9db4230f61d47c8c305e88107bd816e07019f17365a34c7de17009
          ssa_ast: 400a02e09ce413a56e8cafa7f18d9e124e216e9735ef19453ba2264b82898be0
          flattened_ast: b16b82ca80e483fd54185c71e149d5c70e8757ccf5528711a9aaae81519506d7
          destructured_ast: fed9b8bb3b5336f5dd0ea6b7d28172bf96738ac17f0df4648af3d5d2d6625da6
          inlined_ast: fed9b8bb3b5336f5dd0ea6b7d28172bf96738ac17f0df4648af3d5d2d6625da6
          dce_ast: cec0f492a801e4e766092fe039a5e43c5091e812951f86725535355647ca2a0a
=======
        - initial_symbol_table: c76280ef8b8dab4d05bd78867d20311f59ccc08ede7a9f225502bca134dab5b8
          type_checked_symbol_table: e1129b73e55f87f4532f6ee5f5d3807b61e698ad3d01d33b52d074f350808878
          unrolled_symbol_table: e1129b73e55f87f4532f6ee5f5d3807b61e698ad3d01d33b52d074f350808878
          initial_ast: b3c5cbdeba9e80d9a827f8217b58d10e39cdd855aa870190cdf06da44e112333
          unrolled_ast: b3c5cbdeba9e80d9a827f8217b58d10e39cdd855aa870190cdf06da44e112333
          ssa_ast: c6648b6ba8313143bfbe034153b3b890ab257546916c041a11cc7e63463de8be
          flattened_ast: 299910193cc7a0a18116840a95a93bfb96f977ea50ee849dea0aa397eb7df607
          destructured_ast: c9e1d32ec0c8133704b967efdad2eaecc5d2ec50d3d8842e039a6f530046a751
          inlined_ast: c9e1d32ec0c8133704b967efdad2eaecc5d2ec50d3d8842e039a6f530046a751
          dce_ast: f44cf99bb3dde8b5e53f05b9e4428b6b346b1a9a5207d3113bff0d8d7bd0c56b
>>>>>>> 1d9197f4
          bytecode: 31250720832dea7675bf097f3ff4a7e878a544854d76a583daeaa8508e5b7165
          errors: ""
          warnings: ""<|MERGE_RESOLUTION|>--- conflicted
+++ resolved
@@ -3,29 +3,16 @@
 expectation: Pass
 outputs:
   - - compile:
-<<<<<<< HEAD
-        - initial_symbol_table: 0f5d36005197cb2fccb650b60da08e392ad4e36923fd4feb47db3a6fbb7a11de
-          type_checked_symbol_table: b67f708cc4a8ce4a48b40eefd2c35bfdfc54b558566f9ffee5c211dfd489ef66
-          unrolled_symbol_table: b67f708cc4a8ce4a48b40eefd2c35bfdfc54b558566f9ffee5c211dfd489ef66
-          initial_ast: 3a636dc3fb9db4230f61d47c8c305e88107bd816e07019f17365a34c7de17009
-          unrolled_ast: 3a636dc3fb9db4230f61d47c8c305e88107bd816e07019f17365a34c7de17009
-          ssa_ast: 400a02e09ce413a56e8cafa7f18d9e124e216e9735ef19453ba2264b82898be0
-          flattened_ast: b16b82ca80e483fd54185c71e149d5c70e8757ccf5528711a9aaae81519506d7
-          destructured_ast: fed9b8bb3b5336f5dd0ea6b7d28172bf96738ac17f0df4648af3d5d2d6625da6
-          inlined_ast: fed9b8bb3b5336f5dd0ea6b7d28172bf96738ac17f0df4648af3d5d2d6625da6
-          dce_ast: cec0f492a801e4e766092fe039a5e43c5091e812951f86725535355647ca2a0a
-=======
-        - initial_symbol_table: c76280ef8b8dab4d05bd78867d20311f59ccc08ede7a9f225502bca134dab5b8
-          type_checked_symbol_table: e1129b73e55f87f4532f6ee5f5d3807b61e698ad3d01d33b52d074f350808878
-          unrolled_symbol_table: e1129b73e55f87f4532f6ee5f5d3807b61e698ad3d01d33b52d074f350808878
-          initial_ast: b3c5cbdeba9e80d9a827f8217b58d10e39cdd855aa870190cdf06da44e112333
-          unrolled_ast: b3c5cbdeba9e80d9a827f8217b58d10e39cdd855aa870190cdf06da44e112333
-          ssa_ast: c6648b6ba8313143bfbe034153b3b890ab257546916c041a11cc7e63463de8be
-          flattened_ast: 299910193cc7a0a18116840a95a93bfb96f977ea50ee849dea0aa397eb7df607
-          destructured_ast: c9e1d32ec0c8133704b967efdad2eaecc5d2ec50d3d8842e039a6f530046a751
-          inlined_ast: c9e1d32ec0c8133704b967efdad2eaecc5d2ec50d3d8842e039a6f530046a751
-          dce_ast: f44cf99bb3dde8b5e53f05b9e4428b6b346b1a9a5207d3113bff0d8d7bd0c56b
->>>>>>> 1d9197f4
+        - initial_symbol_table: a32d8e2614c0c938f3045c99a5ae1a9435cd34da9c543bb2fd3b10e6128d9837
+          type_checked_symbol_table: 8afab6b4e6604768c1db1398838c274386d1b3d4b526967bd16c3d2222866519
+          unrolled_symbol_table: 8afab6b4e6604768c1db1398838c274386d1b3d4b526967bd16c3d2222866519
+          initial_ast: f6fdd3e73a3226c11749276f1c9f520ec00180b840734423988be1d895516676
+          unrolled_ast: f6fdd3e73a3226c11749276f1c9f520ec00180b840734423988be1d895516676
+          ssa_ast: 42669465990c5282b43606e55d17b15e411cd84754eb0a9d7f9036416d97cd44
+          flattened_ast: 918fd6d12cb08b12d18f2836730b9bc28f612ad5379e2830694cd6c22b22d782
+          destructured_ast: 291463fc1a3818497b063fa1f6e61bff3d20178af50ad3a55a129db820d43d25
+          inlined_ast: 291463fc1a3818497b063fa1f6e61bff3d20178af50ad3a55a129db820d43d25
+          dce_ast: 9851002d14aa5e18f3d7559bc6106ba950a0ac2a7dceb9cb4589d5aa57d2eab5
           bytecode: 31250720832dea7675bf097f3ff4a7e878a544854d76a583daeaa8508e5b7165
           errors: ""
           warnings: ""