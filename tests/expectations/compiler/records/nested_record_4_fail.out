--- conflicted
+++ resolved
@@ -2,8 +2,4 @@
 namespace: Compile
 expectation: Fail
 outputs:
-<<<<<<< HEAD
-  - "Error [ETYC0372025]: Tuples are only allowed as function return types.\n    --> compiler-test:6:5\n     |\n   6 |     bar: (Bar, Bar),\n     |     ^^^\nError [ETYC0372025]: Tuples are only allowed as function return types.\n    --> compiler-test:10:5\n     |\n  10 |     bar: (Token, Token),\n     |     ^^^\nError [ETYC0372029]: A circuit or record cannot contain another record.\n    --> compiler-test:10:5\n     |\n  10 |     bar: (Token, Token),\n     |     ^^^\n     |\n     = Remove the record `Token` from `Bar`.\nError [ETYC0372029]: A circuit or record cannot contain another record.\n    --> compiler-test:10:5\n     |\n  10 |     bar: (Token, Token),\n     |     ^^^\n     |\n     = Remove the record `Token` from `Bar`.\n"
-=======
-  - "Error [EPAR0370005]: expected 'address', 'bool', 'field', 'group', 'scalar', 'string', 'i8', 'i16', 'i32', 'i64', 'i128', 'u8', 'u16', 'u32', 'u64', 'u128' -- found '('\n    --> compiler-test:6:10\n     |\n   6 |     bar: (Bar, Bar),\n     |          ^"
->>>>>>> 3ee43375
+  - "Error [EPAR0370005]: expected 'address', 'bool', 'field', 'group', 'scalar', 'string', 'i8', 'i16', 'i32', 'i64', 'i128', 'u8', 'u16', 'u32', 'u64', 'u128' -- found '('\n    --> compiler-test:6:10\n     |\n   6 |     bar: (Bar, Bar),\n     |          ^"