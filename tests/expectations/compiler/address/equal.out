---
namespace: Compile
expectation: Pass
outputs:
  - - compile:
<<<<<<< HEAD
        - initial_symbol_table: 4c2abaff5b21697577b5197109b668e87a40306c4230155199f65399e4a7fae5
          type_checked_symbol_table: fce31d5f75a9b4ea01b3d57a042e151dd0ffa7fff3a41d6609647cc855d0e8ca
          unrolled_symbol_table: fce31d5f75a9b4ea01b3d57a042e151dd0ffa7fff3a41d6609647cc855d0e8ca
          initial_ast: ed8950347dbcfbf8d26a417968f242981a7ae09c170aaa82c5e7eeba4808fcd4
          unrolled_ast: ed8950347dbcfbf8d26a417968f242981a7ae09c170aaa82c5e7eeba4808fcd4
          ssa_ast: 8db184a9b32054786d68ef80983d04e0333214436cfce2f9d56a08c6e78a478f
          flattened_ast: 4e5a6a821a96c8194dcef0bd6c616e0597e435a3886c46dd255f5566f7d09b8c
          destructured_ast: c6d910254ef63cd0b7beb8c1fd2744c8dc2e5702ac692a0b0ee46d4272641dd3
          inlined_ast: c6d910254ef63cd0b7beb8c1fd2744c8dc2e5702ac692a0b0ee46d4272641dd3
          dce_ast: c6d910254ef63cd0b7beb8c1fd2744c8dc2e5702ac692a0b0ee46d4272641dd3
=======
        - initial_symbol_table: b82092ef37ed899832a4c71d59a17c4609f46bd3430622ae9e1979186e0ff6c8
          type_checked_symbol_table: acdcb875e7a98311479e050051a0ad3324929197a0f28c59a81918575d22e374
          unrolled_symbol_table: acdcb875e7a98311479e050051a0ad3324929197a0f28c59a81918575d22e374
          initial_ast: e32f9143a276e3b637aacd87ea2fa7bae6ff2ddc5ef6c81accc28f361ca2f152
          unrolled_ast: e32f9143a276e3b637aacd87ea2fa7bae6ff2ddc5ef6c81accc28f361ca2f152
          ssa_ast: 05d468b863be27cc3f2dff3925258a980e3ccb1c491ea4a090e4632b6fb7bddb
          flattened_ast: 58d49b3e298931330e45474de1c20a59947f13bb1af455049e9a24a5d30ab544
          destructured_ast: c933747e56a27dfcd82b60420aa5a27ff48d53377026fc48e70f91e81828e926
          inlined_ast: c933747e56a27dfcd82b60420aa5a27ff48d53377026fc48e70f91e81828e926
          dce_ast: c933747e56a27dfcd82b60420aa5a27ff48d53377026fc48e70f91e81828e926
>>>>>>> 1d9197f4
          bytecode: bde2653fac0393940c5400272e53492228206e50abb36ce080b95043003ee976
          errors: ""
          warnings: ""<|MERGE_RESOLUTION|>--- conflicted
+++ resolved
@@ -3,29 +3,16 @@
 expectation: Pass
 outputs:
   - - compile:
-<<<<<<< HEAD
-        - initial_symbol_table: 4c2abaff5b21697577b5197109b668e87a40306c4230155199f65399e4a7fae5
-          type_checked_symbol_table: fce31d5f75a9b4ea01b3d57a042e151dd0ffa7fff3a41d6609647cc855d0e8ca
-          unrolled_symbol_table: fce31d5f75a9b4ea01b3d57a042e151dd0ffa7fff3a41d6609647cc855d0e8ca
-          initial_ast: ed8950347dbcfbf8d26a417968f242981a7ae09c170aaa82c5e7eeba4808fcd4
-          unrolled_ast: ed8950347dbcfbf8d26a417968f242981a7ae09c170aaa82c5e7eeba4808fcd4
-          ssa_ast: 8db184a9b32054786d68ef80983d04e0333214436cfce2f9d56a08c6e78a478f
-          flattened_ast: 4e5a6a821a96c8194dcef0bd6c616e0597e435a3886c46dd255f5566f7d09b8c
-          destructured_ast: c6d910254ef63cd0b7beb8c1fd2744c8dc2e5702ac692a0b0ee46d4272641dd3
-          inlined_ast: c6d910254ef63cd0b7beb8c1fd2744c8dc2e5702ac692a0b0ee46d4272641dd3
-          dce_ast: c6d910254ef63cd0b7beb8c1fd2744c8dc2e5702ac692a0b0ee46d4272641dd3
-=======
-        - initial_symbol_table: b82092ef37ed899832a4c71d59a17c4609f46bd3430622ae9e1979186e0ff6c8
-          type_checked_symbol_table: acdcb875e7a98311479e050051a0ad3324929197a0f28c59a81918575d22e374
-          unrolled_symbol_table: acdcb875e7a98311479e050051a0ad3324929197a0f28c59a81918575d22e374
-          initial_ast: e32f9143a276e3b637aacd87ea2fa7bae6ff2ddc5ef6c81accc28f361ca2f152
-          unrolled_ast: e32f9143a276e3b637aacd87ea2fa7bae6ff2ddc5ef6c81accc28f361ca2f152
-          ssa_ast: 05d468b863be27cc3f2dff3925258a980e3ccb1c491ea4a090e4632b6fb7bddb
-          flattened_ast: 58d49b3e298931330e45474de1c20a59947f13bb1af455049e9a24a5d30ab544
-          destructured_ast: c933747e56a27dfcd82b60420aa5a27ff48d53377026fc48e70f91e81828e926
-          inlined_ast: c933747e56a27dfcd82b60420aa5a27ff48d53377026fc48e70f91e81828e926
-          dce_ast: c933747e56a27dfcd82b60420aa5a27ff48d53377026fc48e70f91e81828e926
->>>>>>> 1d9197f4
+        - initial_symbol_table: af1b9dd4e2e7f82e1a536bfc53948de3c814fc9ccf61e5115c2109e09cfb2b67
+          type_checked_symbol_table: a87370905b296fa38a2921ce60df21da4670958bcf91d6c236acf70d02343087
+          unrolled_symbol_table: a87370905b296fa38a2921ce60df21da4670958bcf91d6c236acf70d02343087
+          initial_ast: a1b18ca13abd5d553005007013851ea090ce27a325f360f36a087fd7125b1c9b
+          unrolled_ast: a1b18ca13abd5d553005007013851ea090ce27a325f360f36a087fd7125b1c9b
+          ssa_ast: 048c531ce2a9cbecfa2e1ea0479ff3e245adcac3641843092083354074a3eeab
+          flattened_ast: 01c4814b6404c3801fedfd3e54056cb765af01f26209407347826bc3651f9adc
+          destructured_ast: 6ec15e189f4ff47f7b8b18aad652dfb6d440415341b6e8df1f18706f80d9c8b4
+          inlined_ast: 6ec15e189f4ff47f7b8b18aad652dfb6d440415341b6e8df1f18706f80d9c8b4
+          dce_ast: 6ec15e189f4ff47f7b8b18aad652dfb6d440415341b6e8df1f18706f80d9c8b4
           bytecode: bde2653fac0393940c5400272e53492228206e50abb36ce080b95043003ee976
           errors: ""
           warnings: ""