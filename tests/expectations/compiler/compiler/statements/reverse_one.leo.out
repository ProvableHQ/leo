--- conflicted
+++ resolved
@@ -275,14 +275,7 @@
             r0:
               type: bool
               value: "true"
-<<<<<<< HEAD
-    initial_ast: 4f4739c087d135a0d6b8adbb38868457a046f196bb6388974d8372fd849c81ba
-    imports_resolved_ast: 33ddb3768f695a9a8b2b798c07343bbf7f418b9e1937113317a8ed68a2698f41
-    canonicalized_ast: eee82f0833e08b06a3eb15b632b4fd5c9921fe44f3dca9dd00f39a0bf94c9b12
-    type_inferenced_ast: 15c241813695a30c5fb0818a7d8a7e7897812538bfa12f6bb54ff0e737378daa
-=======
-    initial_ast: f28737a9ce1920ec94911bb2f05e57268fb371162d456301024784ac927e1401
-    imports_resolved_ast: aa2041ff91818b7ea09abf6546f5f5ccbcfc81529b74f2bf95583f27812c39ff
-    canonicalized_ast: a58ff6d0d045d03b603be3db573527a7abd05fdaa86aaa7b483a9cb85230b5d6
-    type_inferenced_ast: e13195e01b21ade8e96ed2784d80d7b3ee84ea6402b350fc98c74775203e7520
->>>>>>> 03f78d56
+    initial_ast: 875c153505e581e127d85ca95925b56ca406c9adac12d23553542391e21e6daf
+    imports_resolved_ast: 5c7b7dabbc81f62d07b2dd6946b54d3be802e486c10946a697e02cd74171fad9
+    canonicalized_ast: 1e86a06cdc08c6893e234d0cfff89ef86dfe2dc8714e480f59b3214bc513a361
+    type_inferenced_ast: 0fc16f6196fbd8ecd0c5c66fafb98cf7e664968b3df258ffe441ee497389c5ce