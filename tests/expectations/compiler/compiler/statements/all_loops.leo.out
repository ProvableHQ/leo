--- conflicted
+++ resolved
@@ -17,13 +17,7 @@
               type: bool
               value: "true"
     initial_ast: 84699d0d58ede45b8a825705884afe39eb990d0dd546ebc32456bd0abe3bb170
-<<<<<<< HEAD
+    ir: 44e6d2bc703cc7041d668fedfe8a6f825561d80e80974633a39300419ee9a74f
     imports_resolved_ast: 3c462413cd1d90607ba07d0f0955eb1534aad98cb3c49f2aeb1f6ad27beb5229
     canonicalized_ast: 1c2a9c9ed0b818d81c51b0f35efbe208736a35b719762fe02906f3553e8469b5
-    type_inferenced_ast: ee640014d7fade3479fa3b300f06becdd53afcd06a1fb537358dfd19a45587bb
-=======
-    ir: 44e6d2bc703cc7041d668fedfe8a6f825561d80e80974633a39300419ee9a74f
-    imports_resolved_ast: 367f477ad2f2d9950921278efeabe0cd02b18e0b9ae6b1ca9fa45d643b4f72ae
-    canonicalized_ast: 053ba3fa84ead56c2a41f59104e4df204bc26faeb69b45e1335643d0467fa6af
-    type_inferenced_ast: 4fc3351ed43ff1e18914d2fe5b90a564c11e65f5bea566d11a1aab0a93c3a98b
->>>>>>> 3626fbdb
+    type_inferenced_ast: ee640014d7fade3479fa3b300f06becdd53afcd06a1fb537358dfd19a45587bb