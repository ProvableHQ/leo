--- conflicted
+++ resolved
@@ -31,14 +31,7 @@
             a:
               type: bool
               value: "true"
-<<<<<<< HEAD
-    initial_ast: dd493da99a8578f9ab870f09198f6bec8bb13051c0600076b3f04d0d0618d56f
-    imports_resolved_ast: fdd9bbdc1e06078ad4a5aefffd1c91ee6603298719b33826f19d802778c237b9
-    canonicalized_ast: 2b82ee1cd975b2842d7090e643a1333c5417f9bba7574ea50f3a892acb8ec1b4
-    type_inferenced_ast: 62d7620dd8cea90dd981539656cd4afefd267a715451459c2f3feb78a45f6b2a
-=======
-    initial_ast: 92ddfe9c9800d12b5d482919679f38c5c60bb8fda0814516c89811fb6268ee77
-    imports_resolved_ast: 2806e328c1f19e1314085469444e7bfa679eba7ebfdb7a56aec9c48d67f0d9c4
-    canonicalized_ast: a57aa0c3404b7405247c3895d68e45ad6bbadc152a525f6ddbe36d5868c3cf18
-    type_inferenced_ast: b85eed10c79e72a6af6a689baadba0cac0f092ceef1988689bc6449a55437017
->>>>>>> 9ad0d8d9
+    initial_ast: 37d7018272ae04330f525b4dcdfe3afb07ea2c3ff75195ac01fc4e0ed085b983
+    imports_resolved_ast: 8090a50e7f65a8951c5945164d5628885231acd58d2c416df45b1c3df78dc4a2
+    canonicalized_ast: a06ebd851ebdddb1c81f44c590e550156ff2d6b21b5ab41f4eb98a03a122c301
+    type_inferenced_ast: b1517c35361f9af82d656e999df3a16e37a18bc234e9e92f4a039e273116241e