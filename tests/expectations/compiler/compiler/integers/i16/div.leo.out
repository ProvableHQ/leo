---
namespace: Compile
expectation: Pass
outputs:
  - circuit:
      num_public_variables: 0
      num_private_variables: 4359
      num_constraints: 5447
      at: edbc9d5dc3b604c95743fc3d2f0515c6af9e41e9b2d0e97d638b749a9a032d91
      bt: 1d173bb844725d1f9aba52a5bea77499e1dd8700fb2e82206ba92ed8fdba404f
      ct: 385493f179adb9a737495b5dceb4493f608204709f0f7bc1aafaacd774549fb7
    ir:
      - "decl f0: <0>"
      - "  store &v1, ((v0), (), (), ())"
      - "  div &v5, v2, v3"
      - "  eq &v6, v5, v4"
      - "  retn v6"
      - ""
    output:
      - input_file: i16.in
        output:
          registers:
            r0:
              type: bool
              value: "true"
<<<<<<< HEAD
    initial_ast: fe439946155699b7d9a367cbc48c5f86836a3ec7957bac71673a6338d0efad53
    imports_resolved_ast: b8bb8b4fd637cec7ea2e4627d1bed6da4dffb8f666f2fd50105aaf8c889e8275
    canonicalized_ast: b8bb8b4fd637cec7ea2e4627d1bed6da4dffb8f666f2fd50105aaf8c889e8275
    type_inferenced_ast: f95e9c5a8c0052272aa422d1d81d3afd9c45fb51ef3ab959f093a6166b51456c
=======
    initial_ast: 7756afceadfc7fa1dc9afab299d27601551ac69b297fd9a223226ddfb753a020
    imports_resolved_ast: 61bcd95ca9c803ddf141cc2e738ccdb94205c819dc2a607364bddf879522ff5d
    canonicalized_ast: 61bcd95ca9c803ddf141cc2e738ccdb94205c819dc2a607364bddf879522ff5d
    type_inferenced_ast: 53f823da78e8717691e1e50984326ee995c287b3c96d93a291ee22236c3f175d
>>>>>>> 9ad0d8d9
<|MERGE_RESOLUTION|>--- conflicted
+++ resolved
@@ -23,14 +23,7 @@
             r0:
               type: bool
               value: "true"
-<<<<<<< HEAD
-    initial_ast: fe439946155699b7d9a367cbc48c5f86836a3ec7957bac71673a6338d0efad53
-    imports_resolved_ast: b8bb8b4fd637cec7ea2e4627d1bed6da4dffb8f666f2fd50105aaf8c889e8275
-    canonicalized_ast: b8bb8b4fd637cec7ea2e4627d1bed6da4dffb8f666f2fd50105aaf8c889e8275
-    type_inferenced_ast: f95e9c5a8c0052272aa422d1d81d3afd9c45fb51ef3ab959f093a6166b51456c
-=======
-    initial_ast: 7756afceadfc7fa1dc9afab299d27601551ac69b297fd9a223226ddfb753a020
-    imports_resolved_ast: 61bcd95ca9c803ddf141cc2e738ccdb94205c819dc2a607364bddf879522ff5d
-    canonicalized_ast: 61bcd95ca9c803ddf141cc2e738ccdb94205c819dc2a607364bddf879522ff5d
-    type_inferenced_ast: 53f823da78e8717691e1e50984326ee995c287b3c96d93a291ee22236c3f175d
->>>>>>> 9ad0d8d9
+    initial_ast: e462ee26fcc07aa944965c96569e2a7c93906e51900a84704ae41b0ce849db84
+    imports_resolved_ast: e18e52dff68b519350143719e59e6fc70c8a5661d09439586e07006a12ab962b
+    canonicalized_ast: e18e52dff68b519350143719e59e6fc70c8a5661d09439586e07006a12ab962b
+    type_inferenced_ast: 16736751d47497407a9ec5e2e65b4c20f5c3cab64905e57ba2908e9bc6eed17d