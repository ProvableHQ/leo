---
namespace: Compile
expectation: Pass
outputs:
  - circuit:
      num_public_variables: 0
      num_private_variables: 114
      num_constraints: 114
      at: 0334e5e1ba41636f0ffece9dfae9f376b95960cf03d68ab5abceb0e817f9cb74
      bt: 66b353611c3230d02a2696167a7668b5d796567911fec3fa8568704b4b75fead
      ct: 1e1930b0bfcd18365697cc1922dc88913f6dcbdc4dc9ed5cf6c7d5369433f722
    ir:
      - "decl f0: <0>"
      - "  store &v1, ((v0), (), (), ())"
      - "  lt &v5, v2, v3"
      - "  eq &v6, v5, v4"
      - "  retn v6"
      - ""
    output:
      - input_file: i16_l.in
        output:
          registers:
            r0:
              type: bool
              value: "true"
      - input_file: i16_e.in
        output:
          registers:
            r0:
              type: bool
              value: "true"
<<<<<<< HEAD
    initial_ast: 148f5a0ccd8819388e83d853542328b71fc672b757df8d016ec19dee0945fce9
    imports_resolved_ast: 148f5a0ccd8819388e83d853542328b71fc672b757df8d016ec19dee0945fce9
    canonicalized_ast: 148f5a0ccd8819388e83d853542328b71fc672b757df8d016ec19dee0945fce9
    type_inferenced_ast: e8bbd6aa38b5f92590cd43c8714ced4145a57bb6c061055a043b29febec053c6
=======
    initial_ast: 763c352848bf7747e761659811842656e84bb2e5e8b31cea06ded7f6b6b79f90
    imports_resolved_ast: 1c1b8568cd3eaed2e8078b6ea93cffc81486843762beccaaeba4f7cdee5af336
    canonicalized_ast: 1c1b8568cd3eaed2e8078b6ea93cffc81486843762beccaaeba4f7cdee5af336
    type_inferenced_ast: 2dd4f2a6b9fd492e447f61dcca0dae958bdbe2d65ad522a75a1c20e9efed1fd9
>>>>>>> 0e96bf8d
<|MERGE_RESOLUTION|>--- conflicted
+++ resolved
@@ -4,18 +4,11 @@
 outputs:
   - circuit:
       num_public_variables: 0
-      num_private_variables: 114
-      num_constraints: 114
-      at: 0334e5e1ba41636f0ffece9dfae9f376b95960cf03d68ab5abceb0e817f9cb74
-      bt: 66b353611c3230d02a2696167a7668b5d796567911fec3fa8568704b4b75fead
-      ct: 1e1930b0bfcd18365697cc1922dc88913f6dcbdc4dc9ed5cf6c7d5369433f722
-    ir:
-      - "decl f0: <0>"
-      - "  store &v1, ((v0), (), (), ())"
-      - "  lt &v5, v2, v3"
-      - "  eq &v6, v5, v4"
-      - "  retn v6"
-      - ""
+      num_private_variables: 113
+      num_constraints: 113
+      at: 882216b2b7d92dafe18a2ba6eefed789ba0084c92957772d0b1e3797ac391d8f
+      bt: 564588048812d9300963caf70148f154c231faa3209aed2ee5f9dd51a31af0ef
+      ct: 92784334fb47e5a53eb972ec42d95f97470117bb6839cf2d46e8fcbd38a662f9
     output:
       - input_file: i16_l.in
         output:
@@ -29,14 +22,7 @@
             r0:
               type: bool
               value: "true"
-<<<<<<< HEAD
-    initial_ast: 148f5a0ccd8819388e83d853542328b71fc672b757df8d016ec19dee0945fce9
-    imports_resolved_ast: 148f5a0ccd8819388e83d853542328b71fc672b757df8d016ec19dee0945fce9
-    canonicalized_ast: 148f5a0ccd8819388e83d853542328b71fc672b757df8d016ec19dee0945fce9
-    type_inferenced_ast: e8bbd6aa38b5f92590cd43c8714ced4145a57bb6c061055a043b29febec053c6
-=======
     initial_ast: 763c352848bf7747e761659811842656e84bb2e5e8b31cea06ded7f6b6b79f90
     imports_resolved_ast: 1c1b8568cd3eaed2e8078b6ea93cffc81486843762beccaaeba4f7cdee5af336
     canonicalized_ast: 1c1b8568cd3eaed2e8078b6ea93cffc81486843762beccaaeba4f7cdee5af336
-    type_inferenced_ast: 2dd4f2a6b9fd492e447f61dcca0dae958bdbe2d65ad522a75a1c20e9efed1fd9
->>>>>>> 0e96bf8d
+    type_inferenced_ast: 2dd4f2a6b9fd492e447f61dcca0dae958bdbe2d65ad522a75a1c20e9efed1fd9