--- conflicted
+++ resolved
@@ -265,14 +265,7 @@
             r0:
               type: bool
               value: "true"
-<<<<<<< HEAD
-    initial_ast: 98638d065054cfcfc582fe8e42371424b3778246d9f8dd170b71baef1f5df122
-    imports_resolved_ast: 6199f83e9f61927517b4c1d3d25bd2c6bdd21b8d8741624e4bff75a489029f39
-    canonicalized_ast: 6199f83e9f61927517b4c1d3d25bd2c6bdd21b8d8741624e4bff75a489029f39
-    type_inferenced_ast: 1e872dc1b71618779eff379be642ffa0a2ed804676155232a2e8cb05990fa6a1
-=======
-    initial_ast: b628e90ba5446c002b41f6edabdaf5a25db802805c73a02968a011dc1f45c6a3
-    imports_resolved_ast: 99b1d0bc6c86d87bd840c5911c3fa34b1ecd7424896794d4c1e0c9993106cda7
-    canonicalized_ast: 99b1d0bc6c86d87bd840c5911c3fa34b1ecd7424896794d4c1e0c9993106cda7
-    type_inferenced_ast: ba469c7eb7afceac0b5deb0258782d902650c01fd4621a60d66e96c00b5764a7
->>>>>>> 03f78d56
+    initial_ast: b4953d47472d99b6938af330b99fa3771c20a6a63d679fa569495639fe51758e
+    imports_resolved_ast: 9e8f0bd961c0b56a921c8970de08623e91234d919a1dc1ffbef90d126ba3b1e4
+    canonicalized_ast: 9e8f0bd961c0b56a921c8970de08623e91234d919a1dc1ffbef90d126ba3b1e4
+    type_inferenced_ast: c6d50e79f2efd63dbe08b09b24048572f8d2043c55a65f0cef0235222012a74d