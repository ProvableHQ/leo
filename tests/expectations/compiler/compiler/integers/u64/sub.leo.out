---
namespace: Compile
expectation: Pass
outputs:
  - circuit:
      num_public_variables: 0
      num_private_variables: 385
      num_constraints: 386
      at: ded0e0cd07a87fb7756c5b09e35f8e05309d4f4cbcf0351c95bcbee9fc4e4901
      bt: c589c573d5d59147c9947d6d03769a4fe4b44fbf3f269b90863c2a165c282f8c
      ct: 6d487c5755b6ac3c7bc4b0044f2f36a6925917a727d08bc572eff136478b74d6
    output:
      - input_file: u64_f.in
        output:
          registers:
            r0:
              type: bool
              value: "true"
    initial_ast: 56874acb002663c939a53155eeab9fc67ef4d55a252202a2de38366cc6387d26
<<<<<<< HEAD
    imports_resolved_ast: a83a802591ccaeaf0d14fb21b6bbab2ea4083506ca56ecf07a61bb1770de047f
    canonicalized_ast: a83a802591ccaeaf0d14fb21b6bbab2ea4083506ca56ecf07a61bb1770de047f
    type_inferenced_ast: 143436640c7fcc13cc78e8b3c15dab7287aff338c61a3a8cdfd5a5931b18c47d
=======
    ir: 2bc324dacb9837df3a3cc3e758910a31e80e9758cd5e7b4653d87bea2dc16d39
    imports_resolved_ast: 851b2b154317a6f99727ca1c095d541d0f559ae7cbb3e633ac66e60880d9fbef
    canonicalized_ast: 851b2b154317a6f99727ca1c095d541d0f559ae7cbb3e633ac66e60880d9fbef
    type_inferenced_ast: 4e1ad85b848c22d73cb528e522ba028574721254deffe176c6cbe09495d6cb59
>>>>>>> 3626fbdb
<|MERGE_RESOLUTION|>--- conflicted
+++ resolved
@@ -17,13 +17,7 @@
               type: bool
               value: "true"
     initial_ast: 56874acb002663c939a53155eeab9fc67ef4d55a252202a2de38366cc6387d26
-<<<<<<< HEAD
+    ir: 2bc324dacb9837df3a3cc3e758910a31e80e9758cd5e7b4653d87bea2dc16d39
     imports_resolved_ast: a83a802591ccaeaf0d14fb21b6bbab2ea4083506ca56ecf07a61bb1770de047f
     canonicalized_ast: a83a802591ccaeaf0d14fb21b6bbab2ea4083506ca56ecf07a61bb1770de047f
-    type_inferenced_ast: 143436640c7fcc13cc78e8b3c15dab7287aff338c61a3a8cdfd5a5931b18c47d
-=======
-    ir: 2bc324dacb9837df3a3cc3e758910a31e80e9758cd5e7b4653d87bea2dc16d39
-    imports_resolved_ast: 851b2b154317a6f99727ca1c095d541d0f559ae7cbb3e633ac66e60880d9fbef
-    canonicalized_ast: 851b2b154317a6f99727ca1c095d541d0f559ae7cbb3e633ac66e60880d9fbef
-    type_inferenced_ast: 4e1ad85b848c22d73cb528e522ba028574721254deffe176c6cbe09495d6cb59
->>>>>>> 3626fbdb
+    type_inferenced_ast: 143436640c7fcc13cc78e8b3c15dab7287aff338c61a3a8cdfd5a5931b18c47d