---
namespace: Compile
expectation: Pass
outputs:
  - circuit:
      num_public_variables: 0
      num_private_variables: 2
      num_constraints: 2
      at: 401937c524c61a28b4fab76d7a1f85bb628850012af62362a0922610372faf92
      bt: cdf9a9cee4f2edf55111a95ae60bde9801080f6bde638a5c79273a39a2f9f7f5
      ct: 643d5437104296e21d906ecb15b2c96ad278f20cfc4af53b12bb6069bd853726
    ir:
      - "decl f0: <0>"
      - "  store &v1, ((v0), (), (), ())"
      - "  store &v3, 18446744073709551615"
      - "  eq &v4, v2, true"
      - "  retn v4"
      - ""
    output:
      - input_file: "../input/dummy.in"
        output:
          registers:
            r0:
              type: bool
              value: "true"
<<<<<<< HEAD
    initial_ast: 71fd9122f5640879ea9fbe4263aee56138602c3bf3944c83c3beb9ad918a6311
    imports_resolved_ast: 26f6957e37c376645d174143000522c254dd4136e031585b6f5fb44d6b9b1778
    canonicalized_ast: 26f6957e37c376645d174143000522c254dd4136e031585b6f5fb44d6b9b1778
    type_inferenced_ast: 8c511a464c9eb95e0cb04338f889570d756675ff5cc5293c007e2fc3228f9c10
=======
    initial_ast: c6a0d1f1009f0dc28d007fe8ec6ba61d6fe1c04f77c4c52967a28c7b5747dece
    imports_resolved_ast: 8e67ae0807cd28cabb28cab120867d365efe257820cdf04a546c2881651fb6ae
    canonicalized_ast: 8e67ae0807cd28cabb28cab120867d365efe257820cdf04a546c2881651fb6ae
    type_inferenced_ast: c1d2688fb2aff96cd1f453d99ec25ec5d3eb9095c808f0bacec801441db3682e
>>>>>>> 9ad0d8d9
<|MERGE_RESOLUTION|>--- conflicted
+++ resolved
@@ -23,14 +23,7 @@
             r0:
               type: bool
               value: "true"
-<<<<<<< HEAD
-    initial_ast: 71fd9122f5640879ea9fbe4263aee56138602c3bf3944c83c3beb9ad918a6311
-    imports_resolved_ast: 26f6957e37c376645d174143000522c254dd4136e031585b6f5fb44d6b9b1778
-    canonicalized_ast: 26f6957e37c376645d174143000522c254dd4136e031585b6f5fb44d6b9b1778
-    type_inferenced_ast: 8c511a464c9eb95e0cb04338f889570d756675ff5cc5293c007e2fc3228f9c10
-=======
-    initial_ast: c6a0d1f1009f0dc28d007fe8ec6ba61d6fe1c04f77c4c52967a28c7b5747dece
-    imports_resolved_ast: 8e67ae0807cd28cabb28cab120867d365efe257820cdf04a546c2881651fb6ae
-    canonicalized_ast: 8e67ae0807cd28cabb28cab120867d365efe257820cdf04a546c2881651fb6ae
-    type_inferenced_ast: c1d2688fb2aff96cd1f453d99ec25ec5d3eb9095c808f0bacec801441db3682e
->>>>>>> 9ad0d8d9
+    initial_ast: ca97979bb97c63577c0fc328feeb09192fc6dafb5270ea52d3c36fc0b08ce094
+    imports_resolved_ast: e79bd2ac186fd70c21ce5a4e531c45c02581fc6315a3fc1f7bf02539ca5907dc
+    canonicalized_ast: e79bd2ac186fd70c21ce5a4e531c45c02581fc6315a3fc1f7bf02539ca5907dc
+    type_inferenced_ast: 02ba8840d9f5f6319e4526929f2af118248be9577d14d55d9495cb0de5ef58f7