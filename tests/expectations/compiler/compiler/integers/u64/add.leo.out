--- conflicted
+++ resolved
@@ -17,13 +17,7 @@
               type: bool
               value: "true"
     initial_ast: 5be3ca4b8dda086f801e29f277618afbf9247ab89cb3054a98ef28f7935d3d03
-<<<<<<< HEAD
+    ir: 6344a9404651c3d349e9617daba1a672adef72c514be7f8cb87510c8c63ce9ed
     imports_resolved_ast: 10b092a99618c05c1411462d67781e13d8f12c763d9e523e375673f998a511bc
     canonicalized_ast: 10b092a99618c05c1411462d67781e13d8f12c763d9e523e375673f998a511bc
-    type_inferenced_ast: 1faa954525522abcb54bc49459b62a51028b1552bfd0621da520309dfdb42ec6
-=======
-    ir: 6344a9404651c3d349e9617daba1a672adef72c514be7f8cb87510c8c63ce9ed
-    imports_resolved_ast: bf20cd731ec87272f20522a0b0fa90f18a572d3965055edd69214f7fb8289ade
-    canonicalized_ast: bf20cd731ec87272f20522a0b0fa90f18a572d3965055edd69214f7fb8289ade
-    type_inferenced_ast: 6368787c1df1bad4ea3088f9ba5890bc59d0bbbed0ec9776d6dad02d04bc95be
->>>>>>> 3626fbdb
+    type_inferenced_ast: 1faa954525522abcb54bc49459b62a51028b1552bfd0621da520309dfdb42ec6