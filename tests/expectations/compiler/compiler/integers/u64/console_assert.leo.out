--- conflicted
+++ resolved
@@ -4,19 +4,11 @@
 outputs:
   - circuit:
       num_public_variables: 0
-      num_private_variables: 383
-      num_constraints: 383
-      at: 6ea0d76c1e249e6d30dc7c184949fe3b9b3dc7d56b0b481c7a821497050a83eb
-      bt: e4a9baa46ef5a6c44e33f26289faa7789d36a63d3e7f1f39270776d0c8144f45
-      ct: f0f4c2f33fd2f8dd90ac19f7dbb09f8a55309a258247867caea166b4547ce72a
-    ir:
-      - "decl f0: <0>"
-      - "  store &v1, ((v0), (), (), ())"
-      - "  eq &v4, v2, v3"
-      - "  assert v4"
-      - "  eq &v5, v2, v3"
-      - "  retn v5"
-      - ""
+      num_private_variables: 382
+      num_constraints: 382
+      at: 9d064db37e95194967d924cd23aecd5ddd20a17c31a48470f0b624f5937ff750
+      bt: 21d30b45426d69b866ddb826df03348580bcd064b2586cd615e3c270d7b85397
+      ct: bd9112f8b3135d07d5b5a2491f17add20c7ca9d7881df20e3ff47918d208e75d
     output:
       - input_file: u64.in
         output:
@@ -24,14 +16,7 @@
             r0:
               type: bool
               value: "true"
-<<<<<<< HEAD
-    initial_ast: f205a134d206becb7bd4cad055acc21c8ec05914fdc9117474d3abe25131f966
-    imports_resolved_ast: f205a134d206becb7bd4cad055acc21c8ec05914fdc9117474d3abe25131f966
-    canonicalized_ast: f205a134d206becb7bd4cad055acc21c8ec05914fdc9117474d3abe25131f966
-    type_inferenced_ast: 229b95e6dda8631a75b07ac936cc06a4f6286decb83c86f0611ae9970fba1663
-=======
     initial_ast: d2f3122d85fa05ee19f871887e18aa6efabad907605cea1f15450ef959b2879a
     imports_resolved_ast: 15e040ac0071d535448e0018537f3bdcd7348d9bc0b45481a5c04dc4fab06532
     canonicalized_ast: 15e040ac0071d535448e0018537f3bdcd7348d9bc0b45481a5c04dc4fab06532
-    type_inferenced_ast: 6a5a77e64b8fd66d31f373b01108961dac1c65e3e0284d4f6f82e82ee2721fd6
->>>>>>> 0e96bf8d
+    type_inferenced_ast: 6a5a77e64b8fd66d31f373b01108961dac1c65e3e0284d4f6f82e82ee2721fd6