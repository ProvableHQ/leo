---
namespace: Compile
expectation: Pass
outputs:
  - circuit:
      num_public_variables: 0
      num_private_variables: 58
      num_constraints: 58
      at: de9049a95f25429b4fce78b1e4671c95d869165f8c564d15e7a3b07d8751c1b4
      bt: a51baf13f960f5e1b18a66d64e06d3aaebfe8f523213cb528042a6ff266bbdfb
      ct: 01bde22d4fb741f6f8503007d771bd8b644fa36dbe2a667827e6766a2b461546
    output:
      - input_file: i8_e.in
        output:
          registers:
            r0:
              type: bool
              value: "true"
      - input_file: i8_g.in
        output:
          registers:
            r0:
              type: bool
              value: "true"
    initial_ast: 3b4b77f8a71fc902cb8e366bd22e1e25df87a155f4572c988c8961f9e8a05f83
<<<<<<< HEAD
    imports_resolved_ast: e476417903d6f081ea7ac82699270f1415265a18ba3a742a6e1c9c039286a71d
    canonicalized_ast: e476417903d6f081ea7ac82699270f1415265a18ba3a742a6e1c9c039286a71d
    type_inferenced_ast: 7da4f86793b6a4ae5dd04eeb47bdb9f2bba9912541a4903e8407ba9431a6f55d
=======
    ir: d8ff1043af021d2b443cc27cb553a87cc1830bb79730c95c03215cc01389413a
    imports_resolved_ast: f917b333871ea865b82010ebc2580d5ed99779316ed8e25892cd88e6f6a33c95
    canonicalized_ast: f917b333871ea865b82010ebc2580d5ed99779316ed8e25892cd88e6f6a33c95
    type_inferenced_ast: 54b4f9357266ccf683097a0ce341ea1edc37c182cffa045bead4bb869ee79d6b
>>>>>>> 3626fbdb
<|MERGE_RESOLUTION|>--- conflicted
+++ resolved
@@ -23,13 +23,7 @@
               type: bool
               value: "true"
     initial_ast: 3b4b77f8a71fc902cb8e366bd22e1e25df87a155f4572c988c8961f9e8a05f83
-<<<<<<< HEAD
+    ir: d8ff1043af021d2b443cc27cb553a87cc1830bb79730c95c03215cc01389413a
     imports_resolved_ast: e476417903d6f081ea7ac82699270f1415265a18ba3a742a6e1c9c039286a71d
     canonicalized_ast: e476417903d6f081ea7ac82699270f1415265a18ba3a742a6e1c9c039286a71d
-    type_inferenced_ast: 7da4f86793b6a4ae5dd04eeb47bdb9f2bba9912541a4903e8407ba9431a6f55d
-=======
-    ir: d8ff1043af021d2b443cc27cb553a87cc1830bb79730c95c03215cc01389413a
-    imports_resolved_ast: f917b333871ea865b82010ebc2580d5ed99779316ed8e25892cd88e6f6a33c95
-    canonicalized_ast: f917b333871ea865b82010ebc2580d5ed99779316ed8e25892cd88e6f6a33c95
-    type_inferenced_ast: 54b4f9357266ccf683097a0ce341ea1edc37c182cffa045bead4bb869ee79d6b
->>>>>>> 3626fbdb
+    type_inferenced_ast: 7da4f86793b6a4ae5dd04eeb47bdb9f2bba9912541a4903e8407ba9431a6f55d