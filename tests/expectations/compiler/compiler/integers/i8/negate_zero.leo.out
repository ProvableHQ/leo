--- conflicted
+++ resolved
@@ -17,13 +17,7 @@
               type: bool
               value: "true"
     initial_ast: 82666d9867f126881170e4965f6f3a299491e6b35f0c19133541a190e26eca54
-<<<<<<< HEAD
+    ir: 4d04edfe93e63d3926abfd6d7b01d212cf03f0cf4a888cd3be92ee1b54c4e065
     imports_resolved_ast: 8c4361c02b415b5d79565018faf2efe1dd1924ac19de9a0da6a93f0b14b94c76
     canonicalized_ast: 8c4361c02b415b5d79565018faf2efe1dd1924ac19de9a0da6a93f0b14b94c76
-    type_inferenced_ast: 1d1e77501bd722d45c0780a12494100c2758ecfc13c5cfec8f5e278d85d6b7bd
-=======
-    ir: 4d04edfe93e63d3926abfd6d7b01d212cf03f0cf4a888cd3be92ee1b54c4e065
-    imports_resolved_ast: 90a42c4f032f3afb789f73bb5b13a1e4796f7d9fbfe78ad74c814be45945ca13
-    canonicalized_ast: 90a42c4f032f3afb789f73bb5b13a1e4796f7d9fbfe78ad74c814be45945ca13
-    type_inferenced_ast: 1ffa7685162efc9e12df2a01f76d1d6fb24d693b2be0a4a94879451fdc66ef39
->>>>>>> 3626fbdb
+    type_inferenced_ast: 1d1e77501bd722d45c0780a12494100c2758ecfc13c5cfec8f5e278d85d6b7bd