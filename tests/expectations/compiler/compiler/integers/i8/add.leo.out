---
namespace: Compile
expectation: Pass
outputs:
  - circuit:
      num_public_variables: 0
      num_private_variables: 85
      num_constraints: 86
      at: c4ea77a81f516ae7b7bb2ce1067cc97cbeebfcee47c7971108d88347cb44be12
      bt: 828493cde688420ef192c8b44c536bf36fcb809cb755d5f5142e5fc4171f77bf
      ct: ba3ddedb3680675dce1c87230401064120f0e761992524f6d7d8dc1ab18f209d
    ir:
      - "decl f0: <0>"
      - "  store &v1, ((v0), (), (), ())"
      - "  add &v5, v2, v3"
      - "  eq &v6, v5, v4"
      - "  retn v6"
      - ""
    output:
      - input_file: i8.in
        output:
          registers:
            r0:
              type: bool
              value: "true"
<<<<<<< HEAD
    initial_ast: ab6d204c03c60f0993eab794febcfd8618b58f7c7a3e3be6930c74c0faccbc59
    imports_resolved_ast: d4b71a694a4b93ee751f5aaef09e8b48f6d1e9044b9f6cc34d65b293351c5a76
    canonicalized_ast: d4b71a694a4b93ee751f5aaef09e8b48f6d1e9044b9f6cc34d65b293351c5a76
    type_inferenced_ast: 326e96be2f2f0197391f005a8cdbd0bbb1e3b8ca0678a3d881fb91203b75eb58
=======
    initial_ast: 9e5c65d701393ac0a10268ab685af928da8bcc834361be8ca83cc5778360907b
    imports_resolved_ast: 0af291edad09bb357c6efba5eeab896e20af6e482ea09fb5a1e81775aaa1552e
    canonicalized_ast: 0af291edad09bb357c6efba5eeab896e20af6e482ea09fb5a1e81775aaa1552e
    type_inferenced_ast: 3135618ce43d9da9bcddf80d47a54953f0a3fb24a754a21e3910de8e500b925f
>>>>>>> 9ad0d8d9
<|MERGE_RESOLUTION|>--- conflicted
+++ resolved
@@ -23,14 +23,7 @@
             r0:
               type: bool
               value: "true"
-<<<<<<< HEAD
-    initial_ast: ab6d204c03c60f0993eab794febcfd8618b58f7c7a3e3be6930c74c0faccbc59
-    imports_resolved_ast: d4b71a694a4b93ee751f5aaef09e8b48f6d1e9044b9f6cc34d65b293351c5a76
-    canonicalized_ast: d4b71a694a4b93ee751f5aaef09e8b48f6d1e9044b9f6cc34d65b293351c5a76
-    type_inferenced_ast: 326e96be2f2f0197391f005a8cdbd0bbb1e3b8ca0678a3d881fb91203b75eb58
-=======
-    initial_ast: 9e5c65d701393ac0a10268ab685af928da8bcc834361be8ca83cc5778360907b
-    imports_resolved_ast: 0af291edad09bb357c6efba5eeab896e20af6e482ea09fb5a1e81775aaa1552e
-    canonicalized_ast: 0af291edad09bb357c6efba5eeab896e20af6e482ea09fb5a1e81775aaa1552e
-    type_inferenced_ast: 3135618ce43d9da9bcddf80d47a54953f0a3fb24a754a21e3910de8e500b925f
->>>>>>> 9ad0d8d9
+    initial_ast: 3a8ec939adafa39dba5cd4d233458cc0b1f8c1d1c5e64cbbce35a80046fd3fd4
+    imports_resolved_ast: 14ec06a6e62a0859ffb805c2d118d8d9a6efc8e47c5a846a986c7136614d84cf
+    canonicalized_ast: 14ec06a6e62a0859ffb805c2d118d8d9a6efc8e47c5a846a986c7136614d84cf
+    type_inferenced_ast: 56d11c9d72933222abbd0af3d5457b1d8159f0cd3d6f3c2a3e0df1adaeb17580