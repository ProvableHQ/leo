---
namespace: Compile
expectation: Pass
outputs:
  - circuit:
      num_public_variables: 0
      num_private_variables: 2
      num_constraints: 2
      at: 401937c524c61a28b4fab76d7a1f85bb628850012af62362a0922610372faf92
      bt: cdf9a9cee4f2edf55111a95ae60bde9801080f6bde638a5c79273a39a2f9f7f5
      ct: 643d5437104296e21d906ecb15b2c96ad278f20cfc4af53b12bb6069bd853726
    ir:
      - "decl f0: <0>"
      - "  store &v1, ((v0), (), (), ())"
      - "  store &v3, -128"
      - "  eq &v4, v2, true"
      - "  retn v4"
      - "decl f1: <5>"
      - "  retn [false, false, false, false, false, false, false, false, false, false, false, false, false, false, false, false, false, false, false, false, false, false, false, false, false, false, false, false, false, false, false, false, false, false, false, false, false, false, false, false, false, false, false, false, false, false, false, false, false, false, false, false, false, false, false, false, false, false, false, false, false, false, false, false, false, false, false, false, false, false, false, false, false, false, false, false, false, false, false, false, false, false, false, false, false, false, false, false, false, false, false, false, false, false, false, false, false, false, false, false, false, false, false, false, false, false, false, false, false, false, false, false, false, false, false, false, false, false, false, false, false, false, false, false, false, false, false, false, false, false, false, false, false, false, false, false, false, false, false, false, false, false, false, false, false, false, false, false, false, false, false, false, false, false, false, false, false, false, false, false, false, false, false, false, false, false, false, false, false, false, false, false, false, false, false, false, false, false, false, false, false, false, false, false, false, false, false, false, false, false, false, false, false, false, false, false, false, false, false, false, false, false, false, false, false, false, false, false, false, false, false, false, false, false, false, false, false, false, false, false, false, false, false, false, false, false, false, false, false, false, false, false, false, false, false, false, false, false, false, false, false, false, false, false, false, false, false, false, false, false, false, false, false, false, false, false]"
      - "decl f2: <6>"
      - "  retn aleo1qnr4dkkvkgfqph0vzc3y6z2eu975wnpz2925ntjccd5cfqxtyu8sta57j8"
      - "decl f3: <7>"
      - "  retn [0, 0, 0, 0, 0, 0, 0, 0, 0, 0, 0, 0, 0, 0, 0, 0, 0, 0, 0, 0, 0, 0, 0, 0, 0, 0, 0, 0, 0, 0, 0, 0]"
      - "decl f4: <8>"
      - "  retn aleo1qnr4dkkvkgfqph0vzc3y6z2eu975wnpz2925ntjccd5cfqxtyu8sta57j8"
      - "decl f5: <9>"
      - "  retn [false, false, false, false, false, false, false, false, false, false, false, false, false, false, false, false, false, false, false, false, false, false, false, false, false, false, false, false, false, false, false, false, false, false, false, false, false, false, false, false, false, false, false, false, false, false, false, false, false, false, false, false, false, false, false, false, false, false, false, false, false, false, false, false, false, false, false, false, false, false, false, false, false, false, false, false, false, false, false, false, false, false, false, false, false, false, false, false, false, false, false, false, false, false, false, false, false, false, false, false, false, false, false, false, false, false, false, false, false, false, false, false, false, false, false, false, false, false, false, false, false, false, false, false, false, false, false, false, false, false, false, false, false, false, false, false, false, false, false, false, false, false, false, false, false, false, false, false, false, false, false, false, false, false, false, false, false, false, false, false, false, false, false, false, false, false, false, false, false, false, false, false, false, false, false, false, false, false, false, false, false, false, false, false, false, false, false, false, false, false, false, false, false, false, false, false, false, false, false, false, false, false, false, false, false, false, false, false, false, false, false, false, false, false, false, false, false, false, false, false, false, false, false, false, false, false, false, false, false, false, false, false, false, false, false, false, false, false, false, false, false, false, false, false, false, false, false, false, false, false, false, false, false, false, false, false]"
      - "decl f6: <10>"
      - "  retn aleo1qnr4dkkvkgfqph0vzc3y6z2eu975wnpz2925ntjccd5cfqxtyu8sta57j8"
      - "decl f7: <11>"
      - "  retn [0, 0, 0, 0, 0, 0, 0, 0, 0, 0, 0, 0, 0, 0, 0, 0, 0, 0, 0, 0, 0, 0, 0, 0, 0, 0, 0, 0, 0, 0, 0, 0]"
      - "decl f8: <12>"
      - "  retn aleo1qnr4dkkvkgfqph0vzc3y6z2eu975wnpz2925ntjccd5cfqxtyu8sta57j8"
      - "decl f9: <13>"
      - "  retn 0"
      - "decl f10: <14>"
      - "  retn [false]"
      - "decl f11: <15>"
      - "  retn false"
      - "decl f12: <16>"
      - "  retn [0]"
      - "decl f13: <17>"
      - "  retn false"
      - "decl f14: <18>"
      - "  retn [false]"
      - "decl f15: <19>"
      - "  retn false"
      - "decl f16: <20>"
      - "  retn [0]"
      - "decl f17: <21>"
      - "  retn false"
      - "decl f18: <22>"
      - "  retn [false, false, false, false, false, false, false, false, false, false, false, false, false, false, false, false, false, false, false, false, false, false, false, false, false, false, false, false, false, false, false, false, false, false, false, false, false, false, false, false, false, false, false, false, false, false, false, false, false, false, false, false, false, false, false, false, false, false, false, false, false, false, false, false, false, false, false, false, false, false, false, false, false, false, false, false, false, false, false, false, false, false, false, false, false, false, false, false, false, false, false, false, false, false, false, false, false, false, false, false, false, false, false, false, false, false, false, false, false, false, false, false, false, false, false, false, false, false, false, false, false, false, false, false, false, false, false, false, false, false, false, false, false, false, false, false, false, false, false, false, false, false, false, false, false, false, false, false, false, false, false, false, false, false, false, false, false, false, false, false, false, false, false, false, false, false, false, false, false, false, false, false, false, false, false, false, false, false, false, false, false, false, false, false, false, false, false, false, false, false, false, false, false, false, false, false, false, false, false, false, false, false, false, false, false, false, false, false, false, false, false, false, false, false, false, false, false, false, false, false, false, false, false, false, false, false, false, false, false, false, false, false, false, false, false, false, false, false, false, false, false, false, false, false, false, false, false, false, false, false, false, false, false]"
      - "decl f19: <23>"
      - "  retn 'a'"
      - "decl f20: <24>"
      - "  retn [0, 0, 0, 0, 0, 0, 0, 0, 0, 0, 0, 0, 0, 0, 0, 0, 0, 0, 0, 0, 0, 0, 0, 0, 0, 0, 0, 0, 0, 0, 0, 0]"
      - "decl f21: <25>"
      - "  retn 'a'"
      - "decl f22: <26>"
      - "  retn [false, false, false, false, false, false, false, false, false, false, false, false, false, false, false, false, false, false, false, false, false, false, false, false, false, false, false, false, false, false, false, false, false, false, false, false, false, false, false, false, false, false, false, false, false, false, false, false, false, false, false, false, false, false, false, false, false, false, false, false, false, false, false, false, false, false, false, false, false, false, false, false, false, false, false, false, false, false, false, false, false, false, false, false, false, false, false, false, false, false, false, false, false, false, false, false, false, false, false, false, false, false, false, false, false, false, false, false, false, false, false, false, false, false, false, false, false, false, false, false, false, false, false, false, false, false, false, false, false, false, false, false, false, false, false, false, false, false, false, false, false, false, false, false, false, false, false, false, false, false, false, false, false, false, false, false, false, false, false, false, false, false, false, false, false, false, false, false, false, false, false, false, false, false, false, false, false, false, false, false, false, false, false, false, false, false, false, false, false, false, false, false, false, false, false, false, false, false, false, false, false, false, false, false, false, false, false, false, false, false, false, false, false, false, false, false, false, false, false, false, false, false, false, false, false, false, false, false, false, false, false, false, false, false, false, false, false, false, false, false, false, false, false, false, false, false, false, false, false, false, false, false, false]"
      - "decl f23: <27>"
      - "  retn 'a'"
      - "decl f24: <28>"
      - "  retn [0, 0, 0, 0, 0, 0, 0, 0, 0, 0, 0, 0, 0, 0, 0, 0, 0, 0, 0, 0, 0, 0, 0, 0, 0, 0, 0, 0, 0, 0, 0, 0]"
      - "decl f25: <29>"
      - "  retn 'a'"
      - "decl f26: <30>"
      - "  retn [false, false, false, false, false, false, false, false, false, false, false, false, false, false, false, false, false, false, false, false, false, false, false, false, false, false, false, false, false, false, false, false, false, false, false, false, false, false, false, false, false, false, false, false, false, false, false, false, false, false, false, false, false, false, false, false, false, false, false, false, false, false, false, false, false, false, false, false, false, false, false, false, false, false, false, false, false, false, false, false, false, false, false, false, false, false, false, false, false, false, false, false, false, false, false, false, false, false, false, false, false, false, false, false, false, false, false, false, false, false, false, false, false, false, false, false, false, false, false, false, false, false, false, false, false, false, false, false, false, false, false, false, false, false, false, false, false, false, false, false, false, false, false, false, false, false, false, false, false, false, false, false, false, false, false, false, false, false, false, false, false, false, false, false, false, false, false, false, false, false, false, false, false, false, false, false, false, false, false, false, false, false, false, false, false, false, false, false, false, false, false, false, false, false, false, false, false, false, false, false, false, false, false, false, false, false, false, false, false, false, false, false, false, false, false, false, false, false, false, false, false, false, false, false, false, false, false, false, false, false, false, false, false, false, false, false, false, false, false, false, false, false, false, false, false, false, false, false, false, false, false, false, false]"
      - "decl f27: <31>"
      - "  retn []"
      - "decl f28: <32>"
      - "  retn [0, 0, 0, 0, 0, 0, 0, 0, 0, 0, 0, 0, 0, 0, 0, 0, 0, 0, 0, 0, 0, 0, 0, 0, 0, 0, 0, 0, 0, 0, 0, 0]"
      - "decl f29: <33>"
      - "  retn []"
      - "decl f30: <34>"
      - "  retn [false, false, false, false, false, false, false, false, false, false, false, false, false, false, false, false, false, false, false, false, false, false, false, false, false, false, false, false, false, false, false, false, false, false, false, false, false, false, false, false, false, false, false, false, false, false, false, false, false, false, false, false, false, false, false, false, false, false, false, false, false, false, false, false, false, false, false, false, false, false, false, false, false, false, false, false, false, false, false, false, false, false, false, false, false, false, false, false, false, false, false, false, false, false, false, false, false, false, false, false, false, false, false, false, false, false, false, false, false, false, false, false, false, false, false, false, false, false, false, false, false, false, false, false, false, false, false, false, false, false, false, false, false, false, false, false, false, false, false, false, false, false, false, false, false, false, false, false, false, false, false, false, false, false, false, false, false, false, false, false, false, false, false, false, false, false, false, false, false, false, false, false, false, false, false, false, false, false, false, false, false, false, false, false, false, false, false, false, false, false, false, false, false, false, false, false, false, false, false, false, false, false, false, false, false, false, false, false, false, false, false, false, false, false, false, false, false, false, false, false, false, false, false, false, false, false, false, false, false, false, false, false, false, false, false, false, false, false, false, false, false, false, false, false, false, false, false, false, false, false, false, false, false]"
      - "decl f31: <35>"
      - "  retn []"
      - "decl f32: <36>"
      - "  retn [0, 0, 0, 0, 0, 0, 0, 0, 0, 0, 0, 0, 0, 0, 0, 0, 0, 0, 0, 0, 0, 0, 0, 0, 0, 0, 0, 0, 0, 0, 0, 0]"
      - "decl f33: <37>"
      - "  retn []"
      - "decl f34: <38>"
      - "  retn [false, false, false, false, false, false, false, false, false, false, false, false, false, false, false, false, false, false, false, false, false, false, false, false, false, false, false, false, false, false, false, false, false, false, false, false, false, false, false, false, false, false, false, false, false, false, false, false, false, false, false, false, false, false, false, false, false, false, false, false, false, false, false, false, false, false, false, false, false, false, false, false, false, false, false, false, false, false, false, false, false, false, false, false, false, false, false, false, false, false, false, false, false, false, false, false, false, false, false, false, false, false, false, false, false, false, false, false, false, false, false, false, false, false, false, false, false, false, false, false, false, false, false, false, false, false, false, false, false, false, false, false, false, false, false, false, false, false, false, false, false, false, false, false, false, false, false, false, false, false, false, false, false, false, false, false, false, false, false, false, false, false, false, false, false, false, false, false, false, false, false, false, false, false, false, false, false, false, false, false, false, false, false, false, false, false, false, false, false, false, false, false, false, false, false, false, false, false, false, false, false, false, false, false, false, false, false, false, false, false, false, false, false, false, false, false, false, false, false, false, false, false, false, false, false, false, false, false, false, false, false, false, false, false, false, false, false, false, false, false, false, false, false, false, false, false, false, false, false, false, false, false, false, false, false, false, false, false, false, false, false, false, false, false, false, false, false, false, false, false, false, false, false, false, false, false, false, false, false, false, false, false, false, false, false, false, false, false, false, false, false, false, false, false, false, false, false, false, false, false, false, false, false, false, false, false, false, false, false, false, false, false, false, false, false, false, false, false, false, false, false, false, false, false, false, false, false, false, false, false, false, false, false, false, false, false, false, false, false, false, false, false, false, false, false, false, false, false, false, false, false, false, false, false, false, false, false, false, false, false, false, false, false, false, false, false, false, false, false, false, false, false, false, false, false, false, false, false, false, false, false, false, false, false, false, false, false, false, false, false, false, false, false, false, false, false, false, false, false, false, false, false, false, false, false, false, false, false, false, false, false, false, false, false, false, false, false, false, false, false, false, false, false, false, false, false, false, false, false, false, false, false, false, false, false, false, false, false, false, false, false, false, false, false, false, false, false, false, false, false, false, false, false, false, false, false, false, false, false, false, false, false, false, false, false, false, false, false, false, false, false, false, false, false, false, false, false, false, false, false, false, false, false, false, false, false, false, false, false, false, false, false, false, false, false, false, false, false, false, false, false, false, false, false, false, false]"
      - "decl f35: <39>"
      - "  retn []group"
      - "decl f36: <40>"
      - "  retn [0, 0, 0, 0, 0, 0, 0, 0, 0, 0, 0, 0, 0, 0, 0, 0, 0, 0, 0, 0, 0, 0, 0, 0, 0, 0, 0, 0, 0, 0, 0, 0, 0, 0, 0, 0, 0, 0, 0, 0, 0, 0, 0, 0, 0, 0, 0, 0, 0, 0, 0, 0, 0, 0, 0, 0, 0, 0, 0, 0, 0, 0, 0, 0]"
      - "decl f37: <41>"
      - "  retn []group"
      - "decl f38: <42>"
      - "  retn [false, false, false, false, false, false, false, false, false, false, false, false, false, false, false, false, false, false, false, false, false, false, false, false, false, false, false, false, false, false, false, false, false, false, false, false, false, false, false, false, false, false, false, false, false, false, false, false, false, false, false, false, false, false, false, false, false, false, false, false, false, false, false, false, false, false, false, false, false, false, false, false, false, false, false, false, false, false, false, false, false, false, false, false, false, false, false, false, false, false, false, false, false, false, false, false, false, false, false, false, false, false, false, false, false, false, false, false, false, false, false, false, false, false, false, false, false, false, false, false, false, false, false, false, false, false, false, false, false, false, false, false, false, false, false, false, false, false, false, false, false, false, false, false, false, false, false, false, false, false, false, false, false, false, false, false, false, false, false, false, false, false, false, false, false, false, false, false, false, false, false, false, false, false, false, false, false, false, false, false, false, false, false, false, false, false, false, false, false, false, false, false, false, false, false, false, false, false, false, false, false, false, false, false, false, false, false, false, false, false, false, false, false, false, false, false, false, false, false, false, false, false, false, false, false, false, false, false, false, false, false, false, false, false, false, false, false, false, false, false, false, false, false, false, false, false, false, false, false, false, false, false, false, false, false, false, false, false, false, false, false, false, false, false, false, false, false, false, false, false, false, false, false, false, false, false, false, false, false, false, false, false, false, false, false, false, false, false, false, false, false, false, false, false, false, false, false, false, false, false, false, false, false, false, false, false, false, false, false, false, false, false, false, false, false, false, false, false, false, false, false, false, false, false, false, false, false, false, false, false, false, false, false, false, false, false, false, false, false, false, false, false, false, false, false, false, false, false, false, false, false, false, false, false, false, false, false, false, false, false, false, false, false, false, false, false, false, false, false, false, false, false, false, false, false, false, false, false, false, false, false, false, false, false, false, false, false, false, false, false, false, false, false, false, false, false, false, false, false, false, false, false, false, false, false, false, false, false, false, false, false, false, false, false, false, false, false, false, false, false, false, false, false, false, false, false, false, false, false, false, false, false, false, false, false, false, false, false, false, false, false, false, false, false, false, false, false, false, false, false, false, false, false, false, false, false, false, false, false, false, false, false, false, false, false, false, false, false, false, false, false, false, false, false, false, false, false, false, false, false, false, false, false, false, false, false, false, false, false, false, false, false, false, false, false, false, false, false, false, false, false, false, false, false, false, false]"
      - "decl f39: <43>"
      - "  retn []group"
      - "decl f40: <44>"
      - "  retn [0, 0, 0, 0, 0, 0, 0, 0, 0, 0, 0, 0, 0, 0, 0, 0, 0, 0, 0, 0, 0, 0, 0, 0, 0, 0, 0, 0, 0, 0, 0, 0, 0, 0, 0, 0, 0, 0, 0, 0, 0, 0, 0, 0, 0, 0, 0, 0, 0, 0, 0, 0, 0, 0, 0, 0, 0, 0, 0, 0, 0, 0, 0, 0]"
      - "decl f41: <45>"
      - "  retn []group"
      - "decl f42: <46>"
      - "  retn [false, false, false, false, false, false, false, false]"
      - "decl f43: <47>"
      - "  retn 0"
      - "decl f44: <48>"
      - "  retn [0]"
      - "decl f45: <49>"
      - "  retn 0"
      - "decl f46: <50>"
      - "  retn [false, false, false, false, false, false, false, false]"
      - "decl f47: <51>"
      - "  retn 0"
      - "decl f48: <52>"
      - "  retn [0]"
      - "decl f49: <53>"
      - "  retn 0"
      - "decl f50: <54>"
      - "  retn [false, false, false, false, false, false, false, false, false, false, false, false, false, false, false, false]"
      - "decl f51: <55>"
      - "  retn 0"
      - "decl f52: <56>"
      - "  retn [0, 0]"
      - "decl f53: <57>"
      - "  retn 0"
      - "decl f54: <58>"
      - "  retn [false, false, false, false, false, false, false, false, false, false, false, false, false, false, false, false]"
      - "decl f55: <59>"
      - "  retn 0"
      - "decl f56: <60>"
      - "  retn [0, 0]"
      - "decl f57: <61>"
      - "  retn 0"
      - "decl f58: <62>"
      - "  retn [false, false, false, false, false, false, false, false, false, false, false, false, false, false, false, false, false, false, false, false, false, false, false, false, false, false, false, false, false, false, false, false]"
      - "decl f59: <63>"
      - "  retn 0"
      - "decl f60: <64>"
      - "  retn [0, 0, 0, 0]"
      - "decl f61: <65>"
      - "  retn 0"
      - "decl f62: <66>"
      - "  retn [false, false, false, false, false, false, false, false, false, false, false, false, false, false, false, false, false, false, false, false, false, false, false, false, false, false, false, false, false, false, false, false]"
      - "decl f63: <67>"
      - "  retn 0"
      - "decl f64: <68>"
      - "  retn [0, 0, 0, 0]"
      - "decl f65: <69>"
      - "  retn 0"
      - "decl f66: <70>"
      - "  retn [false, false, false, false, false, false, false, false, false, false, false, false, false, false, false, false, false, false, false, false, false, false, false, false, false, false, false, false, false, false, false, false, false, false, false, false, false, false, false, false, false, false, false, false, false, false, false, false, false, false, false, false, false, false, false, false, false, false, false, false, false, false, false, false]"
      - "decl f67: <71>"
      - "  retn 0"
      - "decl f68: <72>"
      - "  retn [0, 0, 0, 0, 0, 0, 0, 0]"
      - "decl f69: <73>"
      - "  retn 0"
      - "decl f70: <74>"
      - "  retn [false, false, false, false, false, false, false, false, false, false, false, false, false, false, false, false, false, false, false, false, false, false, false, false, false, false, false, false, false, false, false, false, false, false, false, false, false, false, false, false, false, false, false, false, false, false, false, false, false, false, false, false, false, false, false, false, false, false, false, false, false, false, false, false]"
      - "decl f71: <75>"
      - "  retn 0"
      - "decl f72: <76>"
      - "  retn [0, 0, 0, 0, 0, 0, 0, 0]"
      - "decl f73: <77>"
      - "  retn 0"
      - "decl f74: <78>"
      - "  retn [false, false, false, false, false, false, false, false, false, false, false, false, false, false, false, false, false, false, false, false, false, false, false, false, false, false, false, false, false, false, false, false, false, false, false, false, false, false, false, false, false, false, false, false, false, false, false, false, false, false, false, false, false, false, false, false, false, false, false, false, false, false, false, false, false, false, false, false, false, false, false, false, false, false, false, false, false, false, false, false, false, false, false, false, false, false, false, false, false, false, false, false, false, false, false, false, false, false, false, false, false, false, false, false, false, false, false, false, false, false, false, false, false, false, false, false, false, false, false, false, false, false, false, false, false, false, false, false]"
      - "decl f75: <79>"
      - "  retn 0"
      - "decl f76: <80>"
      - "  retn [0, 0, 0, 0, 0, 0, 0, 0, 0, 0, 0, 0, 0, 0, 0, 0]"
      - "decl f77: <81>"
      - "  retn 0"
      - "decl f78: <82>"
      - "  retn [false, false, false, false, false, false, false, false, false, false, false, false, false, false, false, false, false, false, false, false, false, false, false, false, false, false, false, false, false, false, false, false, false, false, false, false, false, false, false, false, false, false, false, false, false, false, false, false, false, false, false, false, false, false, false, false, false, false, false, false, false, false, false, false, false, false, false, false, false, false, false, false, false, false, false, false, false, false, false, false, false, false, false, false, false, false, false, false, false, false, false, false, false, false, false, false, false, false, false, false, false, false, false, false, false, false, false, false, false, false, false, false, false, false, false, false, false, false, false, false, false, false, false, false, false, false, false, false]"
      - "decl f79: <83>"
      - "  retn 0"
      - "decl f80: <84>"
      - "  retn [0, 0, 0, 0, 0, 0, 0, 0, 0, 0, 0, 0, 0, 0, 0, 0]"
      - "decl f81: <85>"
      - "  retn 0"
      - "decl f82: <86>"
      - "  retn [false, false, false, false, false, false, false, false]"
      - "decl f83: <87>"
      - "  retn 0"
      - "decl f84: <88>"
      - "  retn [0]"
      - "decl f85: <89>"
      - "  retn 0"
      - "decl f86: <90>"
      - "  retn [false, false, false, false, false, false, false, false]"
      - "decl f87: <91>"
      - "  retn 0"
      - "decl f88: <92>"
      - "  retn [0]"
      - "decl f89: <93>"
      - "  retn 0"
      - "decl f90: <94>"
      - "  retn [false, false, false, false, false, false, false, false, false, false, false, false, false, false, false, false]"
      - "decl f91: <95>"
      - "  retn 0"
      - "decl f92: <96>"
      - "  retn [0, 0]"
      - "decl f93: <97>"
      - "  retn 0"
      - "decl f94: <98>"
      - "  retn [false, false, false, false, false, false, false, false, false, false, false, false, false, false, false, false]"
      - "decl f95: <99>"
      - "  retn 0"
      - "decl f96: <100>"
      - "  retn [0, 0]"
      - "decl f97: <101>"
      - "  retn 0"
      - "decl f98: <102>"
      - "  retn [false, false, false, false, false, false, false, false, false, false, false, false, false, false, false, false, false, false, false, false, false, false, false, false, false, false, false, false, false, false, false, false]"
      - "decl f99: <103>"
      - "  retn 0"
      - "decl f100: <104>"
      - "  retn [0, 0, 0, 0]"
      - "decl f101: <105>"
      - "  retn 0"
      - "decl f102: <106>"
      - "  retn [false, false, false, false, false, false, false, false, false, false, false, false, false, false, false, false, false, false, false, false, false, false, false, false, false, false, false, false, false, false, false, false]"
      - "decl f103: <107>"
      - "  retn 0"
      - "decl f104: <108>"
      - "  retn [0, 0, 0, 0]"
      - "decl f105: <109>"
      - "  retn 0"
      - "decl f106: <110>"
      - "  retn [false, false, false, false, false, false, false, false, false, false, false, false, false, false, false, false, false, false, false, false, false, false, false, false, false, false, false, false, false, false, false, false, false, false, false, false, false, false, false, false, false, false, false, false, false, false, false, false, false, false, false, false, false, false, false, false, false, false, false, false, false, false, false, false]"
      - "decl f107: <111>"
      - "  retn 0"
      - "decl f108: <112>"
      - "  retn [0, 0, 0, 0, 0, 0, 0, 0]"
      - "decl f109: <113>"
      - "  retn 0"
      - "decl f110: <114>"
      - "  retn [false, false, false, false, false, false, false, false, false, false, false, false, false, false, false, false, false, false, false, false, false, false, false, false, false, false, false, false, false, false, false, false, false, false, false, false, false, false, false, false, false, false, false, false, false, false, false, false, false, false, false, false, false, false, false, false, false, false, false, false, false, false, false, false]"
      - "decl f111: <115>"
      - "  retn 0"
      - "decl f112: <116>"
      - "  retn [0, 0, 0, 0, 0, 0, 0, 0]"
      - "decl f113: <117>"
      - "  retn 0"
      - "decl f114: <118>"
      - "  retn [false, false, false, false, false, false, false, false, false, false, false, false, false, false, false, false, false, false, false, false, false, false, false, false, false, false, false, false, false, false, false, false, false, false, false, false, false, false, false, false, false, false, false, false, false, false, false, false, false, false, false, false, false, false, false, false, false, false, false, false, false, false, false, false, false, false, false, false, false, false, false, false, false, false, false, false, false, false, false, false, false, false, false, false, false, false, false, false, false, false, false, false, false, false, false, false, false, false, false, false, false, false, false, false, false, false, false, false, false, false, false, false, false, false, false, false, false, false, false, false, false, false, false, false, false, false, false, false]"
      - "decl f115: <119>"
      - "  retn 0"
      - "decl f116: <120>"
      - "  retn [0, 0, 0, 0, 0, 0, 0, 0, 0, 0, 0, 0, 0, 0, 0, 0]"
      - "decl f117: <121>"
      - "  retn 0"
      - "decl f118: <122>"
      - "  retn [false, false, false, false, false, false, false, false, false, false, false, false, false, false, false, false, false, false, false, false, false, false, false, false, false, false, false, false, false, false, false, false, false, false, false, false, false, false, false, false, false, false, false, false, false, false, false, false, false, false, false, false, false, false, false, false, false, false, false, false, false, false, false, false, false, false, false, false, false, false, false, false, false, false, false, false, false, false, false, false, false, false, false, false, false, false, false, false, false, false, false, false, false, false, false, false, false, false, false, false, false, false, false, false, false, false, false, false, false, false, false, false, false, false, false, false, false, false, false, false, false, false, false, false, false, false, false, false]"
      - "decl f119: <123>"
      - "  retn 0"
      - "decl f120: <124>"
      - "  retn [0, 0, 0, 0, 0, 0, 0, 0, 0, 0, 0, 0, 0, 0, 0, 0]"
      - "decl f121: <125>"
      - "  retn 0"
      - ""
    output:
      - input_file: "../input/dummy.in"
        output:
          registers:
            r0:
              type: bool
              value: "true"
<<<<<<< HEAD
    initial_ast: dcb16b607bd4b6f7e0b847ac2cf6b8d10265ad780b2eb698abf097dc212a6d00
    imports_resolved_ast: 909f40d65683ba77c0e293e6871585f245ced07a142a36eb539528b96a6d60ea
    canonicalized_ast: 909f40d65683ba77c0e293e6871585f245ced07a142a36eb539528b96a6d60ea
    type_inferenced_ast: 94aa276892c284dc9f8673a4301db34247c60b6e9ca45b815c9183e9aceae705
=======
    initial_ast: 6e6e61124f3c2e8d10b285c124b8747a1f151b867aaf453ca56548f9c00e234d
    imports_resolved_ast: bfd6d3d9c91642e7a17eba8b19269a69bbe7fbc626ccca3728a4cf7aa816db6f
    canonicalized_ast: bfd6d3d9c91642e7a17eba8b19269a69bbe7fbc626ccca3728a4cf7aa816db6f
    type_inferenced_ast: 32d2d4b15358d5b6486cea979076349cd0d1323c4826549443131bf33f756a15
>>>>>>> 03f78d56
<|MERGE_RESOLUTION|>--- conflicted
+++ resolved
@@ -265,14 +265,7 @@
             r0:
               type: bool
               value: "true"
-<<<<<<< HEAD
-    initial_ast: dcb16b607bd4b6f7e0b847ac2cf6b8d10265ad780b2eb698abf097dc212a6d00
-    imports_resolved_ast: 909f40d65683ba77c0e293e6871585f245ced07a142a36eb539528b96a6d60ea
-    canonicalized_ast: 909f40d65683ba77c0e293e6871585f245ced07a142a36eb539528b96a6d60ea
-    type_inferenced_ast: 94aa276892c284dc9f8673a4301db34247c60b6e9ca45b815c9183e9aceae705
-=======
-    initial_ast: 6e6e61124f3c2e8d10b285c124b8747a1f151b867aaf453ca56548f9c00e234d
-    imports_resolved_ast: bfd6d3d9c91642e7a17eba8b19269a69bbe7fbc626ccca3728a4cf7aa816db6f
-    canonicalized_ast: bfd6d3d9c91642e7a17eba8b19269a69bbe7fbc626ccca3728a4cf7aa816db6f
-    type_inferenced_ast: 32d2d4b15358d5b6486cea979076349cd0d1323c4826549443131bf33f756a15
->>>>>>> 03f78d56
+    initial_ast: e1a86cc0736a925700e6083d4c81fd7d96133db7617c47566014153654dbf43e
+    imports_resolved_ast: 316923b4481e9a174b5528a39aadcb00d525eb8c7a7d31c50e4edbcfa4f010dd
+    canonicalized_ast: 316923b4481e9a174b5528a39aadcb00d525eb8c7a7d31c50e4edbcfa4f010dd
+    type_inferenced_ast: 8d5a7aaf964b48988c4efc32c56779f3d142524e5cdf3f15c1c792e6e6e164ab