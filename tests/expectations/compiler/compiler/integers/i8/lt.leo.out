--- conflicted
+++ resolved
@@ -23,13 +23,7 @@
               type: bool
               value: "true"
     initial_ast: 98a6185d1509249276dc375a9c290c27acd79580b7c4e57b4735d1110fb692e2
-<<<<<<< HEAD
+    ir: a9829176ba96bb78a07991b232be14bc0de42691c4ffce6fd3c44247d158e16b
     imports_resolved_ast: 3ff9fa8288471417347c70656888855ace7c4425c5631cec4806b52ccf13dfb3
     canonicalized_ast: 3ff9fa8288471417347c70656888855ace7c4425c5631cec4806b52ccf13dfb3
-    type_inferenced_ast: f83ceca3f13549bcb292af5ad3079a61494a1b2c3fd34a9885445e4c7cf3232b
-=======
-    ir: a9829176ba96bb78a07991b232be14bc0de42691c4ffce6fd3c44247d158e16b
-    imports_resolved_ast: 8108da5c39f9ee135760ca6edde21035ea3a47a55a546db40e2ddc60f5b9da6e
-    canonicalized_ast: 8108da5c39f9ee135760ca6edde21035ea3a47a55a546db40e2ddc60f5b9da6e
-    type_inferenced_ast: e4c181129abd532217f9bca043442627a6dd385b55e747a5ac87141dd99d8221
->>>>>>> 3626fbdb
+    type_inferenced_ast: f83ceca3f13549bcb292af5ad3079a61494a1b2c3fd34a9885445e4c7cf3232b