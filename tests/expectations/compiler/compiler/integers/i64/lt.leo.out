---
namespace: Compile
expectation: Pass
outputs:
  - circuit:
      num_public_variables: 0
      num_private_variables: 450
      num_constraints: 450
      at: 5f1be62006ef7bd86285e1369823f98b1804533fe0bbdac0def1a4364e363547
      bt: 615f80071924f9d5b56384a07e5a036e004f0aa502a98808c2d35d3b37ba46e4
      ct: 467faeb4d575ad768525a25623c3a3335253c2a0cf25674723e16e89c4673730
    ir:
      - "decl f0: <0>"
      - "  store &v1, ((v0), (), (), ())"
      - "  lt &v5, v2, v3"
      - "  eq &v6, v5, v4"
      - "  retn v6"
      - ""
    output:
      - input_file: i64_l.in
        output:
          registers:
            r0:
              type: bool
              value: "true"
      - input_file: i64_e.in
        output:
          registers:
            r0:
              type: bool
              value: "true"
<<<<<<< HEAD
    initial_ast: 090a7e2f73cb7bfe05e083041fb39eadb8802c84df07647a18639fb4634c8f78
    imports_resolved_ast: 090a7e2f73cb7bfe05e083041fb39eadb8802c84df07647a18639fb4634c8f78
    canonicalized_ast: 090a7e2f73cb7bfe05e083041fb39eadb8802c84df07647a18639fb4634c8f78
    type_inferenced_ast: b20be45a4cfafa558317ea52a48d75403d03bcd391accae8da7a6d6050e2c1ff
=======
    initial_ast: db923fdd10ce89e66c72f1db5f8e95e3016dd8513ee687250b21b7aa5ce4daec
    imports_resolved_ast: 9e3a01cb23861ba03cc9d256582ef2386f10fc6c5285ddec060a167136d2d6b6
    canonicalized_ast: 9e3a01cb23861ba03cc9d256582ef2386f10fc6c5285ddec060a167136d2d6b6
    type_inferenced_ast: ff10109f45ba2677875c70d38727a52b5999fc77c1acb0250c5931bb36b05d85
>>>>>>> 0e96bf8d
<|MERGE_RESOLUTION|>--- conflicted
+++ resolved
@@ -4,18 +4,11 @@
 outputs:
   - circuit:
       num_public_variables: 0
-      num_private_variables: 450
-      num_constraints: 450
-      at: 5f1be62006ef7bd86285e1369823f98b1804533fe0bbdac0def1a4364e363547
-      bt: 615f80071924f9d5b56384a07e5a036e004f0aa502a98808c2d35d3b37ba46e4
-      ct: 467faeb4d575ad768525a25623c3a3335253c2a0cf25674723e16e89c4673730
-    ir:
-      - "decl f0: <0>"
-      - "  store &v1, ((v0), (), (), ())"
-      - "  lt &v5, v2, v3"
-      - "  eq &v6, v5, v4"
-      - "  retn v6"
-      - ""
+      num_private_variables: 449
+      num_constraints: 449
+      at: 639536c4b5bf6a7c935ad88f1b89a66819ee24afa34d949536ab84e9cddd7fa0
+      bt: fcbfd8b9b01e1754f1023d94765533fb9199baa19fddcb89a4d2a010e7844284
+      ct: 7b765314986bd8a51a62dabdef866c5fe05ad9bf392fb0e25b7ce3b9969f81e1
     output:
       - input_file: i64_l.in
         output:
@@ -29,14 +22,7 @@
             r0:
               type: bool
               value: "true"
-<<<<<<< HEAD
-    initial_ast: 090a7e2f73cb7bfe05e083041fb39eadb8802c84df07647a18639fb4634c8f78
-    imports_resolved_ast: 090a7e2f73cb7bfe05e083041fb39eadb8802c84df07647a18639fb4634c8f78
-    canonicalized_ast: 090a7e2f73cb7bfe05e083041fb39eadb8802c84df07647a18639fb4634c8f78
-    type_inferenced_ast: b20be45a4cfafa558317ea52a48d75403d03bcd391accae8da7a6d6050e2c1ff
-=======
     initial_ast: db923fdd10ce89e66c72f1db5f8e95e3016dd8513ee687250b21b7aa5ce4daec
     imports_resolved_ast: 9e3a01cb23861ba03cc9d256582ef2386f10fc6c5285ddec060a167136d2d6b6
     canonicalized_ast: 9e3a01cb23861ba03cc9d256582ef2386f10fc6c5285ddec060a167136d2d6b6
-    type_inferenced_ast: ff10109f45ba2677875c70d38727a52b5999fc77c1acb0250c5931bb36b05d85
->>>>>>> 0e96bf8d
+    type_inferenced_ast: ff10109f45ba2677875c70d38727a52b5999fc77c1acb0250c5931bb36b05d85