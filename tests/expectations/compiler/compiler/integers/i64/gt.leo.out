--- conflicted
+++ resolved
@@ -29,14 +29,7 @@
             r0:
               type: bool
               value: "true"
-<<<<<<< HEAD
-    initial_ast: 8d736c9811623c63a217484755d085b445b6f6ac972abbcd7ac39336fd4c24af
-    imports_resolved_ast: 307f04c5867e85f915e90c57fa6aa8e9c1ef6bd15bda9186e36afcba160aee12
-    canonicalized_ast: 307f04c5867e85f915e90c57fa6aa8e9c1ef6bd15bda9186e36afcba160aee12
-    type_inferenced_ast: a05b1693fc97bf9e037c5d49a742c8916c6768de1b460ea70ca8e9602e161099
-=======
-    initial_ast: 2e62333f498bc96d4cab38ff5c13ed61b06159e4077d6c551acb9186bff44d9b
-    imports_resolved_ast: 9351cd32e1382913137fb087f338ecb01923545cb280135032576f4aee56ba33
-    canonicalized_ast: 9351cd32e1382913137fb087f338ecb01923545cb280135032576f4aee56ba33
-    type_inferenced_ast: 8b1304091ebad20244441d586811e54fa9688f79a0da9fd1c8eb9d2f4f1197ef
->>>>>>> 9ad0d8d9
+    initial_ast: 0e0d2b4af0d9e4933a03310af274065f7c2949ecb510d9d69d63162bd869ff78
+    imports_resolved_ast: f6d2743cee8cc3da68ed0f1198c1c164a4fb8f9a4c3819a0175948f9fa308916
+    canonicalized_ast: f6d2743cee8cc3da68ed0f1198c1c164a4fb8f9a4c3819a0175948f9fa308916
+    type_inferenced_ast: f672b68816a06bbfad0dc9ac3c666b4746dad1c61f2e921ef8c63e1f9b7ed480