--- conflicted
+++ resolved
@@ -23,13 +23,7 @@
               type: bool
               value: "true"
     initial_ast: b436b50138d3283221cf056ff4040ce33c84ed8d9b83795690b361981b82ec56
-<<<<<<< HEAD
+    ir: cdc2da551eecfb05c9186cb8680d76868665b9cde852d46ef08d5d1cd1ef7ca4
     imports_resolved_ast: 9c3ac7aa2817f4cdb226318cbeb904e4d6e02dfb1515c5dac57c1e5e5611af0c
     canonicalized_ast: 9c3ac7aa2817f4cdb226318cbeb904e4d6e02dfb1515c5dac57c1e5e5611af0c
-    type_inferenced_ast: b5922432c2b2d0f4b799ee7bc9cce35e3a0c465b91773b93529eb38c8d028f12
-=======
-    ir: cdc2da551eecfb05c9186cb8680d76868665b9cde852d46ef08d5d1cd1ef7ca4
-    imports_resolved_ast: 987d201ea9982c886c8ebae799528ec1ffdc612ab3521b2d05538b57724d29ec
-    canonicalized_ast: 987d201ea9982c886c8ebae799528ec1ffdc612ab3521b2d05538b57724d29ec
-    type_inferenced_ast: 70739aae4d218df20e36c12280b9c55af1fd2bba2e7ee6a696dec174ea09fac3
->>>>>>> 3626fbdb
+    type_inferenced_ast: b5922432c2b2d0f4b799ee7bc9cce35e3a0c465b91773b93529eb38c8d028f12