---
namespace: Compile
expectation: Pass
outputs:
  - circuit:
      num_public_variables: 0
      num_private_variables: 225
      num_constraints: 257
      at: fc7e122c8713423c4db5823eee39de9401abc2bb0a1c46c2367c33936b742f59
      bt: 17137ad7a205b6dbc4aaa48017cd5fb23a62a414f9769b8b60f892ffca831664
      ct: aa493ce08c35d5a02272add908c21e591eb97b36994c8d050a4063208295b72c
    output:
      - input_file: u32_t.in
        output:
          registers:
            r0:
              type: bool
              value: "true"
      - input_file: u32_f.in
        output:
          registers:
            r0:
              type: bool
              value: "true"
    initial_ast: e927fac0b4f46dbc7e2c8cf13ed859aed58673aa44c726fe3b12d25566e6db78
<<<<<<< HEAD
    imports_resolved_ast: da6ce9dbac26d2dd556060d7786c36b684ac687e6e420e908741cf17289bcf14
    canonicalized_ast: da6ce9dbac26d2dd556060d7786c36b684ac687e6e420e908741cf17289bcf14
    type_inferenced_ast: eb6ab3cbf1f02e9dcdb21c74ae3fb104f88d96de1ca7d54f1b2534910d998318
=======
    ir: d725076145ee55f3d250688232c1007810e0dfb2e49715407197769946ddfbd7
    imports_resolved_ast: 331b7092ece9fbd29e6bace47237713f0826a02194a713bb06b8e381af5a21c6
    canonicalized_ast: 331b7092ece9fbd29e6bace47237713f0826a02194a713bb06b8e381af5a21c6
    type_inferenced_ast: 4008f1594cfef3e9ef57635be76f52c576098af9bcc137c66c7e8769b0765ec8
>>>>>>> 3626fbdb
<|MERGE_RESOLUTION|>--- conflicted
+++ resolved
@@ -23,13 +23,7 @@
               type: bool
               value: "true"
     initial_ast: e927fac0b4f46dbc7e2c8cf13ed859aed58673aa44c726fe3b12d25566e6db78
-<<<<<<< HEAD
+    ir: d725076145ee55f3d250688232c1007810e0dfb2e49715407197769946ddfbd7
     imports_resolved_ast: da6ce9dbac26d2dd556060d7786c36b684ac687e6e420e908741cf17289bcf14
     canonicalized_ast: da6ce9dbac26d2dd556060d7786c36b684ac687e6e420e908741cf17289bcf14
-    type_inferenced_ast: eb6ab3cbf1f02e9dcdb21c74ae3fb104f88d96de1ca7d54f1b2534910d998318
-=======
-    ir: d725076145ee55f3d250688232c1007810e0dfb2e49715407197769946ddfbd7
-    imports_resolved_ast: 331b7092ece9fbd29e6bace47237713f0826a02194a713bb06b8e381af5a21c6
-    canonicalized_ast: 331b7092ece9fbd29e6bace47237713f0826a02194a713bb06b8e381af5a21c6
-    type_inferenced_ast: 4008f1594cfef3e9ef57635be76f52c576098af9bcc137c66c7e8769b0765ec8
->>>>>>> 3626fbdb
+    type_inferenced_ast: eb6ab3cbf1f02e9dcdb21c74ae3fb104f88d96de1ca7d54f1b2534910d998318