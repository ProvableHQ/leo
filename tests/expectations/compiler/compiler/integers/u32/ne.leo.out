--- conflicted
+++ resolved
@@ -23,14 +23,7 @@
             r0:
               type: bool
               value: "true"
-<<<<<<< HEAD
-    initial_ast: 667a6ee0573ac7671e7d03c63eaf1d6dbd3a3fa6bf6dbc6eff8ed0591fab659e
-    imports_resolved_ast: 020dba7dd05486fc17f680b095c28c9fccb77f5d6e1272e0774f6492a7b8f156
-    canonicalized_ast: 020dba7dd05486fc17f680b095c28c9fccb77f5d6e1272e0774f6492a7b8f156
-    type_inferenced_ast: c88e00e01b48cde9b2286d88e396c1b4e69f9e750ea2e76fb73e457225544098
-=======
-    initial_ast: 41ee9bc72d07290bd247a8a1c9c9c2814f1329e9d35d3b3f4d312b545928bc76
-    imports_resolved_ast: 84d21ca318be95ce5602e1f37de370d58a9d33502d5353c0082c6363236e2a44
-    canonicalized_ast: 84d21ca318be95ce5602e1f37de370d58a9d33502d5353c0082c6363236e2a44
-    type_inferenced_ast: 42cf867a3a9b04c1949c17cfeae8837f2e8685457b713fe3d3dd32b0196b4df9
->>>>>>> 9ad0d8d9
+    initial_ast: 70a10b1d6e93a7f0199404855a3df260e7639b6c7a63d9b63d1924b2d5f8b861
+    imports_resolved_ast: 8becf3b759fc5ec0e3cf1d30e73fa06c398392d4dce41775c47606680bfd8c6d
+    canonicalized_ast: 8becf3b759fc5ec0e3cf1d30e73fa06c398392d4dce41775c47606680bfd8c6d
+    type_inferenced_ast: 43cc48f366ad165e0e457ab1b5f51b319706970caf1d0826c8d70fddc3f89351