--- conflicted
+++ resolved
@@ -23,14 +23,7 @@
             r0:
               type: bool
               value: "true"
-<<<<<<< HEAD
-    initial_ast: 338ea9bd80fb70b26f6d702da2b05515529d3fe768e70034ec9acc501dd9de77
-    imports_resolved_ast: 97eb1a32824a2b6be487cfd8bac85dfb4e46318b34ffd4ae61ed739ab0f96962
-    canonicalized_ast: 97eb1a32824a2b6be487cfd8bac85dfb4e46318b34ffd4ae61ed739ab0f96962
-    type_inferenced_ast: 15a514c2526068fd230efb6424de44dc49f8bdb1001d6b7dda7c15fa43653564
-=======
-    initial_ast: a52b50732b49d6dcfb8ee52f657c5febdf07dbc9762b8ed21361ed62d55403b4
-    imports_resolved_ast: fdb1d563f912d4e9cdd1affd057c1d0d3312e4e9ced2ef620b81c2e261f8a890
-    canonicalized_ast: fdb1d563f912d4e9cdd1affd057c1d0d3312e4e9ced2ef620b81c2e261f8a890
-    type_inferenced_ast: b57238c71b588f20b657f18b451899603e675e685624c8bcee5f7f8be0cf2b6a
->>>>>>> 9ad0d8d9
+    initial_ast: 0de5d1dc86c8b6bac25c23966ba040e58b0e460d21a10fc3a4cd2b98c24c739e
+    imports_resolved_ast: aa68eff475650efba6c066954fac138219804cbf7c64f0407d88d83d4c49fe9f
+    canonicalized_ast: aa68eff475650efba6c066954fac138219804cbf7c64f0407d88d83d4c49fe9f
+    type_inferenced_ast: baa7a2cd97c1b1d1a66d7beb96bbdefe0bdb0e2f746943b1384ce28a44f114ad