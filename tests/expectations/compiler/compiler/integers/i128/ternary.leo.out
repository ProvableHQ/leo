--- conflicted
+++ resolved
@@ -30,14 +30,7 @@
             r0:
               type: bool
               value: "true"
-<<<<<<< HEAD
-    initial_ast: a530c8c82b5231e0271afbe49abcd3cad998e6f46ebd996aacb43c9fcadec207
-    imports_resolved_ast: b5d4b635e59257e047474c1326fea620b54c45719091926330ca5f8ea3f33073
-    canonicalized_ast: b5d4b635e59257e047474c1326fea620b54c45719091926330ca5f8ea3f33073
-    type_inferenced_ast: b98da1472da2ad98ce3ceb283bd4c4cc379cba9e535b027cc3f4a03bf77aa714
-=======
-    initial_ast: 3b42fdbc16215a5c0e3eab7631532dda76c0a0e70dcb5c371728110490c04b3f
-    imports_resolved_ast: 4bdaf4198b69c9c74cb8b2a6c7f55620bf1170feb86bae7a6facc4a2e7557aa9
-    canonicalized_ast: 4bdaf4198b69c9c74cb8b2a6c7f55620bf1170feb86bae7a6facc4a2e7557aa9
-    type_inferenced_ast: f42af0eb2d23891c0ab9cfc58353414fed8370278868fe5224b8a3b56583c7fe
->>>>>>> 9ad0d8d9
+    initial_ast: 193b52c10990e03a84a442ccd345e17cb040948960368994ac753d0717d92507
+    imports_resolved_ast: c9d1f034368195d93368bb5a5e0a415ec06ea55ceeaa52c6dfb17de308c743bc
+    canonicalized_ast: c9d1f034368195d93368bb5a5e0a415ec06ea55ceeaa52c6dfb17de308c743bc
+    type_inferenced_ast: ec77c2ec378ada0c7db14124380c9ac8a53ea72ee1843a35e029c4c3bfe80971