---
namespace: Compile
expectation: Pass
outputs:
  - circuit:
      num_public_variables: 0
      num_private_variables: 2
      num_constraints: 2
      at: 401937c524c61a28b4fab76d7a1f85bb628850012af62362a0922610372faf92
      bt: cdf9a9cee4f2edf55111a95ae60bde9801080f6bde638a5c79273a39a2f9f7f5
      ct: 643d5437104296e21d906ecb15b2c96ad278f20cfc4af53b12bb6069bd853726
    output:
      - input_file: "../input/dummy.in"
        output:
          registers:
            r0:
              type: bool
              value: "true"
    initial_ast: 33f70b1894183872b6a1aba49daa683d34cda1a72ace89fd563395adb47cd386
<<<<<<< HEAD
    imports_resolved_ast: b60d71693172c1f843d7401d781f271af7e6431e25fec49b8fb857e9b07c48b2
    canonicalized_ast: b60d71693172c1f843d7401d781f271af7e6431e25fec49b8fb857e9b07c48b2
    type_inferenced_ast: fd7e7112a99f82c0d4f63a5120cad234a763f26b8d4c715ad0cf53e7dfd10b36
=======
    ir: 26aec2c68679a41d96e45499eaff5b4034d3722c7b62dfe0074b931efd32da0d
    imports_resolved_ast: 556c494642bdeb65af7547eb5216607b61f7a4b51070de415a62a468cf2eb350
    canonicalized_ast: 556c494642bdeb65af7547eb5216607b61f7a4b51070de415a62a468cf2eb350
    type_inferenced_ast: 139177c4cfbfe4c98cd842e1f51c6d6f8fa926ad4a09a695bab4b65fd10ee459
>>>>>>> 3626fbdb
<|MERGE_RESOLUTION|>--- conflicted
+++ resolved
@@ -17,13 +17,7 @@
               type: bool
               value: "true"
     initial_ast: 33f70b1894183872b6a1aba49daa683d34cda1a72ace89fd563395adb47cd386
-<<<<<<< HEAD
+    ir: 26aec2c68679a41d96e45499eaff5b4034d3722c7b62dfe0074b931efd32da0d
     imports_resolved_ast: b60d71693172c1f843d7401d781f271af7e6431e25fec49b8fb857e9b07c48b2
     canonicalized_ast: b60d71693172c1f843d7401d781f271af7e6431e25fec49b8fb857e9b07c48b2
-    type_inferenced_ast: fd7e7112a99f82c0d4f63a5120cad234a763f26b8d4c715ad0cf53e7dfd10b36
-=======
-    ir: 26aec2c68679a41d96e45499eaff5b4034d3722c7b62dfe0074b931efd32da0d
-    imports_resolved_ast: 556c494642bdeb65af7547eb5216607b61f7a4b51070de415a62a468cf2eb350
-    canonicalized_ast: 556c494642bdeb65af7547eb5216607b61f7a4b51070de415a62a468cf2eb350
-    type_inferenced_ast: 139177c4cfbfe4c98cd842e1f51c6d6f8fa926ad4a09a695bab4b65fd10ee459
->>>>>>> 3626fbdb
+    type_inferenced_ast: fd7e7112a99f82c0d4f63a5120cad234a763f26b8d4c715ad0cf53e7dfd10b36