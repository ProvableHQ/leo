--- conflicted
+++ resolved
@@ -23,14 +23,7 @@
             r0:
               type: bool
               value: "true"
-<<<<<<< HEAD
-    initial_ast: 39da76aed5597fa7797ea0c2b3772e4ce3d32a8bb78e80f22418f81c2133f316
-    imports_resolved_ast: ea4ea2ad038270d8f2f2487169f590fe7bf673ee2bfb4c66c0baa473d6d07bfb
-    canonicalized_ast: ea4ea2ad038270d8f2f2487169f590fe7bf673ee2bfb4c66c0baa473d6d07bfb
-    type_inferenced_ast: 34c494a2d2f838d9b316b036c957cb01bb29d6ec5d4897d6438752d2af04bc46
-=======
-    initial_ast: 4fe155558501b42818f65f8e4a4afd0492a67be902c6cc818a05d423a9e9d13e
-    imports_resolved_ast: 86d46c81ec2766f019c83cdd853037e841798e342ffbec5caf1d5ef541808f97
-    canonicalized_ast: 86d46c81ec2766f019c83cdd853037e841798e342ffbec5caf1d5ef541808f97
-    type_inferenced_ast: 76f7439f6d914f701aa70b26d5448db0f5919ad681774da2b5eefbda7426482a
->>>>>>> 9ad0d8d9
+    initial_ast: 9e81def6bc7e910cb15e543dbe94bda6cd9c31b747e19e0cde0b973296b959ae
+    imports_resolved_ast: fabf5cb9280b2090f477db160832ade989307f7a90a1808876ecc40678f94397
+    canonicalized_ast: fabf5cb9280b2090f477db160832ade989307f7a90a1808876ecc40678f94397
+    type_inferenced_ast: a40d4607f4eb5583f09ae8818ecd6901e7258eb74074a6fc86683a8f0027a6c8