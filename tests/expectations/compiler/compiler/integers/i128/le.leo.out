--- conflicted
+++ resolved
@@ -23,13 +23,7 @@
               type: bool
               value: "true"
     initial_ast: 7f531c1b8e580ba5ad1c6da87f2bcc5cb91c5a43a4959db32c0eb54146f280a6
-<<<<<<< HEAD
+    ir: a319255246b90b45465fd1f192604170ea4b1f6970f5649b46b418a3cf645ac6
     imports_resolved_ast: 64b9289dd5517f72b85d2023696160247b988ada8344d1a479d54707c0667e78
     canonicalized_ast: 64b9289dd5517f72b85d2023696160247b988ada8344d1a479d54707c0667e78
-    type_inferenced_ast: 4536620ecf6a5dc15ae7fa220a27d82ad1d465f99dab908d41a2fab45659c85e
-=======
-    ir: a319255246b90b45465fd1f192604170ea4b1f6970f5649b46b418a3cf645ac6
-    imports_resolved_ast: 0aab9917798db2eacb2265d0fa3c130d3f4b99a827fbb5fc55f093ff0ed89dc5
-    canonicalized_ast: 0aab9917798db2eacb2265d0fa3c130d3f4b99a827fbb5fc55f093ff0ed89dc5
-    type_inferenced_ast: 67a57d2134134c10ce6459fd74f01e384fdf100157134345f1de0186757b5fd8
->>>>>>> 3626fbdb
+    type_inferenced_ast: 4536620ecf6a5dc15ae7fa220a27d82ad1d465f99dab908d41a2fab45659c85e