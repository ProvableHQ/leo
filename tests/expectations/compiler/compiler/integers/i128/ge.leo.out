---
namespace: Compile
expectation: Pass
outputs:
  - circuit:
      num_public_variables: 0
      num_private_variables: 898
      num_constraints: 898
      at: 4a7802a158b11b1b0c51d0e8e7afc09532f222855dcb30b6cd6d8e362ba8a187
      bt: 3b8cfbbe9f6cb8fb1dd806374985edf7c44e08887703b9e1c3bf76fa4e4852ca
      ct: b1ddf3c556813b2f6a9eab938fa39198bfb5c4c2304c8c62ebc30a0b9b98db89
    ir:
      - "decl f0: <0>"
      - "  store &v1, ((v0), (), (), ())"
      - "  ge &v5, v2, v3"
      - "  eq &v6, v5, v4"
      - "  retn v6"
      - ""
    output:
      - input_file: i128_e.in
        output:
          registers:
            r0:
              type: bool
              value: "true"
      - input_file: i128_g.in
        output:
          registers:
            r0:
              type: bool
              value: "true"
<<<<<<< HEAD
    initial_ast: 52c1a0f7b013c012a57b540639f22c0873b1d8cb16fb1d9fca4a6cb3fa37473a
    imports_resolved_ast: f16d641087321b53630b136989c2be311b234143491285a235ba9e3eb2a2d6ea
    canonicalized_ast: f16d641087321b53630b136989c2be311b234143491285a235ba9e3eb2a2d6ea
    type_inferenced_ast: 7684d55d56d7631009c47841b0546edf741eace9a2bc61c10670dd797673593b
=======
    initial_ast: ee0b7f6fd6fd4f705e68084965585ecbdbc0f8eea502e2cfe8c3dfd92b7426e7
    imports_resolved_ast: 34492e7460ef8d2463e1f5bfda5f60cb49a0f0abe86fe5be0bb5ba94ff25ee5f
    canonicalized_ast: 34492e7460ef8d2463e1f5bfda5f60cb49a0f0abe86fe5be0bb5ba94ff25ee5f
    type_inferenced_ast: 93347222970d5b687d1d392be338728e673c03fee2beef6cc9df42988c109315
>>>>>>> 9ad0d8d9
<|MERGE_RESOLUTION|>--- conflicted
+++ resolved
@@ -29,14 +29,7 @@
             r0:
               type: bool
               value: "true"
-<<<<<<< HEAD
-    initial_ast: 52c1a0f7b013c012a57b540639f22c0873b1d8cb16fb1d9fca4a6cb3fa37473a
-    imports_resolved_ast: f16d641087321b53630b136989c2be311b234143491285a235ba9e3eb2a2d6ea
-    canonicalized_ast: f16d641087321b53630b136989c2be311b234143491285a235ba9e3eb2a2d6ea
-    type_inferenced_ast: 7684d55d56d7631009c47841b0546edf741eace9a2bc61c10670dd797673593b
-=======
-    initial_ast: ee0b7f6fd6fd4f705e68084965585ecbdbc0f8eea502e2cfe8c3dfd92b7426e7
-    imports_resolved_ast: 34492e7460ef8d2463e1f5bfda5f60cb49a0f0abe86fe5be0bb5ba94ff25ee5f
-    canonicalized_ast: 34492e7460ef8d2463e1f5bfda5f60cb49a0f0abe86fe5be0bb5ba94ff25ee5f
-    type_inferenced_ast: 93347222970d5b687d1d392be338728e673c03fee2beef6cc9df42988c109315
->>>>>>> 9ad0d8d9
+    initial_ast: 824cf3b8cb25aa41950848db54f5663eb9283435fac94dd4102d69ce41f6d466
+    imports_resolved_ast: 69b871ee6f6799bf83d13e51a70a79791ba9112a4240d5ac3e30a407e6040718
+    canonicalized_ast: 69b871ee6f6799bf83d13e51a70a79791ba9112a4240d5ac3e30a407e6040718
+    type_inferenced_ast: 904faa2335d4775efd018fc313b8262a3380b235e3b51d323c8809e553e3d75a