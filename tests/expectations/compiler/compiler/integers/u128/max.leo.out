--- conflicted
+++ resolved
@@ -23,14 +23,7 @@
             r0:
               type: bool
               value: "true"
-<<<<<<< HEAD
-    initial_ast: 6d71a29b2a1bef6d0cc7631ca2da38381cd239b22e9539fb7be20434623cdcd6
-    imports_resolved_ast: 921cefd79d537fc4f896591e64d7aeb7384ea8f800df1e23440346f4621192b4
-    canonicalized_ast: 921cefd79d537fc4f896591e64d7aeb7384ea8f800df1e23440346f4621192b4
-    type_inferenced_ast: 86c19f4b90f063f2e5f2cedfe2029e93c78f665626c680340ac05592140eef9c
-=======
-    initial_ast: eb227b151672407f704b79a5eb43c2943c1c635f787fc2226c8ddf424c1339d8
-    imports_resolved_ast: 0a433cdaaec92f2a215f9345fae964824e62c2f915dc560a11a3bc0d29a77ee5
-    canonicalized_ast: 0a433cdaaec92f2a215f9345fae964824e62c2f915dc560a11a3bc0d29a77ee5
-    type_inferenced_ast: 13b58a12ecaa4e3e28bee6649165fb75395a75361b78281ec39dbe37e92fabcd
->>>>>>> 9ad0d8d9
+    initial_ast: 6c07ff4fd22ddb9008c96d52c4f6bf9162e3ce2403355df93aee634ecd264d42
+    imports_resolved_ast: 900d811268a5d65b5335193dd072dbfd49c7f03892512747accbdf90176473dc
+    canonicalized_ast: 900d811268a5d65b5335193dd072dbfd49c7f03892512747accbdf90176473dc
+    type_inferenced_ast: 50622ca47f70543e67576049429531e4ff9d7ef3057dc5f0b2aef770f4411d19