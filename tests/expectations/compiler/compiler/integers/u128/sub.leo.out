--- conflicted
+++ resolved
@@ -23,14 +23,7 @@
             r0:
               type: bool
               value: "true"
-<<<<<<< HEAD
-    initial_ast: d353e06f884516de9131fc7405dda46ec2cdaac4e5607e6d0a29c12030af8586
-    imports_resolved_ast: 72616c1a8651ca1685c06f4378158bfe531f9f279f52c7a152ed8acefbb2400f
-    canonicalized_ast: 72616c1a8651ca1685c06f4378158bfe531f9f279f52c7a152ed8acefbb2400f
-    type_inferenced_ast: 4a53e3fec7bb97a864b4229fe6170e6d4695ae564685b939a63fd7abbed200a7
-=======
-    initial_ast: 44f37cac8d65351e3350836574d0cdf62be693dc4f9bf9a0c6c622603364dbb3
-    imports_resolved_ast: 7c4ab45ad51bbd08a5824c48d3a44d0efa966586a7a09b0715bd80d0bfc3a44c
-    canonicalized_ast: 7c4ab45ad51bbd08a5824c48d3a44d0efa966586a7a09b0715bd80d0bfc3a44c
-    type_inferenced_ast: ae84abeb3382bea3b041194d35adb56ca6199ae066cabb1169de33d689a10d6a
->>>>>>> 9ad0d8d9
+    initial_ast: 6cac03536e867445ea67236df5e6ef5125f0f9de049b9bfa457ab047d982627f
+    imports_resolved_ast: 341927f7093a151466e663a70a82b8b22931ed0ce2fd83af84c05bd4e6dc8ce4
+    canonicalized_ast: 341927f7093a151466e663a70a82b8b22931ed0ce2fd83af84c05bd4e6dc8ce4
+    type_inferenced_ast: 71a3f4f1b77a1d4765e1fad5274ecdaff02fe1188e115a3f31b103ea2bbaec8e