--- conflicted
+++ resolved
@@ -24,14 +24,7 @@
             r0:
               type: bool
               value: "true"
-<<<<<<< HEAD
-    initial_ast: fd724ca3b0ca4e89b6bf1f2cdc11b249ad10ae803ff39513ff3dfce25cb04527
-    imports_resolved_ast: 1035b0c3f96b32e740cd3dd2ff67af51df8bf772024848007fb504c14d935539
-    canonicalized_ast: 1035b0c3f96b32e740cd3dd2ff67af51df8bf772024848007fb504c14d935539
-    type_inferenced_ast: 013ba25d43468863b74bdaa9ce7718e47be042f8eeae51f9b5e9aa7b605b02ef
-=======
-    initial_ast: 0674f01d00a200dae0a9715f9c97af6f29bc204910e910fee5f69597e58d26b1
-    imports_resolved_ast: 16069ab3e1d37f1348a5271da190894f1060f8bd8ebaf74f70d9fb6968f1c58b
-    canonicalized_ast: 16069ab3e1d37f1348a5271da190894f1060f8bd8ebaf74f70d9fb6968f1c58b
-    type_inferenced_ast: 1bf2d30bb188ba4b10f172a14cb9ff8fea8cdd7f1265af131290550882227bfb
->>>>>>> 9ad0d8d9
+    initial_ast: 5800da8fa77d668e2ee1988c1e0f08a638060cf1cc400c9e3b2ac1892f7d1299
+    imports_resolved_ast: f55c543e6f10438bf49879b97f401d655f38c46e7c84d583bb0246214760d5ca
+    canonicalized_ast: f55c543e6f10438bf49879b97f401d655f38c46e7c84d583bb0246214760d5ca
+    type_inferenced_ast: f5dd72f804a0fe69fc21eb862f9ca48e5e3111209d5391250fd8fa42cf721247