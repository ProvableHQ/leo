--- conflicted
+++ resolved
@@ -271,14 +271,7 @@
             r0:
               type: bool
               value: "false"
-<<<<<<< HEAD
-    initial_ast: e7fd0006e76e8721970aeeb2f213b6cacb2e231dc0263309150c40dc3a58519a
-    imports_resolved_ast: 77550ada89a7b5f1593fb981ed93ff1bc3ad36fe287e4c8e34cabde974bca2e6
-    canonicalized_ast: 77550ada89a7b5f1593fb981ed93ff1bc3ad36fe287e4c8e34cabde974bca2e6
-    type_inferenced_ast: afc676520d3a9f067d56cddf2b929c471faa4c5f7a6f06b8e87f87c2e32bcba9
-=======
-    initial_ast: 7e9270a9f8b2d683d31c6e58792cfc89f726380abb34d05fb3618fc54f56f675
-    imports_resolved_ast: 830b03521c58044803f985d8e2ccfcb0a71fcdbae3cb71387bdd5485dc76d120
-    canonicalized_ast: 830b03521c58044803f985d8e2ccfcb0a71fcdbae3cb71387bdd5485dc76d120
-    type_inferenced_ast: 6ed88b40d3a3305a81b78b48807d48ef547f53505f8dbc90c68ed2372759a7ca
->>>>>>> 03f78d56
+    initial_ast: dd145fe402e08c494cc303d833a197fbbf55440c1a3a83afa28a265d678da292
+    imports_resolved_ast: 61c8e0f8c2213b475793d5e52f6c02d0581b4aedba05114bfbb2891531cba598
+    canonicalized_ast: 61c8e0f8c2213b475793d5e52f6c02d0581b4aedba05114bfbb2891531cba598
+    type_inferenced_ast: 26ecc51b78cbf5da4db473f1061b98d576573954fee0f47e8acb23c777387e86