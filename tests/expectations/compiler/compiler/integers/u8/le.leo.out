---
namespace: Compile
expectation: Pass
outputs:
  - circuit:
      num_public_variables: 0
      num_private_variables: 58
      num_constraints: 58
      at: b3a5da9c0b807d996c27f77bf54047783eb1e283ea5d7d09bfbfb52a56b57ee8
      bt: 0b356ebd649b5aad74f54b0863e3b411682338af4a0461434e596ba9ff5d9918
      ct: 01bde22d4fb741f6f8503007d771bd8b644fa36dbe2a667827e6766a2b461546
    output:
      - input_file: u8_f.in
        output:
          registers:
            r0:
              type: bool
              value: "false"
      - input_file: u8_e.in
        output:
          registers:
            r0:
              type: bool
              value: "true"
      - input_file: u8_l.in
        output:
          registers:
            r0:
              type: bool
              value: "false"
    initial_ast: 2187d258a08ca5033a49f7d406ac72a95a188dc71e21a6471d5d3280109a64fa
<<<<<<< HEAD
    imports_resolved_ast: 5fac6d0bf21c2b16c502d594fc1e2da600dc5981d3d8f7949d63aa52ae60888b
    canonicalized_ast: 5fac6d0bf21c2b16c502d594fc1e2da600dc5981d3d8f7949d63aa52ae60888b
    type_inferenced_ast: 19a1c08c415350b9132305ec254e909c79182f3187cd3b83bde5d8366fd3ba58
=======
    ir: 8fc3674166e3cc7897005bd508463f02ff828c98cdb43f2aa22540e6a1922e11
    imports_resolved_ast: f3fdb00e487a9eafbbb5a9edc1c181ed4d86900613b19191ce6f6aecf1b1656f
    canonicalized_ast: f3fdb00e487a9eafbbb5a9edc1c181ed4d86900613b19191ce6f6aecf1b1656f
    type_inferenced_ast: 78847080a5dc9172a97604d529e76cfcfe4c4060c9f843b6f14d08d5677a2833
>>>>>>> 3626fbdb
<|MERGE_RESOLUTION|>--- conflicted
+++ resolved
@@ -29,13 +29,7 @@
               type: bool
               value: "false"
     initial_ast: 2187d258a08ca5033a49f7d406ac72a95a188dc71e21a6471d5d3280109a64fa
-<<<<<<< HEAD
+    ir: 8fc3674166e3cc7897005bd508463f02ff828c98cdb43f2aa22540e6a1922e11
     imports_resolved_ast: 5fac6d0bf21c2b16c502d594fc1e2da600dc5981d3d8f7949d63aa52ae60888b
     canonicalized_ast: 5fac6d0bf21c2b16c502d594fc1e2da600dc5981d3d8f7949d63aa52ae60888b
-    type_inferenced_ast: 19a1c08c415350b9132305ec254e909c79182f3187cd3b83bde5d8366fd3ba58
-=======
-    ir: 8fc3674166e3cc7897005bd508463f02ff828c98cdb43f2aa22540e6a1922e11
-    imports_resolved_ast: f3fdb00e487a9eafbbb5a9edc1c181ed4d86900613b19191ce6f6aecf1b1656f
-    canonicalized_ast: f3fdb00e487a9eafbbb5a9edc1c181ed4d86900613b19191ce6f6aecf1b1656f
-    type_inferenced_ast: 78847080a5dc9172a97604d529e76cfcfe4c4060c9f843b6f14d08d5677a2833
->>>>>>> 3626fbdb
+    type_inferenced_ast: 19a1c08c415350b9132305ec254e909c79182f3187cd3b83bde5d8366fd3ba58