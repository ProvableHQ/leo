--- conflicted
+++ resolved
@@ -22,14 +22,7 @@
             r0:
               type: bool
               value: "true"
-<<<<<<< HEAD
-    initial_ast: 207a57f51c88e825f2d4efbdfe25da0d256294fc2305cf459488903aa9b16ebc
-    imports_resolved_ast: 7710f3d449244c14f5d9a449252e823d460064941df690dd3bfa5e90721678ea
-    canonicalized_ast: 7710f3d449244c14f5d9a449252e823d460064941df690dd3bfa5e90721678ea
-    type_inferenced_ast: 14e9be5fd536494b9dd5523470853c4c26a8c99ca557a6f6cb369ff571b74f1a
-=======
-    initial_ast: a7b4baaf9a0b7724f8690fa4d99446f5462d77a6bf8afbe5eb6aef0a568339df
-    imports_resolved_ast: d863d278f175f20538a62705969dd2251aa0c9a984e19c8f45ce4a6bfe672993
-    canonicalized_ast: d863d278f175f20538a62705969dd2251aa0c9a984e19c8f45ce4a6bfe672993
-    type_inferenced_ast: 92c3e102f3682b9fff12cce4e1a727ecd40dc1976e6cac30ed338acd5d769db5
->>>>>>> 9ad0d8d9
+    initial_ast: 30d58e1acfcb3967b7b57308fa711829e6932be525f1e776abb33ec146ac7140
+    imports_resolved_ast: 5aa6c4c01aa4b9bf1ee81b35e5a234f1d4ebaee40d7e2cd0eaa7afe72732c8b6
+    canonicalized_ast: 5aa6c4c01aa4b9bf1ee81b35e5a234f1d4ebaee40d7e2cd0eaa7afe72732c8b6
+    type_inferenced_ast: 654acf6ed053678963fb1be1d1f108816b263683a474f30787ab0acc794c97fb