--- conflicted
+++ resolved
@@ -17,13 +17,7 @@
               type: bool
               value: "true"
     initial_ast: 5c02953aae2e53c985db91172125b27e3a4412486bad15a68c8f852901a2ae04
-<<<<<<< HEAD
+    ir: 23b8856848325ea7f4269ee12cc2660537ba752ff57aac090269bd750bf341b6
     imports_resolved_ast: 5bdfb93e70be21d65d4205e8b94c5b44bdd343f6c428916107a34550cb5d8495
     canonicalized_ast: 5bdfb93e70be21d65d4205e8b94c5b44bdd343f6c428916107a34550cb5d8495
-    type_inferenced_ast: 5b590a5169eb32fe0bdbfa8c162c14cec1caf18a458864f31b50348a74f610f4
-=======
-    ir: 23b8856848325ea7f4269ee12cc2660537ba752ff57aac090269bd750bf341b6
-    imports_resolved_ast: 388a9a01cebc28008318acaddd0ba67853be9164b44f69a626d2a4b55e211361
-    canonicalized_ast: 388a9a01cebc28008318acaddd0ba67853be9164b44f69a626d2a4b55e211361
-    type_inferenced_ast: 2d1629c60344575a502c62db85755fd82b6ececbb6949bf28f3224f9854d147d
->>>>>>> 3626fbdb
+    type_inferenced_ast: 5b590a5169eb32fe0bdbfa8c162c14cec1caf18a458864f31b50348a74f610f4