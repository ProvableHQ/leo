---
namespace: Compile
expectation: Pass
outputs:
  - circuit:
      num_public_variables: 0
      num_private_variables: 66
      num_constraints: 66
      at: cbff416ebba31d2d1deb975332e5d536cbb1fa6171c0851351e226075e54136d
      bt: de4bf982fbbde50aaba5d052b9611ebc2c8da3f1d5fecf77276999a595c95e60
      ct: b522ae835602f418c223e8987424c0b34eda5bcb4a51d511fdeba8fd8f653e5b
    ir:
      - "decl f0: <0>"
      - "  store &v1, ((v0), (), (), ())"
      - "  eq &v5, v2, v3"
      - "  eq &v6, v5, v4"
      - "  retn v6"
      - ""
    output:
      - input_file: u16_e.in
        output:
          registers:
            r0:
              type: bool
              value: "true"
      - input_file: u16_n.in
        output:
          registers:
            r0:
              type: bool
              value: "true"
<<<<<<< HEAD
    initial_ast: c938dbeaa48dad8ff07b656f7e6469feee4fd1805ce451aa9d3b2d0a45a74229
    imports_resolved_ast: 9e0bfd13e9f5dfd04e52bc39eec5250d197b100ff81a33ee9ae7ef13b8e95669
    canonicalized_ast: 9e0bfd13e9f5dfd04e52bc39eec5250d197b100ff81a33ee9ae7ef13b8e95669
    type_inferenced_ast: a112312d920607e105c38c4bf9961a9519a2d49d2d2275a737c8789d86ff718b
=======
    initial_ast: 511ffd314f687f04e0212876a8c7f712c1cb364ebca375ba076837981a20e322
    imports_resolved_ast: be45ca00f58e1949cb8453a3ff1a3ebadc0bc656d82df9669fce484c4e5303ef
    canonicalized_ast: be45ca00f58e1949cb8453a3ff1a3ebadc0bc656d82df9669fce484c4e5303ef
    type_inferenced_ast: 5982b3acfccd67d0e5c4323b7ca7fe0be03825835e7b9062f81549188b0fa4a2
>>>>>>> 9ad0d8d9
<|MERGE_RESOLUTION|>--- conflicted
+++ resolved
@@ -29,14 +29,7 @@
             r0:
               type: bool
               value: "true"
-<<<<<<< HEAD
-    initial_ast: c938dbeaa48dad8ff07b656f7e6469feee4fd1805ce451aa9d3b2d0a45a74229
-    imports_resolved_ast: 9e0bfd13e9f5dfd04e52bc39eec5250d197b100ff81a33ee9ae7ef13b8e95669
-    canonicalized_ast: 9e0bfd13e9f5dfd04e52bc39eec5250d197b100ff81a33ee9ae7ef13b8e95669
-    type_inferenced_ast: a112312d920607e105c38c4bf9961a9519a2d49d2d2275a737c8789d86ff718b
-=======
-    initial_ast: 511ffd314f687f04e0212876a8c7f712c1cb364ebca375ba076837981a20e322
-    imports_resolved_ast: be45ca00f58e1949cb8453a3ff1a3ebadc0bc656d82df9669fce484c4e5303ef
-    canonicalized_ast: be45ca00f58e1949cb8453a3ff1a3ebadc0bc656d82df9669fce484c4e5303ef
-    type_inferenced_ast: 5982b3acfccd67d0e5c4323b7ca7fe0be03825835e7b9062f81549188b0fa4a2
->>>>>>> 9ad0d8d9
+    initial_ast: 96ca10b6d3a6dcf505f60dd29299c7a3309e491848395f9918a5298d6a8c4dde
+    imports_resolved_ast: f2b27baca2520ed631cda0f1806575e3b72062e5b4eb60d405f78f919973fef1
+    canonicalized_ast: f2b27baca2520ed631cda0f1806575e3b72062e5b4eb60d405f78f919973fef1
+    type_inferenced_ast: 6a6cef15cab06640ac35188b05693885bd54c579fbc1280336f04d8184824015