---
namespace: Compile
expectation: Pass
outputs:
  - circuit:
      num_public_variables: 0
      num_private_variables: 4
      num_constraints: 4
      at: ba65c8c85d676559099b1e0b0b0409fc2af441050591ecbbdd00319fd879f941
      bt: 89fc68aab179f6cf1f33e0e9313f7d7e73fcb89048e3bc03c14705b1686ae2bb
      ct: 210e130878aabaf46f1fe72749a263f9eb71c6a262b80f13882ed08d472c0ecd
    ir:
      - "decl f0: <0>"
      - "  store &v2, ((v0, v1), (), (), ())"
      - "  tget &v4, v3, 0"
      - "  pick &v5, v4, false, true"
      - "  tget &v6, v3, 1"
      - "  pick &v7, v6, false, true"
      - "  tget &v8, (v5, v7), 0"
      - "  tget &v9, (v5, v7), 1"
      - "  retn (v9, v8)"
      - "decl f1: <10>"
      - "  retn [false, false, false, false, false, false, false, false, false, false, false, false, false, false, false, false, false, false, false, false, false, false, false, false, false, false, false, false, false, false, false, false, false, false, false, false, false, false, false, false, false, false, false, false, false, false, false, false, false, false, false, false, false, false, false, false, false, false, false, false, false, false, false, false, false, false, false, false, false, false, false, false, false, false, false, false, false, false, false, false, false, false, false, false, false, false, false, false, false, false, false, false, false, false, false, false, false, false, false, false, false, false, false, false, false, false, false, false, false, false, false, false, false, false, false, false, false, false, false, false, false, false, false, false, false, false, false, false, false, false, false, false, false, false, false, false, false, false, false, false, false, false, false, false, false, false, false, false, false, false, false, false, false, false, false, false, false, false, false, false, false, false, false, false, false, false, false, false, false, false, false, false, false, false, false, false, false, false, false, false, false, false, false, false, false, false, false, false, false, false, false, false, false, false, false, false, false, false, false, false, false, false, false, false, false, false, false, false, false, false, false, false, false, false, false, false, false, false, false, false, false, false, false, false, false, false, false, false, false, false, false, false, false, false, false, false, false, false, false, false, false, false, false, false, false, false, false, false, false, false, false, false, false, false, false, false]"
      - "decl f2: <11>"
      - "  retn aleo1qnr4dkkvkgfqph0vzc3y6z2eu975wnpz2925ntjccd5cfqxtyu8sta57j8"
      - "decl f3: <12>"
      - "  retn [0, 0, 0, 0, 0, 0, 0, 0, 0, 0, 0, 0, 0, 0, 0, 0, 0, 0, 0, 0, 0, 0, 0, 0, 0, 0, 0, 0, 0, 0, 0, 0]"
      - "decl f4: <13>"
      - "  retn aleo1qnr4dkkvkgfqph0vzc3y6z2eu975wnpz2925ntjccd5cfqxtyu8sta57j8"
      - "decl f5: <14>"
      - "  retn [false, false, false, false, false, false, false, false, false, false, false, false, false, false, false, false, false, false, false, false, false, false, false, false, false, false, false, false, false, false, false, false, false, false, false, false, false, false, false, false, false, false, false, false, false, false, false, false, false, false, false, false, false, false, false, false, false, false, false, false, false, false, false, false, false, false, false, false, false, false, false, false, false, false, false, false, false, false, false, false, false, false, false, false, false, false, false, false, false, false, false, false, false, false, false, false, false, false, false, false, false, false, false, false, false, false, false, false, false, false, false, false, false, false, false, false, false, false, false, false, false, false, false, false, false, false, false, false, false, false, false, false, false, false, false, false, false, false, false, false, false, false, false, false, false, false, false, false, false, false, false, false, false, false, false, false, false, false, false, false, false, false, false, false, false, false, false, false, false, false, false, false, false, false, false, false, false, false, false, false, false, false, false, false, false, false, false, false, false, false, false, false, false, false, false, false, false, false, false, false, false, false, false, false, false, false, false, false, false, false, false, false, false, false, false, false, false, false, false, false, false, false, false, false, false, false, false, false, false, false, false, false, false, false, false, false, false, false, false, false, false, false, false, false, false, false, false, false, false, false, false, false, false, false, false, false]"
      - "decl f6: <15>"
      - "  retn aleo1qnr4dkkvkgfqph0vzc3y6z2eu975wnpz2925ntjccd5cfqxtyu8sta57j8"
      - "decl f7: <16>"
      - "  retn [0, 0, 0, 0, 0, 0, 0, 0, 0, 0, 0, 0, 0, 0, 0, 0, 0, 0, 0, 0, 0, 0, 0, 0, 0, 0, 0, 0, 0, 0, 0, 0]"
      - "decl f8: <17>"
      - "  retn aleo1qnr4dkkvkgfqph0vzc3y6z2eu975wnpz2925ntjccd5cfqxtyu8sta57j8"
      - "decl f9: <18>"
      - "  retn [false]"
      - "decl f10: <19>"
      - "  retn false"
      - "decl f11: <20>"
      - "  retn [0]"
      - "decl f12: <21>"
      - "  retn false"
      - "decl f13: <22>"
      - "  retn [false]"
      - "decl f14: <23>"
      - "  retn false"
      - "decl f15: <24>"
      - "  retn [0]"
      - "decl f16: <25>"
      - "  retn false"
      - "decl f17: <26>"
      - "  retn [false, false, false, false, false, false, false, false, false, false, false, false, false, false, false, false, false, false, false, false, false, false, false, false, false, false, false, false, false, false, false, false, false, false, false, false, false, false, false, false, false, false, false, false, false, false, false, false, false, false, false, false, false, false, false, false, false, false, false, false, false, false, false, false, false, false, false, false, false, false, false, false, false, false, false, false, false, false, false, false, false, false, false, false, false, false, false, false, false, false, false, false, false, false, false, false, false, false, false, false, false, false, false, false, false, false, false, false, false, false, false, false, false, false, false, false, false, false, false, false, false, false, false, false, false, false, false, false, false, false, false, false, false, false, false, false, false, false, false, false, false, false, false, false, false, false, false, false, false, false, false, false, false, false, false, false, false, false, false, false, false, false, false, false, false, false, false, false, false, false, false, false, false, false, false, false, false, false, false, false, false, false, false, false, false, false, false, false, false, false, false, false, false, false, false, false, false, false, false, false, false, false, false, false, false, false, false, false, false, false, false, false, false, false, false, false, false, false, false, false, false, false, false, false, false, false, false, false, false, false, false, false, false, false, false, false, false, false, false, false, false, false, false, false, false, false, false, false, false, false, false, false, false]"
      - "decl f18: <27>"
      - "  retn 'a'"
      - "decl f19: <28>"
      - "  retn [0, 0, 0, 0, 0, 0, 0, 0, 0, 0, 0, 0, 0, 0, 0, 0, 0, 0, 0, 0, 0, 0, 0, 0, 0, 0, 0, 0, 0, 0, 0, 0]"
      - "decl f20: <29>"
      - "  retn 'a'"
      - "decl f21: <30>"
      - "  retn [false, false, false, false, false, false, false, false, false, false, false, false, false, false, false, false, false, false, false, false, false, false, false, false, false, false, false, false, false, false, false, false, false, false, false, false, false, false, false, false, false, false, false, false, false, false, false, false, false, false, false, false, false, false, false, false, false, false, false, false, false, false, false, false, false, false, false, false, false, false, false, false, false, false, false, false, false, false, false, false, false, false, false, false, false, false, false, false, false, false, false, false, false, false, false, false, false, false, false, false, false, false, false, false, false, false, false, false, false, false, false, false, false, false, false, false, false, false, false, false, false, false, false, false, false, false, false, false, false, false, false, false, false, false, false, false, false, false, false, false, false, false, false, false, false, false, false, false, false, false, false, false, false, false, false, false, false, false, false, false, false, false, false, false, false, false, false, false, false, false, false, false, false, false, false, false, false, false, false, false, false, false, false, false, false, false, false, false, false, false, false, false, false, false, false, false, false, false, false, false, false, false, false, false, false, false, false, false, false, false, false, false, false, false, false, false, false, false, false, false, false, false, false, false, false, false, false, false, false, false, false, false, false, false, false, false, false, false, false, false, false, false, false, false, false, false, false, false, false, false, false, false, false]"
      - "decl f22: <31>"
      - "  retn 'a'"
      - "decl f23: <32>"
      - "  retn [0, 0, 0, 0, 0, 0, 0, 0, 0, 0, 0, 0, 0, 0, 0, 0, 0, 0, 0, 0, 0, 0, 0, 0, 0, 0, 0, 0, 0, 0, 0, 0]"
      - "decl f24: <33>"
      - "  retn 'a'"
      - "decl f25: <34>"
      - "  retn [false, false, false, false, false, false, false, false, false, false, false, false, false, false, false, false, false, false, false, false, false, false, false, false, false, false, false, false, false, false, false, false, false, false, false, false, false, false, false, false, false, false, false, false, false, false, false, false, false, false, false, false, false, false, false, false, false, false, false, false, false, false, false, false, false, false, false, false, false, false, false, false, false, false, false, false, false, false, false, false, false, false, false, false, false, false, false, false, false, false, false, false, false, false, false, false, false, false, false, false, false, false, false, false, false, false, false, false, false, false, false, false, false, false, false, false, false, false, false, false, false, false, false, false, false, false, false, false, false, false, false, false, false, false, false, false, false, false, false, false, false, false, false, false, false, false, false, false, false, false, false, false, false, false, false, false, false, false, false, false, false, false, false, false, false, false, false, false, false, false, false, false, false, false, false, false, false, false, false, false, false, false, false, false, false, false, false, false, false, false, false, false, false, false, false, false, false, false, false, false, false, false, false, false, false, false, false, false, false, false, false, false, false, false, false, false, false, false, false, false, false, false, false, false, false, false, false, false, false, false, false, false, false, false, false, false, false, false, false, false, false, false, false, false, false, false, false, false, false, false, false, false, false]"
      - "decl f26: <35>"
      - "  retn []"
      - "decl f27: <36>"
      - "  retn [0, 0, 0, 0, 0, 0, 0, 0, 0, 0, 0, 0, 0, 0, 0, 0, 0, 0, 0, 0, 0, 0, 0, 0, 0, 0, 0, 0, 0, 0, 0, 0]"
      - "decl f28: <37>"
      - "  retn []"
      - "decl f29: <38>"
      - "  retn [false, false, false, false, false, false, false, false, false, false, false, false, false, false, false, false, false, false, false, false, false, false, false, false, false, false, false, false, false, false, false, false, false, false, false, false, false, false, false, false, false, false, false, false, false, false, false, false, false, false, false, false, false, false, false, false, false, false, false, false, false, false, false, false, false, false, false, false, false, false, false, false, false, false, false, false, false, false, false, false, false, false, false, false, false, false, false, false, false, false, false, false, false, false, false, false, false, false, false, false, false, false, false, false, false, false, false, false, false, false, false, false, false, false, false, false, false, false, false, false, false, false, false, false, false, false, false, false, false, false, false, false, false, false, false, false, false, false, false, false, false, false, false, false, false, false, false, false, false, false, false, false, false, false, false, false, false, false, false, false, false, false, false, false, false, false, false, false, false, false, false, false, false, false, false, false, false, false, false, false, false, false, false, false, false, false, false, false, false, false, false, false, false, false, false, false, false, false, false, false, false, false, false, false, false, false, false, false, false, false, false, false, false, false, false, false, false, false, false, false, false, false, false, false, false, false, false, false, false, false, false, false, false, false, false, false, false, false, false, false, false, false, false, false, false, false, false, false, false, false, false, false, false]"
      - "decl f30: <39>"
      - "  retn []"
      - "decl f31: <40>"
      - "  retn [0, 0, 0, 0, 0, 0, 0, 0, 0, 0, 0, 0, 0, 0, 0, 0, 0, 0, 0, 0, 0, 0, 0, 0, 0, 0, 0, 0, 0, 0, 0, 0]"
      - "decl f32: <41>"
      - "  retn []"
      - "decl f33: <42>"
      - "  retn [false, false, false, false, false, false, false, false, false, false, false, false, false, false, false, false, false, false, false, false, false, false, false, false, false, false, false, false, false, false, false, false, false, false, false, false, false, false, false, false, false, false, false, false, false, false, false, false, false, false, false, false, false, false, false, false, false, false, false, false, false, false, false, false, false, false, false, false, false, false, false, false, false, false, false, false, false, false, false, false, false, false, false, false, false, false, false, false, false, false, false, false, false, false, false, false, false, false, false, false, false, false, false, false, false, false, false, false, false, false, false, false, false, false, false, false, false, false, false, false, false, false, false, false, false, false, false, false, false, false, false, false, false, false, false, false, false, false, false, false, false, false, false, false, false, false, false, false, false, false, false, false, false, false, false, false, false, false, false, false, false, false, false, false, false, false, false, false, false, false, false, false, false, false, false, false, false, false, false, false, false, false, false, false, false, false, false, false, false, false, false, false, false, false, false, false, false, false, false, false, false, false, false, false, false, false, false, false, false, false, false, false, false, false, false, false, false, false, false, false, false, false, false, false, false, false, false, false, false, false, false, false, false, false, false, false, false, false, false, false, false, false, false, false, false, false, false, false, false, false, false, false, false, false, false, false, false, false, false, false, false, false, false, false, false, false, false, false, false, false, false, false, false, false, false, false, false, false, false, false, false, false, false, false, false, false, false, false, false, false, false, false, false, false, false, false, false, false, false, false, false, false, false, false, false, false, false, false, false, false, false, false, false, false, false, false, false, false, false, false, false, false, false, false, false, false, false, false, false, false, false, false, false, false, false, false, false, false, false, false, false, false, false, false, false, false, false, false, false, false, false, false, false, false, false, false, false, false, false, false, false, false, false, false, false, false, false, false, false, false, false, false, false, false, false, false, false, false, false, false, false, false, false, false, false, false, false, false, false, false, false, false, false, false, false, false, false, false, false, false, false, false, false, false, false, false, false, false, false, false, false, false, false, false, false, false, false, false, false, false, false, false, false, false, false, false, false, false, false, false, false, false, false, false, false, false, false, false, false, false, false, false, false, false, false, false, false, false, false, false, false, false, false, false, false, false, false, false, false, false, false, false, false, false, false, false, false, false, false, false, false, false, false, false, false, false, false, false, false, false, false, false, false, false, false, false, false, false, false, false, false, false, false, false, false, false, false, false, false, false, false, false, false, false, false, false]"
      - "decl f34: <43>"
      - "  retn []group"
      - "decl f35: <44>"
      - "  retn [0, 0, 0, 0, 0, 0, 0, 0, 0, 0, 0, 0, 0, 0, 0, 0, 0, 0, 0, 0, 0, 0, 0, 0, 0, 0, 0, 0, 0, 0, 0, 0, 0, 0, 0, 0, 0, 0, 0, 0, 0, 0, 0, 0, 0, 0, 0, 0, 0, 0, 0, 0, 0, 0, 0, 0, 0, 0, 0, 0, 0, 0, 0, 0]"
      - "decl f36: <45>"
      - "  retn []group"
      - "decl f37: <46>"
      - "  retn [false, false, false, false, false, false, false, false, false, false, false, false, false, false, false, false, false, false, false, false, false, false, false, false, false, false, false, false, false, false, false, false, false, false, false, false, false, false, false, false, false, false, false, false, false, false, false, false, false, false, false, false, false, false, false, false, false, false, false, false, false, false, false, false, false, false, false, false, false, false, false, false, false, false, false, false, false, false, false, false, false, false, false, false, false, false, false, false, false, false, false, false, false, false, false, false, false, false, false, false, false, false, false, false, false, false, false, false, false, false, false, false, false, false, false, false, false, false, false, false, false, false, false, false, false, false, false, false, false, false, false, false, false, false, false, false, false, false, false, false, false, false, false, false, false, false, false, false, false, false, false, false, false, false, false, false, false, false, false, false, false, false, false, false, false, false, false, false, false, false, false, false, false, false, false, false, false, false, false, false, false, false, false, false, false, false, false, false, false, false, false, false, false, false, false, false, false, false, false, false, false, false, false, false, false, false, false, false, false, false, false, false, false, false, false, false, false, false, false, false, false, false, false, false, false, false, false, false, false, false, false, false, false, false, false, false, false, false, false, false, false, false, false, false, false, false, false, false, false, false, false, false, false, false, false, false, false, false, false, false, false, false, false, false, false, false, false, false, false, false, false, false, false, false, false, false, false, false, false, false, false, false, false, false, false, false, false, false, false, false, false, false, false, false, false, false, false, false, false, false, false, false, false, false, false, false, false, false, false, false, false, false, false, false, false, false, false, false, false, false, false, false, false, false, false, false, false, false, false, false, false, false, false, false, false, false, false, false, false, false, false, false, false, false, false, false, false, false, false, false, false, false, false, false, false, false, false, false, false, false, false, false, false, false, false, false, false, false, false, false, false, false, false, false, false, false, false, false, false, false, false, false, false, false, false, false, false, false, false, false, false, false, false, false, false, false, false, false, false, false, false, false, false, false, false, false, false, false, false, false, false, false, false, false, false, false, false, false, false, false, false, false, false, false, false, false, false, false, false, false, false, false, false, false, false, false, false, false, false, false, false, false, false, false, false, false, false, false, false, false, false, false, false, false, false, false, false, false, false, false, false, false, false, false, false, false, false, false, false, false, false, false, false, false, false, false, false, false, false, false, false, false, false, false, false, false, false, false, false, false, false, false, false, false, false, false, false, false, false, false, false, false, false, false, false, false]"
      - "decl f38: <47>"
      - "  retn []group"
      - "decl f39: <48>"
      - "  retn [0, 0, 0, 0, 0, 0, 0, 0, 0, 0, 0, 0, 0, 0, 0, 0, 0, 0, 0, 0, 0, 0, 0, 0, 0, 0, 0, 0, 0, 0, 0, 0, 0, 0, 0, 0, 0, 0, 0, 0, 0, 0, 0, 0, 0, 0, 0, 0, 0, 0, 0, 0, 0, 0, 0, 0, 0, 0, 0, 0, 0, 0, 0, 0]"
      - "decl f40: <49>"
      - "  retn []group"
      - "decl f41: <50>"
      - "  retn [false, false, false, false, false, false, false, false]"
      - "decl f42: <51>"
      - "  retn 0"
      - "decl f43: <52>"
      - "  retn [0]"
      - "decl f44: <53>"
      - "  retn 0"
      - "decl f45: <54>"
      - "  retn [false, false, false, false, false, false, false, false]"
      - "decl f46: <55>"
      - "  retn 0"
      - "decl f47: <56>"
      - "  retn [0]"
      - "decl f48: <57>"
      - "  retn 0"
      - "decl f49: <58>"
      - "  retn [false, false, false, false, false, false, false, false, false, false, false, false, false, false, false, false]"
      - "decl f50: <59>"
      - "  retn 0"
      - "decl f51: <60>"
      - "  retn [0, 0]"
      - "decl f52: <61>"
      - "  retn 0"
      - "decl f53: <62>"
      - "  retn [false, false, false, false, false, false, false, false, false, false, false, false, false, false, false, false]"
      - "decl f54: <63>"
      - "  retn 0"
      - "decl f55: <64>"
      - "  retn [0, 0]"
      - "decl f56: <65>"
      - "  retn 0"
      - "decl f57: <66>"
      - "  retn [false, false, false, false, false, false, false, false, false, false, false, false, false, false, false, false, false, false, false, false, false, false, false, false, false, false, false, false, false, false, false, false]"
      - "decl f58: <67>"
      - "  retn 0"
      - "decl f59: <68>"
      - "  retn [0, 0, 0, 0]"
      - "decl f60: <69>"
      - "  retn 0"
      - "decl f61: <70>"
      - "  retn [false, false, false, false, false, false, false, false, false, false, false, false, false, false, false, false, false, false, false, false, false, false, false, false, false, false, false, false, false, false, false, false]"
      - "decl f62: <71>"
      - "  retn 0"
      - "decl f63: <72>"
      - "  retn [0, 0, 0, 0]"
      - "decl f64: <73>"
      - "  retn 0"
      - "decl f65: <74>"
      - "  retn [false, false, false, false, false, false, false, false, false, false, false, false, false, false, false, false, false, false, false, false, false, false, false, false, false, false, false, false, false, false, false, false, false, false, false, false, false, false, false, false, false, false, false, false, false, false, false, false, false, false, false, false, false, false, false, false, false, false, false, false, false, false, false, false]"
      - "decl f66: <75>"
      - "  retn 0"
      - "decl f67: <76>"
      - "  retn [0, 0, 0, 0, 0, 0, 0, 0]"
      - "decl f68: <77>"
      - "  retn 0"
      - "decl f69: <78>"
      - "  retn [false, false, false, false, false, false, false, false, false, false, false, false, false, false, false, false, false, false, false, false, false, false, false, false, false, false, false, false, false, false, false, false, false, false, false, false, false, false, false, false, false, false, false, false, false, false, false, false, false, false, false, false, false, false, false, false, false, false, false, false, false, false, false, false]"
      - "decl f70: <79>"
      - "  retn 0"
      - "decl f71: <80>"
      - "  retn [0, 0, 0, 0, 0, 0, 0, 0]"
      - "decl f72: <81>"
      - "  retn 0"
      - "decl f73: <82>"
      - "  retn [false, false, false, false, false, false, false, false, false, false, false, false, false, false, false, false, false, false, false, false, false, false, false, false, false, false, false, false, false, false, false, false, false, false, false, false, false, false, false, false, false, false, false, false, false, false, false, false, false, false, false, false, false, false, false, false, false, false, false, false, false, false, false, false, false, false, false, false, false, false, false, false, false, false, false, false, false, false, false, false, false, false, false, false, false, false, false, false, false, false, false, false, false, false, false, false, false, false, false, false, false, false, false, false, false, false, false, false, false, false, false, false, false, false, false, false, false, false, false, false, false, false, false, false, false, false, false, false]"
      - "decl f74: <83>"
      - "  retn 0"
      - "decl f75: <84>"
      - "  retn [0, 0, 0, 0, 0, 0, 0, 0, 0, 0, 0, 0, 0, 0, 0, 0]"
      - "decl f76: <85>"
      - "  retn 0"
      - "decl f77: <86>"
      - "  retn [false, false, false, false, false, false, false, false, false, false, false, false, false, false, false, false, false, false, false, false, false, false, false, false, false, false, false, false, false, false, false, false, false, false, false, false, false, false, false, false, false, false, false, false, false, false, false, false, false, false, false, false, false, false, false, false, false, false, false, false, false, false, false, false, false, false, false, false, false, false, false, false, false, false, false, false, false, false, false, false, false, false, false, false, false, false, false, false, false, false, false, false, false, false, false, false, false, false, false, false, false, false, false, false, false, false, false, false, false, false, false, false, false, false, false, false, false, false, false, false, false, false, false, false, false, false, false, false]"
      - "decl f78: <87>"
      - "  retn 0"
      - "decl f79: <88>"
      - "  retn [0, 0, 0, 0, 0, 0, 0, 0, 0, 0, 0, 0, 0, 0, 0, 0]"
      - "decl f80: <89>"
      - "  retn 0"
      - "decl f81: <90>"
      - "  retn [false, false, false, false, false, false, false, false]"
      - "decl f82: <91>"
      - "  retn 0"
      - "decl f83: <92>"
      - "  retn [0]"
      - "decl f84: <93>"
      - "  retn 0"
      - "decl f85: <94>"
      - "  retn [false, false, false, false, false, false, false, false]"
      - "decl f86: <95>"
      - "  retn 0"
      - "decl f87: <96>"
      - "  retn [0]"
      - "decl f88: <97>"
      - "  retn 0"
      - "decl f89: <98>"
      - "  retn [false, false, false, false, false, false, false, false, false, false, false, false, false, false, false, false]"
      - "decl f90: <99>"
      - "  retn 0"
      - "decl f91: <100>"
      - "  retn [0, 0]"
      - "decl f92: <101>"
      - "  retn 0"
      - "decl f93: <102>"
      - "  retn [false, false, false, false, false, false, false, false, false, false, false, false, false, false, false, false]"
      - "decl f94: <103>"
      - "  retn 0"
      - "decl f95: <104>"
      - "  retn [0, 0]"
      - "decl f96: <105>"
      - "  retn 0"
      - "decl f97: <106>"
      - "  retn [false, false, false, false, false, false, false, false, false, false, false, false, false, false, false, false, false, false, false, false, false, false, false, false, false, false, false, false, false, false, false, false]"
      - "decl f98: <107>"
      - "  retn 0"
      - "decl f99: <108>"
      - "  retn [0, 0, 0, 0]"
      - "decl f100: <109>"
      - "  retn 0"
      - "decl f101: <110>"
      - "  retn [false, false, false, false, false, false, false, false, false, false, false, false, false, false, false, false, false, false, false, false, false, false, false, false, false, false, false, false, false, false, false, false]"
      - "decl f102: <111>"
      - "  retn 0"
      - "decl f103: <112>"
      - "  retn [0, 0, 0, 0]"
      - "decl f104: <113>"
      - "  retn 0"
      - "decl f105: <114>"
      - "  retn [false, false, false, false, false, false, false, false, false, false, false, false, false, false, false, false, false, false, false, false, false, false, false, false, false, false, false, false, false, false, false, false, false, false, false, false, false, false, false, false, false, false, false, false, false, false, false, false, false, false, false, false, false, false, false, false, false, false, false, false, false, false, false, false]"
      - "decl f106: <115>"
      - "  retn 0"
      - "decl f107: <116>"
      - "  retn [0, 0, 0, 0, 0, 0, 0, 0]"
      - "decl f108: <117>"
      - "  retn 0"
      - "decl f109: <118>"
      - "  retn [false, false, false, false, false, false, false, false, false, false, false, false, false, false, false, false, false, false, false, false, false, false, false, false, false, false, false, false, false, false, false, false, false, false, false, false, false, false, false, false, false, false, false, false, false, false, false, false, false, false, false, false, false, false, false, false, false, false, false, false, false, false, false, false]"
      - "decl f110: <119>"
      - "  retn 0"
      - "decl f111: <120>"
      - "  retn [0, 0, 0, 0, 0, 0, 0, 0]"
      - "decl f112: <121>"
      - "  retn 0"
      - "decl f113: <122>"
      - "  retn [false, false, false, false, false, false, false, false, false, false, false, false, false, false, false, false, false, false, false, false, false, false, false, false, false, false, false, false, false, false, false, false, false, false, false, false, false, false, false, false, false, false, false, false, false, false, false, false, false, false, false, false, false, false, false, false, false, false, false, false, false, false, false, false, false, false, false, false, false, false, false, false, false, false, false, false, false, false, false, false, false, false, false, false, false, false, false, false, false, false, false, false, false, false, false, false, false, false, false, false, false, false, false, false, false, false, false, false, false, false, false, false, false, false, false, false, false, false, false, false, false, false, false, false, false, false, false, false]"
      - "decl f114: <123>"
      - "  retn 0"
      - "decl f115: <124>"
      - "  retn [0, 0, 0, 0, 0, 0, 0, 0, 0, 0, 0, 0, 0, 0, 0, 0]"
      - "decl f116: <125>"
      - "  retn 0"
      - "decl f117: <126>"
      - "  retn [false, false, false, false, false, false, false, false, false, false, false, false, false, false, false, false, false, false, false, false, false, false, false, false, false, false, false, false, false, false, false, false, false, false, false, false, false, false, false, false, false, false, false, false, false, false, false, false, false, false, false, false, false, false, false, false, false, false, false, false, false, false, false, false, false, false, false, false, false, false, false, false, false, false, false, false, false, false, false, false, false, false, false, false, false, false, false, false, false, false, false, false, false, false, false, false, false, false, false, false, false, false, false, false, false, false, false, false, false, false, false, false, false, false, false, false, false, false, false, false, false, false, false, false, false, false, false, false]"
      - "decl f118: <127>"
      - "  retn 0"
      - "decl f119: <128>"
      - "  retn [0, 0, 0, 0, 0, 0, 0, 0, 0, 0, 0, 0, 0, 0, 0, 0]"
      - "decl f120: <129>"
      - "  retn 0"
      - ""
    output:
      - input_file: inputs/true_true.in
        output:
          registers:
            b:
              type: bool
              value: "false"
            c:
              type: bool
              value: "true"
<<<<<<< HEAD
    initial_ast: a743a3cae11c313a9522e865182bff0d49cb08dd53d93208047ae1ee230be7f8
    imports_resolved_ast: 7fba7ab77ac2c25304636ed1ab4ebdcd1dfd2f7c4708737c50363bd760352660
    canonicalized_ast: 7fba7ab77ac2c25304636ed1ab4ebdcd1dfd2f7c4708737c50363bd760352660
    type_inferenced_ast: 74c4f70a7a8264fee60cc014ded0524472ab039ae6836597e789e0f5111f9812
=======
    initial_ast: aa6ed8851286a1ca33cf502481218d67c80764fe916c0167d93343f8d0f4a576
    imports_resolved_ast: de6ba2219ed17aba5684de63948ef29adccc6511edbdbc2658c03298141a79ad
    canonicalized_ast: de6ba2219ed17aba5684de63948ef29adccc6511edbdbc2658c03298141a79ad
    type_inferenced_ast: 5a027a12dc9c0cb95901a06750355c63fe3e4520c0a75b82b6f89caedcc6ccc7
>>>>>>> d621ee72
<|MERGE_RESOLUTION|>--- conflicted
+++ resolved
@@ -270,14 +270,7 @@
             c:
               type: bool
               value: "true"
-<<<<<<< HEAD
-    initial_ast: a743a3cae11c313a9522e865182bff0d49cb08dd53d93208047ae1ee230be7f8
-    imports_resolved_ast: 7fba7ab77ac2c25304636ed1ab4ebdcd1dfd2f7c4708737c50363bd760352660
-    canonicalized_ast: 7fba7ab77ac2c25304636ed1ab4ebdcd1dfd2f7c4708737c50363bd760352660
-    type_inferenced_ast: 74c4f70a7a8264fee60cc014ded0524472ab039ae6836597e789e0f5111f9812
-=======
-    initial_ast: aa6ed8851286a1ca33cf502481218d67c80764fe916c0167d93343f8d0f4a576
-    imports_resolved_ast: de6ba2219ed17aba5684de63948ef29adccc6511edbdbc2658c03298141a79ad
-    canonicalized_ast: de6ba2219ed17aba5684de63948ef29adccc6511edbdbc2658c03298141a79ad
-    type_inferenced_ast: 5a027a12dc9c0cb95901a06750355c63fe3e4520c0a75b82b6f89caedcc6ccc7
->>>>>>> d621ee72
+    initial_ast: ec7c336142a546a9ea2d8548ba6b49a999f5c83633c90e12ecc49b986399e516
+    imports_resolved_ast: 3259f2289b49f1056e39aefe7840fb2f28bca0e9918bb9aa58db9207b9b5af2a
+    canonicalized_ast: 3259f2289b49f1056e39aefe7840fb2f28bca0e9918bb9aa58db9207b9b5af2a
+    type_inferenced_ast: e92a8bf86d9728d9076d12b19c1e9815166fe98387ddf75bd32bade49e3d3cae