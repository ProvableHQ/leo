--- conflicted
+++ resolved
@@ -31,14 +31,7 @@
             c:
               type: bool
               value: "false"
-<<<<<<< HEAD
-    initial_ast: 20d858f89c740da8921bd19f7ebe2a3723a02ed0971429818cf6c7b745a2ec7b
-    imports_resolved_ast: 9e64481ad5f3180dcaaf4603adfbaef49da3710df2c1afa5f06e61ae271115d4
-    canonicalized_ast: 9e64481ad5f3180dcaaf4603adfbaef49da3710df2c1afa5f06e61ae271115d4
-    type_inferenced_ast: 76d696be40d28ea0291d442e145b865451e73dbff1cf9f83ce29ef76c03d8534
-=======
-    initial_ast: db54d56afb11d411c806dcc548abf750e35f210181668bb0913ac438b50c88d3
-    imports_resolved_ast: b5ea987297bb9700ee757ecd43a5434ad1e2d1b50e30647136189d87305b9f80
-    canonicalized_ast: b5ea987297bb9700ee757ecd43a5434ad1e2d1b50e30647136189d87305b9f80
-    type_inferenced_ast: 8123ff38c6918e74832684483b0fd0e2e93e304522ee9452dad34b0f0a8fff4d
->>>>>>> 9ad0d8d9
+    initial_ast: 58db967db0955d3382c2fd1c0b09adb17030506562834d9f574b6df6455e40f3
+    imports_resolved_ast: 4b32dcad9e9b1ae50402902026087f0e712ffe030ef58f9af49c05109f0c8bb1
+    canonicalized_ast: 4b32dcad9e9b1ae50402902026087f0e712ffe030ef58f9af49c05109f0c8bb1
+    type_inferenced_ast: c6a3002d27e63073557729467e49ab6852c5461a8fd7a46382adf8a5f2e441d3