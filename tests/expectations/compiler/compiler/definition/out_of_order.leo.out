---
namespace: Compile
expectation: Pass
outputs:
  - circuit:
      num_public_variables: 0
      num_private_variables: 2
      num_constraints: 2
      at: 401937c524c61a28b4fab76d7a1f85bb628850012af62362a0922610372faf92
      bt: cdf9a9cee4f2edf55111a95ae60bde9801080f6bde638a5c79273a39a2f9f7f5
      ct: 643d5437104296e21d906ecb15b2c96ad278f20cfc4af53b12bb6069bd853726
    ir:
      - "decl f0: <0>"
      - "  store &v1, ((v0), (), (), ())"
      - "  eq &v3, v2, true"
      - "  retn v3"
      - "decl f1: <4>"
      - ""
    output:
      - input_file: input/dummy.in
        output:
          registers:
            r0:
              type: bool
              value: "true"
<<<<<<< HEAD
    initial_ast: b73c093e64cc7990efda2376b0205b4cd2508c12688185d5fa5b3d764b95681c
    imports_resolved_ast: 9835cad39f0d412751cb8b805ea8815b3317c1e437f6faff47de16c01abe58c2
    canonicalized_ast: ae39ba65b261a93cfac18333f89f90c322704942bd25f9ef3c7e0782546f980f
    type_inferenced_ast: 93183e4d471edde2d34268d3085d85378ca99976a313885284b766825fc9b5e8
=======
    initial_ast: 63a00adfea5e1c974020e0ee0b7499cda444cfbfb11f0de2ada1e0b5ffe990d7
    imports_resolved_ast: e77168ff058f4e108286532bca8e74cad8af6eec6d1ccc04a2fb2baa69b21a8a
    canonicalized_ast: cd2f45e163acc4ac3aae12ed8cf1adf6d377dc92405e288aa568104df61ed3e5
    type_inferenced_ast: cce5364f933e2a249363fa3a454b35903e9eef597649395a826fbfa178df9722
>>>>>>> 9ad0d8d9
<|MERGE_RESOLUTION|>--- conflicted
+++ resolved
@@ -23,14 +23,7 @@
             r0:
               type: bool
               value: "true"
-<<<<<<< HEAD
-    initial_ast: b73c093e64cc7990efda2376b0205b4cd2508c12688185d5fa5b3d764b95681c
-    imports_resolved_ast: 9835cad39f0d412751cb8b805ea8815b3317c1e437f6faff47de16c01abe58c2
-    canonicalized_ast: ae39ba65b261a93cfac18333f89f90c322704942bd25f9ef3c7e0782546f980f
-    type_inferenced_ast: 93183e4d471edde2d34268d3085d85378ca99976a313885284b766825fc9b5e8
-=======
-    initial_ast: 63a00adfea5e1c974020e0ee0b7499cda444cfbfb11f0de2ada1e0b5ffe990d7
-    imports_resolved_ast: e77168ff058f4e108286532bca8e74cad8af6eec6d1ccc04a2fb2baa69b21a8a
-    canonicalized_ast: cd2f45e163acc4ac3aae12ed8cf1adf6d377dc92405e288aa568104df61ed3e5
-    type_inferenced_ast: cce5364f933e2a249363fa3a454b35903e9eef597649395a826fbfa178df9722
->>>>>>> 9ad0d8d9
+    initial_ast: 6d529caf19a7a4c801de591f55ddce2f0d16d057f648f1859162fd27450d8420
+    imports_resolved_ast: ba50e254060b370478a96bc91cd62c361e577acff7ee5626af8a324739ff9cc5
+    canonicalized_ast: 0bf82a18ce79f4fe8daec329c452bc527ccb31beaf30a210241069b1cc02121d
+    type_inferenced_ast: b6320dad8ce6efbe72890d99f7707e8796afa02c366582f2bba049625489a1a0