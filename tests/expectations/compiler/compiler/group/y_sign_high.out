---
namespace: Compile
expectation: Pass
outputs:
  - output:
      - initial_input_ast: no input
<<<<<<< HEAD
    initial_ast: c92281b28b5166cfa0cb458bb6f21dcc71d67dfe1f8bb757945c575cbb92a549
    unrolled_ast: c92281b28b5166cfa0cb458bb6f21dcc71d67dfe1f8bb757945c575cbb92a549
=======
    initial_ast: 0857d89c42b962f2d03c557fe4b6d0d11ba42c4763fdc41cd92e78357a5ef62e
>>>>>>> f7202b3e
<|MERGE_RESOLUTION|>--- conflicted
+++ resolved
@@ -4,9 +4,5 @@
 outputs:
   - output:
       - initial_input_ast: no input
-<<<<<<< HEAD
-    initial_ast: c92281b28b5166cfa0cb458bb6f21dcc71d67dfe1f8bb757945c575cbb92a549
-    unrolled_ast: c92281b28b5166cfa0cb458bb6f21dcc71d67dfe1f8bb757945c575cbb92a549
-=======
     initial_ast: 0857d89c42b962f2d03c557fe4b6d0d11ba42c4763fdc41cd92e78357a5ef62e
->>>>>>> f7202b3e
+    unrolled_ast: 0857d89c42b962f2d03c557fe4b6d0d11ba42c4763fdc41cd92e78357a5ef62e