--- conflicted
+++ resolved
@@ -24,14 +24,7 @@
             b:
               type: bool
               value: "true"
-<<<<<<< HEAD
-    initial_ast: 2563c748a80f45aae957279c9569bb5751b57799497f4da30080a26459f912f8
-    imports_resolved_ast: 042448463e58d38e0a7ebac30538c9a6cc8a968539b62facb79db5f9c77d1814
-    canonicalized_ast: 042448463e58d38e0a7ebac30538c9a6cc8a968539b62facb79db5f9c77d1814
-    type_inferenced_ast: 7af4a82eb7d5c545bbaf3656ea7bfb7be7f1ad61d735fa53bb78edb41a362e94
-=======
-    initial_ast: 358aee538fdf981ff40397270a8ad7e19edc746882cddeb0682e61e64c980b11
-    imports_resolved_ast: 2bbd6f7ae69251999292eff8b21a12004438003205bf06c89f69b49940ca2c08
-    canonicalized_ast: 2bbd6f7ae69251999292eff8b21a12004438003205bf06c89f69b49940ca2c08
-    type_inferenced_ast: 3365ec194553c4907dcd4c47587fea649435a9d013f895c3600d25450e0acf50
->>>>>>> 9ad0d8d9
+    initial_ast: 50cb743634a238abad7db8b62db72363b0fb3262fc9b7e946b34fabe8fc3b348
+    imports_resolved_ast: 0268dc628b8dc5b2c2cc0d6eb885fa2d808abe367ce098e0369841fc62ce6715
+    canonicalized_ast: 0268dc628b8dc5b2c2cc0d6eb885fa2d808abe367ce098e0369841fc62ce6715
+    type_inferenced_ast: 0ce3a6564c6e1d512e61f958aa38e8fd95e4ee7f0ccacb662781ab24f85d67d6