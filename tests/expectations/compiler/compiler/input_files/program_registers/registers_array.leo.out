--- conflicted
+++ resolved
@@ -21,14 +21,7 @@
             r2:
               type: "[[u8; 4]; 2]"
               value: "[[0, 0, 0, 0], [0, 0, 0, 0]]"
-<<<<<<< HEAD
-    initial_ast: 347bcf42fe09395294f7191f4cf837fe81c4059c6f02bd8d26c0bf66f87c83f2
-    imports_resolved_ast: 6563c27d8841b09d653bf75384eff775126ab7bca32a28312d07495dbd8ebd5c
-    canonicalized_ast: 6563c27d8841b09d653bf75384eff775126ab7bca32a28312d07495dbd8ebd5c
-    type_inferenced_ast: 9b40697d35bbbef34f3b9a29b7a1a77c61cda85e5a4edc34805ac9bd1a91683d
-=======
-    initial_ast: f52501cbb68c0d5a05803728aa4ea7d8632ebbc9d7b58bd35dd0e8c8d7254faf
-    imports_resolved_ast: 55c23c98091528f1159f150e0e0c39f78d4e075fd92b95cc896f35dd83bf41fd
-    canonicalized_ast: 55c23c98091528f1159f150e0e0c39f78d4e075fd92b95cc896f35dd83bf41fd
-    type_inferenced_ast: af61cdc7a91efc1e2a892909386f2d70f0fe361b6264be8f22ee818dbd4331d8
->>>>>>> 9ad0d8d9
+    initial_ast: 462f4c143ab9e0d8d8f2ef344a51bf27bf03cf543348419cf7f46bff005ef27c
+    imports_resolved_ast: c7ea4f069616a42a0481437c567df568140f383fc2950956fce6a323a616e7c0
+    canonicalized_ast: c7ea4f069616a42a0481437c567df568140f383fc2950956fce6a323a616e7c0
+    type_inferenced_ast: 68664866f49d0410e426ed7e75e5ed0a149c66071832fe5ba24259fc644e4e23