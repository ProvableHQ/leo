--- conflicted
+++ resolved
@@ -22,14 +22,7 @@
             r0:
               type: bool
               value: "true"
-<<<<<<< HEAD
-    initial_ast: 8af8db176c2ecd59f6f8972ef9401d2a02e3c601b6af18b993332ab2862b4aec
-    imports_resolved_ast: 5f03e6bd4b9983b2327631e1385f726543c9b5e65595e3c85e7e5f7aa169e610
-    canonicalized_ast: 5f03e6bd4b9983b2327631e1385f726543c9b5e65595e3c85e7e5f7aa169e610
-    type_inferenced_ast: 04b74f8905b4395eaa5c002e6199c4a530cc125b75992bd66f4862629a748eb2
-=======
-    initial_ast: 3d0dc21618d13dfb8087f0927018e473ae7d8e62d834003c14e3d180e07a56df
-    imports_resolved_ast: 3a02fa251d1c4386286e0c46b469e907d30140d80b29405e25fc103e073d6ce7
-    canonicalized_ast: 3a02fa251d1c4386286e0c46b469e907d30140d80b29405e25fc103e073d6ce7
-    type_inferenced_ast: 97132ba7a71063118cf6353b9178b21416ec429e43770f1db5b6a92dc6609236
->>>>>>> 9ad0d8d9
+    initial_ast: 8a0def06f203469754461b7686ee618ffbc955a428fbf9be3c25099cfc67836a
+    imports_resolved_ast: 5b87efc2adab78887952553a1472a204796cf6bcfb08102d1d6740cd4b7ad27e
+    canonicalized_ast: 5b87efc2adab78887952553a1472a204796cf6bcfb08102d1d6740cd4b7ad27e
+    type_inferenced_ast: 204f3e65dbf451186774c16b79b7cd6e21f658fc2f57bf6a2b930c02a6b315b7