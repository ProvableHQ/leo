---
namespace: Compile
expectation: Pass
outputs:
  - circuit:
      num_public_variables: 0
      num_private_variables: 34
      num_constraints: 34
      at: f125defc4f811f0fbe8d01dc52de44bb493389fc56d273cacb1086c81acad1f8
      bt: 9fd7adedb2e86d2ef5ffbc91d14e45729d1faa5a9b0329d0a0f0011524f527da
      ct: b932b14e686704d456a327fec2d18f9beafb7c7f259278497b3ab5c1bc6d0710
    output:
      - input_file: input/main_tuple.in
        output:
          registers:
            r0:
              type: bool
              value: "true"
    initial_ast: 57b68b88db05a381b0679f490979506ba517b29c0221529ccdc706e27a2d6733
<<<<<<< HEAD
    imports_resolved_ast: 53e38f0b7f792254edc03c0cbedf35593cb8cec19d9393f92342e5b30b4bbed8
    canonicalized_ast: 53e38f0b7f792254edc03c0cbedf35593cb8cec19d9393f92342e5b30b4bbed8
    type_inferenced_ast: 4e834004ce75878ce0860ac1db57456adb4cf6ce0709b06ccd9c53b83ab86df7
=======
    ir: 01194b091a5e253f2c24ae717d9e605381c64f5e231fb6f3f7171a7aa0fc8a68
    imports_resolved_ast: 250cf780dfcffbc7ea555047c597903ff8318dcabf7aa126927fe98a93771929
    canonicalized_ast: 250cf780dfcffbc7ea555047c597903ff8318dcabf7aa126927fe98a93771929
    type_inferenced_ast: c51587f5ef5a23f41c8c0bc4048862d8966d5b9ecd4bac67804d69e0cc1699ff
>>>>>>> 3626fbdb
<|MERGE_RESOLUTION|>--- conflicted
+++ resolved
@@ -17,13 +17,7 @@
               type: bool
               value: "true"
     initial_ast: 57b68b88db05a381b0679f490979506ba517b29c0221529ccdc706e27a2d6733
-<<<<<<< HEAD
+    ir: 01194b091a5e253f2c24ae717d9e605381c64f5e231fb6f3f7171a7aa0fc8a68
     imports_resolved_ast: 53e38f0b7f792254edc03c0cbedf35593cb8cec19d9393f92342e5b30b4bbed8
     canonicalized_ast: 53e38f0b7f792254edc03c0cbedf35593cb8cec19d9393f92342e5b30b4bbed8
-    type_inferenced_ast: 4e834004ce75878ce0860ac1db57456adb4cf6ce0709b06ccd9c53b83ab86df7
-=======
-    ir: 01194b091a5e253f2c24ae717d9e605381c64f5e231fb6f3f7171a7aa0fc8a68
-    imports_resolved_ast: 250cf780dfcffbc7ea555047c597903ff8318dcabf7aa126927fe98a93771929
-    canonicalized_ast: 250cf780dfcffbc7ea555047c597903ff8318dcabf7aa126927fe98a93771929
-    type_inferenced_ast: c51587f5ef5a23f41c8c0bc4048862d8966d5b9ecd4bac67804d69e0cc1699ff
->>>>>>> 3626fbdb
+    type_inferenced_ast: 4e834004ce75878ce0860ac1db57456adb4cf6ce0709b06ccd9c53b83ab86df7