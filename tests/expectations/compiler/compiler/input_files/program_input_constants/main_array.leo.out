---
namespace: Compile
expectation: Pass
outputs:
  - circuit:
      num_public_variables: 0
      num_private_variables: 2
      num_constraints: 2
      at: 401937c524c61a28b4fab76d7a1f85bb628850012af62362a0922610372faf92
      bt: cdf9a9cee4f2edf55111a95ae60bde9801080f6bde638a5c79273a39a2f9f7f5
      ct: 643d5437104296e21d906ecb15b2c96ad278f20cfc4af53b12bb6069bd853726
    ir:
      - "decl f0: <0>"
      - "  store &v1, ((v0), (), (), ())"
      - "  log INFO, \"\", v2, \"\""
      - "  aget &v4, v2, 0"
      - "  eq &v5, v4, 0"
      - "  eq &v6, v5, v3"
      - "  retn v6"
      - ""
    output:
      - input_file: input/main_array.in
        output:
          registers:
            r0:
              type: bool
              value: "true"
<<<<<<< HEAD
    initial_ast: 5cf5052313de08c1ec06de4bc9cf8dc318b94f697099722621d8293d6d173c7d
    imports_resolved_ast: 58e16a8eb93756257850c9d208a621fe367270ca90e653624c2281adb02b3a72
    canonicalized_ast: 58e16a8eb93756257850c9d208a621fe367270ca90e653624c2281adb02b3a72
    type_inferenced_ast: 98ddc76677a6cffe1301eb83f347ac645a36cc1d6a1c4b0af5bd0d8c6bbf5ef4
=======
    initial_ast: 7e2523d0180ab4907f946bd4407b20278a48d3fe857c05ccc299aa8cdeeae716
    imports_resolved_ast: e4ccb9fc42ea54424004b77b9dea2d0a316e3191ab4dbaf5876b7adbfb98702d
    canonicalized_ast: e4ccb9fc42ea54424004b77b9dea2d0a316e3191ab4dbaf5876b7adbfb98702d
    type_inferenced_ast: 5062206f6db90d6362a5484d096325fe85affaac52ecefff8174bd2bdc2d54c9
>>>>>>> 9ad0d8d9
<|MERGE_RESOLUTION|>--- conflicted
+++ resolved
@@ -25,14 +25,7 @@
             r0:
               type: bool
               value: "true"
-<<<<<<< HEAD
-    initial_ast: 5cf5052313de08c1ec06de4bc9cf8dc318b94f697099722621d8293d6d173c7d
-    imports_resolved_ast: 58e16a8eb93756257850c9d208a621fe367270ca90e653624c2281adb02b3a72
-    canonicalized_ast: 58e16a8eb93756257850c9d208a621fe367270ca90e653624c2281adb02b3a72
-    type_inferenced_ast: 98ddc76677a6cffe1301eb83f347ac645a36cc1d6a1c4b0af5bd0d8c6bbf5ef4
-=======
-    initial_ast: 7e2523d0180ab4907f946bd4407b20278a48d3fe857c05ccc299aa8cdeeae716
-    imports_resolved_ast: e4ccb9fc42ea54424004b77b9dea2d0a316e3191ab4dbaf5876b7adbfb98702d
-    canonicalized_ast: e4ccb9fc42ea54424004b77b9dea2d0a316e3191ab4dbaf5876b7adbfb98702d
-    type_inferenced_ast: 5062206f6db90d6362a5484d096325fe85affaac52ecefff8174bd2bdc2d54c9
->>>>>>> 9ad0d8d9
+    initial_ast: f3951ba44c72b95c31f362ce30b2fb9105897998a1b0d3afdea7547530e9df2e
+    imports_resolved_ast: 4714d657aab1735e3daab006e5c6e1823b45ea80a9074069884168f151545b8f
+    canonicalized_ast: 4714d657aab1735e3daab006e5c6e1823b45ea80a9074069884168f151545b8f
+    type_inferenced_ast: 3b09550bdef43c309a9bd598e8fb31de1b0888238ba00228a4a071d35193a5e8