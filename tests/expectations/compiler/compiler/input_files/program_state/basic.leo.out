--- conflicted
+++ resolved
@@ -17,13 +17,7 @@
               type: bool
               value: "true"
     initial_ast: 2f6c0262f7cf46386f30c818e4d5232fb0dde2c5cc6b9f8adae25aea7f9494fd
-<<<<<<< HEAD
+    ir: f3fd64c99a8ab03e90e0a46216d90990249012d1197c1fad5b18cad3279c46a7
     imports_resolved_ast: 886f63f74dd107568aab9b72082b2f38b8aa83c154061aa4f444e0d093608b22
     canonicalized_ast: 886f63f74dd107568aab9b72082b2f38b8aa83c154061aa4f444e0d093608b22
-    type_inferenced_ast: 98c4fe92bd827ef08f3b89f0b2594d5c6aeca390b88aeab88166a66d04ce884d
-=======
-    ir: f3fd64c99a8ab03e90e0a46216d90990249012d1197c1fad5b18cad3279c46a7
-    imports_resolved_ast: ea95d302295d9c40b9f1fdaef3b2181a8bfa7c5018cf99b6d7b1fa59f8368f10
-    canonicalized_ast: ea95d302295d9c40b9f1fdaef3b2181a8bfa7c5018cf99b6d7b1fa59f8368f10
-    type_inferenced_ast: cf0de3982f44937cafccb123233c311156e8b44bf6092cc9680308b0226fecf3
->>>>>>> 3626fbdb
+    type_inferenced_ast: 98c4fe92bd827ef08f3b89f0b2594d5c6aeca390b88aeab88166a66d04ce884d