---
namespace: Compile
expectation: Pass
outputs:
  - circuit:
      num_public_variables: 0
      num_private_variables: 5
      num_constraints: 5
      at: bb6cea5d55b1e91b47a9c865d438bc0476856bc93063f8f9559c1bd80b2bae14
      bt: 9fc966cf3b4a2c97be2b497dd2b30df7f0d0bce92720d28d7419ed700693c5f0
      ct: be8a1bbaee025d5501a33340bd5d4e547d41835268267e671efcd939c6856fe3
    ir:
      - "decl f0: <0>"
      - "  store &v4, ((v0), (v1), (v2), (v3))"
      - "  eq &v6, true, v5"
      - "  retn v6"
      - "decl f1: <7>"
      - "  retn [false, false, false, false, false, false, false, false, false, false, false, false, false, false, false, false, false, false, false, false, false, false, false, false, false, false, false, false, false, false, false, false, false, false, false, false, false, false, false, false, false, false, false, false, false, false, false, false, false, false, false, false, false, false, false, false, false, false, false, false, false, false, false, false, false, false, false, false, false, false, false, false, false, false, false, false, false, false, false, false, false, false, false, false, false, false, false, false, false, false, false, false, false, false, false, false, false, false, false, false, false, false, false, false, false, false, false, false, false, false, false, false, false, false, false, false, false, false, false, false, false, false, false, false, false, false, false, false, false, false, false, false, false, false, false, false, false, false, false, false, false, false, false, false, false, false, false, false, false, false, false, false, false, false, false, false, false, false, false, false, false, false, false, false, false, false, false, false, false, false, false, false, false, false, false, false, false, false, false, false, false, false, false, false, false, false, false, false, false, false, false, false, false, false, false, false, false, false, false, false, false, false, false, false, false, false, false, false, false, false, false, false, false, false, false, false, false, false, false, false, false, false, false, false, false, false, false, false, false, false, false, false, false, false, false, false, false, false, false, false, false, false, false, false, false, false, false, false, false, false, false, false, false, false, false, false]"
      - "decl f2: <8>"
      - "  retn aleo1qnr4dkkvkgfqph0vzc3y6z2eu975wnpz2925ntjccd5cfqxtyu8sta57j8"
      - "decl f3: <9>"
      - "  retn [0, 0, 0, 0, 0, 0, 0, 0, 0, 0, 0, 0, 0, 0, 0, 0, 0, 0, 0, 0, 0, 0, 0, 0, 0, 0, 0, 0, 0, 0, 0, 0]"
      - "decl f4: <10>"
      - "  retn aleo1qnr4dkkvkgfqph0vzc3y6z2eu975wnpz2925ntjccd5cfqxtyu8sta57j8"
      - "decl f5: <11>"
      - "  retn [false, false, false, false, false, false, false, false, false, false, false, false, false, false, false, false, false, false, false, false, false, false, false, false, false, false, false, false, false, false, false, false, false, false, false, false, false, false, false, false, false, false, false, false, false, false, false, false, false, false, false, false, false, false, false, false, false, false, false, false, false, false, false, false, false, false, false, false, false, false, false, false, false, false, false, false, false, false, false, false, false, false, false, false, false, false, false, false, false, false, false, false, false, false, false, false, false, false, false, false, false, false, false, false, false, false, false, false, false, false, false, false, false, false, false, false, false, false, false, false, false, false, false, false, false, false, false, false, false, false, false, false, false, false, false, false, false, false, false, false, false, false, false, false, false, false, false, false, false, false, false, false, false, false, false, false, false, false, false, false, false, false, false, false, false, false, false, false, false, false, false, false, false, false, false, false, false, false, false, false, false, false, false, false, false, false, false, false, false, false, false, false, false, false, false, false, false, false, false, false, false, false, false, false, false, false, false, false, false, false, false, false, false, false, false, false, false, false, false, false, false, false, false, false, false, false, false, false, false, false, false, false, false, false, false, false, false, false, false, false, false, false, false, false, false, false, false, false, false, false, false, false, false, false, false, false]"
      - "decl f6: <12>"
      - "  retn aleo1qnr4dkkvkgfqph0vzc3y6z2eu975wnpz2925ntjccd5cfqxtyu8sta57j8"
      - "decl f7: <13>"
      - "  retn [0, 0, 0, 0, 0, 0, 0, 0, 0, 0, 0, 0, 0, 0, 0, 0, 0, 0, 0, 0, 0, 0, 0, 0, 0, 0, 0, 0, 0, 0, 0, 0]"
      - "decl f8: <14>"
      - "  retn aleo1qnr4dkkvkgfqph0vzc3y6z2eu975wnpz2925ntjccd5cfqxtyu8sta57j8"
      - "decl f9: <15>"
      - "  retn 0"
      - "decl f10: <16>"
      - "  retn [false]"
      - "decl f11: <17>"
      - "  retn false"
      - "decl f12: <18>"
      - "  retn [0]"
      - "decl f13: <19>"
      - "  retn false"
      - "decl f14: <20>"
      - "  retn [false]"
      - "decl f15: <21>"
      - "  retn false"
      - "decl f16: <22>"
      - "  retn [0]"
      - "decl f17: <23>"
      - "  retn false"
      - "decl f18: <24>"
      - "  retn [false, false, false, false, false, false, false, false, false, false, false, false, false, false, false, false, false, false, false, false, false, false, false, false, false, false, false, false, false, false, false, false, false, false, false, false, false, false, false, false, false, false, false, false, false, false, false, false, false, false, false, false, false, false, false, false, false, false, false, false, false, false, false, false, false, false, false, false, false, false, false, false, false, false, false, false, false, false, false, false, false, false, false, false, false, false, false, false, false, false, false, false, false, false, false, false, false, false, false, false, false, false, false, false, false, false, false, false, false, false, false, false, false, false, false, false, false, false, false, false, false, false, false, false, false, false, false, false, false, false, false, false, false, false, false, false, false, false, false, false, false, false, false, false, false, false, false, false, false, false, false, false, false, false, false, false, false, false, false, false, false, false, false, false, false, false, false, false, false, false, false, false, false, false, false, false, false, false, false, false, false, false, false, false, false, false, false, false, false, false, false, false, false, false, false, false, false, false, false, false, false, false, false, false, false, false, false, false, false, false, false, false, false, false, false, false, false, false, false, false, false, false, false, false, false, false, false, false, false, false, false, false, false, false, false, false, false, false, false, false, false, false, false, false, false, false, false, false, false, false, false, false, false]"
      - "decl f19: <25>"
      - "  retn 'a'"
      - "decl f20: <26>"
      - "  retn [0, 0, 0, 0, 0, 0, 0, 0, 0, 0, 0, 0, 0, 0, 0, 0, 0, 0, 0, 0, 0, 0, 0, 0, 0, 0, 0, 0, 0, 0, 0, 0]"
      - "decl f21: <27>"
      - "  retn 'a'"
      - "decl f22: <28>"
      - "  retn [false, false, false, false, false, false, false, false, false, false, false, false, false, false, false, false, false, false, false, false, false, false, false, false, false, false, false, false, false, false, false, false, false, false, false, false, false, false, false, false, false, false, false, false, false, false, false, false, false, false, false, false, false, false, false, false, false, false, false, false, false, false, false, false, false, false, false, false, false, false, false, false, false, false, false, false, false, false, false, false, false, false, false, false, false, false, false, false, false, false, false, false, false, false, false, false, false, false, false, false, false, false, false, false, false, false, false, false, false, false, false, false, false, false, false, false, false, false, false, false, false, false, false, false, false, false, false, false, false, false, false, false, false, false, false, false, false, false, false, false, false, false, false, false, false, false, false, false, false, false, false, false, false, false, false, false, false, false, false, false, false, false, false, false, false, false, false, false, false, false, false, false, false, false, false, false, false, false, false, false, false, false, false, false, false, false, false, false, false, false, false, false, false, false, false, false, false, false, false, false, false, false, false, false, false, false, false, false, false, false, false, false, false, false, false, false, false, false, false, false, false, false, false, false, false, false, false, false, false, false, false, false, false, false, false, false, false, false, false, false, false, false, false, false, false, false, false, false, false, false, false, false, false]"
      - "decl f23: <29>"
      - "  retn 'a'"
      - "decl f24: <30>"
      - "  retn [0, 0, 0, 0, 0, 0, 0, 0, 0, 0, 0, 0, 0, 0, 0, 0, 0, 0, 0, 0, 0, 0, 0, 0, 0, 0, 0, 0, 0, 0, 0, 0]"
      - "decl f25: <31>"
      - "  retn 'a'"
      - "decl f26: <32>"
      - "  retn [false, false, false, false, false, false, false, false, false, false, false, false, false, false, false, false, false, false, false, false, false, false, false, false, false, false, false, false, false, false, false, false, false, false, false, false, false, false, false, false, false, false, false, false, false, false, false, false, false, false, false, false, false, false, false, false, false, false, false, false, false, false, false, false, false, false, false, false, false, false, false, false, false, false, false, false, false, false, false, false, false, false, false, false, false, false, false, false, false, false, false, false, false, false, false, false, false, false, false, false, false, false, false, false, false, false, false, false, false, false, false, false, false, false, false, false, false, false, false, false, false, false, false, false, false, false, false, false, false, false, false, false, false, false, false, false, false, false, false, false, false, false, false, false, false, false, false, false, false, false, false, false, false, false, false, false, false, false, false, false, false, false, false, false, false, false, false, false, false, false, false, false, false, false, false, false, false, false, false, false, false, false, false, false, false, false, false, false, false, false, false, false, false, false, false, false, false, false, false, false, false, false, false, false, false, false, false, false, false, false, false, false, false, false, false, false, false, false, false, false, false, false, false, false, false, false, false, false, false, false, false, false, false, false, false, false, false, false, false, false, false, false, false, false, false, false, false, false, false, false, false, false, false]"
      - "decl f27: <33>"
      - "  retn []"
      - "decl f28: <34>"
      - "  retn [0, 0, 0, 0, 0, 0, 0, 0, 0, 0, 0, 0, 0, 0, 0, 0, 0, 0, 0, 0, 0, 0, 0, 0, 0, 0, 0, 0, 0, 0, 0, 0]"
      - "decl f29: <35>"
      - "  retn []"
      - "decl f30: <36>"
      - "  retn [false, false, false, false, false, false, false, false, false, false, false, false, false, false, false, false, false, false, false, false, false, false, false, false, false, false, false, false, false, false, false, false, false, false, false, false, false, false, false, false, false, false, false, false, false, false, false, false, false, false, false, false, false, false, false, false, false, false, false, false, false, false, false, false, false, false, false, false, false, false, false, false, false, false, false, false, false, false, false, false, false, false, false, false, false, false, false, false, false, false, false, false, false, false, false, false, false, false, false, false, false, false, false, false, false, false, false, false, false, false, false, false, false, false, false, false, false, false, false, false, false, false, false, false, false, false, false, false, false, false, false, false, false, false, false, false, false, false, false, false, false, false, false, false, false, false, false, false, false, false, false, false, false, false, false, false, false, false, false, false, false, false, false, false, false, false, false, false, false, false, false, false, false, false, false, false, false, false, false, false, false, false, false, false, false, false, false, false, false, false, false, false, false, false, false, false, false, false, false, false, false, false, false, false, false, false, false, false, false, false, false, false, false, false, false, false, false, false, false, false, false, false, false, false, false, false, false, false, false, false, false, false, false, false, false, false, false, false, false, false, false, false, false, false, false, false, false, false, false, false, false, false, false]"
      - "decl f31: <37>"
      - "  retn []"
      - "decl f32: <38>"
      - "  retn [0, 0, 0, 0, 0, 0, 0, 0, 0, 0, 0, 0, 0, 0, 0, 0, 0, 0, 0, 0, 0, 0, 0, 0, 0, 0, 0, 0, 0, 0, 0, 0]"
      - "decl f33: <39>"
      - "  retn []"
      - "decl f34: <40>"
      - "  retn [false, false, false, false, false, false, false, false, false, false, false, false, false, false, false, false, false, false, false, false, false, false, false, false, false, false, false, false, false, false, false, false, false, false, false, false, false, false, false, false, false, false, false, false, false, false, false, false, false, false, false, false, false, false, false, false, false, false, false, false, false, false, false, false, false, false, false, false, false, false, false, false, false, false, false, false, false, false, false, false, false, false, false, false, false, false, false, false, false, false, false, false, false, false, false, false, false, false, false, false, false, false, false, false, false, false, false, false, false, false, false, false, false, false, false, false, false, false, false, false, false, false, false, false, false, false, false, false, false, false, false, false, false, false, false, false, false, false, false, false, false, false, false, false, false, false, false, false, false, false, false, false, false, false, false, false, false, false, false, false, false, false, false, false, false, false, false, false, false, false, false, false, false, false, false, false, false, false, false, false, false, false, false, false, false, false, false, false, false, false, false, false, false, false, false, false, false, false, false, false, false, false, false, false, false, false, false, false, false, false, false, false, false, false, false, false, false, false, false, false, false, false, false, false, false, false, false, false, false, false, false, false, false, false, false, false, false, false, false, false, false, false, false, false, false, false, false, false, false, false, false, false, false, false, false, false, false, false, false, false, false, false, false, false, false, false, false, false, false, false, false, false, false, false, false, false, false, false, false, false, false, false, false, false, false, false, false, false, false, false, false, false, false, false, false, false, false, false, false, false, false, false, false, false, false, false, false, false, false, false, false, false, false, false, false, false, false, false, false, false, false, false, false, false, false, false, false, false, false, false, false, false, false, false, false, false, false, false, false, false, false, false, false, false, false, false, false, false, false, false, false, false, false, false, false, false, false, false, false, false, false, false, false, false, false, false, false, false, false, false, false, false, false, false, false, false, false, false, false, false, false, false, false, false, false, false, false, false, false, false, false, false, false, false, false, false, false, false, false, false, false, false, false, false, false, false, false, false, false, false, false, false, false, false, false, false, false, false, false, false, false, false, false, false, false, false, false, false, false, false, false, false, false, false, false, false, false, false, false, false, false, false, false, false, false, false, false, false, false, false, false, false, false, false, false, false, false, false, false, false, false, false, false, false, false, false, false, false, false, false, false, false, false, false, false, false, false, false, false, false, false, false, false, false, false, false, false, false, false, false, false, false, false, false, false, false, false, false, false, false, false, false, false, false, false, false]"
      - "decl f35: <41>"
      - "  retn []group"
      - "decl f36: <42>"
      - "  retn [0, 0, 0, 0, 0, 0, 0, 0, 0, 0, 0, 0, 0, 0, 0, 0, 0, 0, 0, 0, 0, 0, 0, 0, 0, 0, 0, 0, 0, 0, 0, 0, 0, 0, 0, 0, 0, 0, 0, 0, 0, 0, 0, 0, 0, 0, 0, 0, 0, 0, 0, 0, 0, 0, 0, 0, 0, 0, 0, 0, 0, 0, 0, 0]"
      - "decl f37: <43>"
      - "  retn []group"
      - "decl f38: <44>"
      - "  retn [false, false, false, false, false, false, false, false, false, false, false, false, false, false, false, false, false, false, false, false, false, false, false, false, false, false, false, false, false, false, false, false, false, false, false, false, false, false, false, false, false, false, false, false, false, false, false, false, false, false, false, false, false, false, false, false, false, false, false, false, false, false, false, false, false, false, false, false, false, false, false, false, false, false, false, false, false, false, false, false, false, false, false, false, false, false, false, false, false, false, false, false, false, false, false, false, false, false, false, false, false, false, false, false, false, false, false, false, false, false, false, false, false, false, false, false, false, false, false, false, false, false, false, false, false, false, false, false, false, false, false, false, false, false, false, false, false, false, false, false, false, false, false, false, false, false, false, false, false, false, false, false, false, false, false, false, false, false, false, false, false, false, false, false, false, false, false, false, false, false, false, false, false, false, false, false, false, false, false, false, false, false, false, false, false, false, false, false, false, false, false, false, false, false, false, false, false, false, false, false, false, false, false, false, false, false, false, false, false, false, false, false, false, false, false, false, false, false, false, false, false, false, false, false, false, false, false, false, false, false, false, false, false, false, false, false, false, false, false, false, false, false, false, false, false, false, false, false, false, false, false, false, false, false, false, false, false, false, false, false, false, false, false, false, false, false, false, false, false, false, false, false, false, false, false, false, false, false, false, false, false, false, false, false, false, false, false, false, false, false, false, false, false, false, false, false, false, false, false, false, false, false, false, false, false, false, false, false, false, false, false, false, false, false, false, false, false, false, false, false, false, false, false, false, false, false, false, false, false, false, false, false, false, false, false, false, false, false, false, false, false, false, false, false, false, false, false, false, false, false, false, false, false, false, false, false, false, false, false, false, false, false, false, false, false, false, false, false, false, false, false, false, false, false, false, false, false, false, false, false, false, false, false, false, false, false, false, false, false, false, false, false, false, false, false, false, false, false, false, false, false, false, false, false, false, false, false, false, false, false, false, false, false, false, false, false, false, false, false, false, false, false, false, false, false, false, false, false, false, false, false, false, false, false, false, false, false, false, false, false, false, false, false, false, false, false, false, false, false, false, false, false, false, false, false, false, false, false, false, false, false, false, false, false, false, false, false, false, false, false, false, false, false, false, false, false, false, false, false, false, false, false, false, false, false, false, false, false, false, false, false, false, false, false, false, false, false, false, false, false, false, false, false, false, false, false]"
      - "decl f39: <45>"
      - "  retn []group"
      - "decl f40: <46>"
      - "  retn [0, 0, 0, 0, 0, 0, 0, 0, 0, 0, 0, 0, 0, 0, 0, 0, 0, 0, 0, 0, 0, 0, 0, 0, 0, 0, 0, 0, 0, 0, 0, 0, 0, 0, 0, 0, 0, 0, 0, 0, 0, 0, 0, 0, 0, 0, 0, 0, 0, 0, 0, 0, 0, 0, 0, 0, 0, 0, 0, 0, 0, 0, 0, 0]"
      - "decl f41: <47>"
      - "  retn []group"
      - "decl f42: <48>"
      - "  retn [false, false, false, false, false, false, false, false]"
      - "decl f43: <49>"
      - "  retn 0"
      - "decl f44: <50>"
      - "  retn [0]"
      - "decl f45: <51>"
      - "  retn 0"
      - "decl f46: <52>"
      - "  retn [false, false, false, false, false, false, false, false]"
      - "decl f47: <53>"
      - "  retn 0"
      - "decl f48: <54>"
      - "  retn [0]"
      - "decl f49: <55>"
      - "  retn 0"
      - "decl f50: <56>"
      - "  retn [false, false, false, false, false, false, false, false, false, false, false, false, false, false, false, false]"
      - "decl f51: <57>"
      - "  retn 0"
      - "decl f52: <58>"
      - "  retn [0, 0]"
      - "decl f53: <59>"
      - "  retn 0"
      - "decl f54: <60>"
      - "  retn [false, false, false, false, false, false, false, false, false, false, false, false, false, false, false, false]"
      - "decl f55: <61>"
      - "  retn 0"
      - "decl f56: <62>"
      - "  retn [0, 0]"
      - "decl f57: <63>"
      - "  retn 0"
      - "decl f58: <64>"
      - "  retn [false, false, false, false, false, false, false, false, false, false, false, false, false, false, false, false, false, false, false, false, false, false, false, false, false, false, false, false, false, false, false, false]"
      - "decl f59: <65>"
      - "  retn 0"
      - "decl f60: <66>"
      - "  retn [0, 0, 0, 0]"
      - "decl f61: <67>"
      - "  retn 0"
      - "decl f62: <68>"
      - "  retn [false, false, false, false, false, false, false, false, false, false, false, false, false, false, false, false, false, false, false, false, false, false, false, false, false, false, false, false, false, false, false, false]"
      - "decl f63: <69>"
      - "  retn 0"
      - "decl f64: <70>"
      - "  retn [0, 0, 0, 0]"
      - "decl f65: <71>"
      - "  retn 0"
      - "decl f66: <72>"
      - "  retn [false, false, false, false, false, false, false, false, false, false, false, false, false, false, false, false, false, false, false, false, false, false, false, false, false, false, false, false, false, false, false, false, false, false, false, false, false, false, false, false, false, false, false, false, false, false, false, false, false, false, false, false, false, false, false, false, false, false, false, false, false, false, false, false]"
      - "decl f67: <73>"
      - "  retn 0"
      - "decl f68: <74>"
      - "  retn [0, 0, 0, 0, 0, 0, 0, 0]"
      - "decl f69: <75>"
      - "  retn 0"
      - "decl f70: <76>"
      - "  retn [false, false, false, false, false, false, false, false, false, false, false, false, false, false, false, false, false, false, false, false, false, false, false, false, false, false, false, false, false, false, false, false, false, false, false, false, false, false, false, false, false, false, false, false, false, false, false, false, false, false, false, false, false, false, false, false, false, false, false, false, false, false, false, false]"
      - "decl f71: <77>"
      - "  retn 0"
      - "decl f72: <78>"
      - "  retn [0, 0, 0, 0, 0, 0, 0, 0]"
      - "decl f73: <79>"
      - "  retn 0"
      - "decl f74: <80>"
      - "  retn [false, false, false, false, false, false, false, false, false, false, false, false, false, false, false, false, false, false, false, false, false, false, false, false, false, false, false, false, false, false, false, false, false, false, false, false, false, false, false, false, false, false, false, false, false, false, false, false, false, false, false, false, false, false, false, false, false, false, false, false, false, false, false, false, false, false, false, false, false, false, false, false, false, false, false, false, false, false, false, false, false, false, false, false, false, false, false, false, false, false, false, false, false, false, false, false, false, false, false, false, false, false, false, false, false, false, false, false, false, false, false, false, false, false, false, false, false, false, false, false, false, false, false, false, false, false, false, false]"
      - "decl f75: <81>"
      - "  retn 0"
      - "decl f76: <82>"
      - "  retn [0, 0, 0, 0, 0, 0, 0, 0, 0, 0, 0, 0, 0, 0, 0, 0]"
      - "decl f77: <83>"
      - "  retn 0"
      - "decl f78: <84>"
      - "  retn [false, false, false, false, false, false, false, false, false, false, false, false, false, false, false, false, false, false, false, false, false, false, false, false, false, false, false, false, false, false, false, false, false, false, false, false, false, false, false, false, false, false, false, false, false, false, false, false, false, false, false, false, false, false, false, false, false, false, false, false, false, false, false, false, false, false, false, false, false, false, false, false, false, false, false, false, false, false, false, false, false, false, false, false, false, false, false, false, false, false, false, false, false, false, false, false, false, false, false, false, false, false, false, false, false, false, false, false, false, false, false, false, false, false, false, false, false, false, false, false, false, false, false, false, false, false, false, false]"
      - "decl f79: <85>"
      - "  retn 0"
      - "decl f80: <86>"
      - "  retn [0, 0, 0, 0, 0, 0, 0, 0, 0, 0, 0, 0, 0, 0, 0, 0]"
      - "decl f81: <87>"
      - "  retn 0"
      - "decl f82: <88>"
      - "  retn [false, false, false, false, false, false, false, false]"
      - "decl f83: <89>"
      - "  retn 0"
      - "decl f84: <90>"
      - "  retn [0]"
      - "decl f85: <91>"
      - "  retn 0"
      - "decl f86: <92>"
      - "  retn [false, false, false, false, false, false, false, false]"
      - "decl f87: <93>"
      - "  retn 0"
      - "decl f88: <94>"
      - "  retn [0]"
      - "decl f89: <95>"
      - "  retn 0"
      - "decl f90: <96>"
      - "  retn [false, false, false, false, false, false, false, false, false, false, false, false, false, false, false, false]"
      - "decl f91: <97>"
      - "  retn 0"
      - "decl f92: <98>"
      - "  retn [0, 0]"
      - "decl f93: <99>"
      - "  retn 0"
      - "decl f94: <100>"
      - "  retn [false, false, false, false, false, false, false, false, false, false, false, false, false, false, false, false]"
      - "decl f95: <101>"
      - "  retn 0"
      - "decl f96: <102>"
      - "  retn [0, 0]"
      - "decl f97: <103>"
      - "  retn 0"
      - "decl f98: <104>"
      - "  retn [false, false, false, false, false, false, false, false, false, false, false, false, false, false, false, false, false, false, false, false, false, false, false, false, false, false, false, false, false, false, false, false]"
      - "decl f99: <105>"
      - "  retn 0"
      - "decl f100: <106>"
      - "  retn [0, 0, 0, 0]"
      - "decl f101: <107>"
      - "  retn 0"
      - "decl f102: <108>"
      - "  retn [false, false, false, false, false, false, false, false, false, false, false, false, false, false, false, false, false, false, false, false, false, false, false, false, false, false, false, false, false, false, false, false]"
      - "decl f103: <109>"
      - "  retn 0"
      - "decl f104: <110>"
      - "  retn [0, 0, 0, 0]"
      - "decl f105: <111>"
      - "  retn 0"
      - "decl f106: <112>"
      - "  retn [false, false, false, false, false, false, false, false, false, false, false, false, false, false, false, false, false, false, false, false, false, false, false, false, false, false, false, false, false, false, false, false, false, false, false, false, false, false, false, false, false, false, false, false, false, false, false, false, false, false, false, false, false, false, false, false, false, false, false, false, false, false, false, false]"
      - "decl f107: <113>"
      - "  retn 0"
      - "decl f108: <114>"
      - "  retn [0, 0, 0, 0, 0, 0, 0, 0]"
      - "decl f109: <115>"
      - "  retn 0"
      - "decl f110: <116>"
      - "  retn [false, false, false, false, false, false, false, false, false, false, false, false, false, false, false, false, false, false, false, false, false, false, false, false, false, false, false, false, false, false, false, false, false, false, false, false, false, false, false, false, false, false, false, false, false, false, false, false, false, false, false, false, false, false, false, false, false, false, false, false, false, false, false, false]"
      - "decl f111: <117>"
      - "  retn 0"
      - "decl f112: <118>"
      - "  retn [0, 0, 0, 0, 0, 0, 0, 0]"
      - "decl f113: <119>"
      - "  retn 0"
      - "decl f114: <120>"
      - "  retn [false, false, false, false, false, false, false, false, false, false, false, false, false, false, false, false, false, false, false, false, false, false, false, false, false, false, false, false, false, false, false, false, false, false, false, false, false, false, false, false, false, false, false, false, false, false, false, false, false, false, false, false, false, false, false, false, false, false, false, false, false, false, false, false, false, false, false, false, false, false, false, false, false, false, false, false, false, false, false, false, false, false, false, false, false, false, false, false, false, false, false, false, false, false, false, false, false, false, false, false, false, false, false, false, false, false, false, false, false, false, false, false, false, false, false, false, false, false, false, false, false, false, false, false, false, false, false, false]"
      - "decl f115: <121>"
      - "  retn 0"
      - "decl f116: <122>"
      - "  retn [0, 0, 0, 0, 0, 0, 0, 0, 0, 0, 0, 0, 0, 0, 0, 0]"
      - "decl f117: <123>"
      - "  retn 0"
      - "decl f118: <124>"
      - "  retn [false, false, false, false, false, false, false, false, false, false, false, false, false, false, false, false, false, false, false, false, false, false, false, false, false, false, false, false, false, false, false, false, false, false, false, false, false, false, false, false, false, false, false, false, false, false, false, false, false, false, false, false, false, false, false, false, false, false, false, false, false, false, false, false, false, false, false, false, false, false, false, false, false, false, false, false, false, false, false, false, false, false, false, false, false, false, false, false, false, false, false, false, false, false, false, false, false, false, false, false, false, false, false, false, false, false, false, false, false, false, false, false, false, false, false, false, false, false, false, false, false, false, false, false, false, false, false, false]"
      - "decl f119: <125>"
      - "  retn 0"
      - "decl f120: <126>"
      - "  retn [0, 0, 0, 0, 0, 0, 0, 0, 0, 0, 0, 0, 0, 0, 0, 0]"
      - "decl f121: <127>"
      - "  retn 0"
      - ""
    output:
      - input_file: input/dummy.in
        output:
          registers:
            r0:
              type: bool
              value: "true"
<<<<<<< HEAD
    initial_ast: 36ce9563fb1b4ee3c5a7c0da68e27583d01c29a181d64f41d64cadc5fb39a3b5
    imports_resolved_ast: a7fe5f12dbbac19299bcad728d37394bf42e8c1ad7ea5a3c9424567b694f6568
    canonicalized_ast: a7fe5f12dbbac19299bcad728d37394bf42e8c1ad7ea5a3c9424567b694f6568
    type_inferenced_ast: 6a0bac0405d12441b1db5c4bd4a208e88b0289ddc8385b9296a054319d93bd37
=======
    initial_ast: f57ff26c14da71da878a5b362e0b65c10d7c7c422d4ccb5c6aca20671e5d0a84
    imports_resolved_ast: 0e66c22b8f349a5592d253e755b15a9faab47a3a6cea8bc8ea28384971caa1da
    canonicalized_ast: 0e66c22b8f349a5592d253e755b15a9faab47a3a6cea8bc8ea28384971caa1da
    type_inferenced_ast: b02d05b4b39fdbb9cca3f960e89cec15f34eff3098fd3401503ecc96769be680
>>>>>>> 03f78d56
<|MERGE_RESOLUTION|>--- conflicted
+++ resolved
@@ -264,14 +264,7 @@
             r0:
               type: bool
               value: "true"
-<<<<<<< HEAD
-    initial_ast: 36ce9563fb1b4ee3c5a7c0da68e27583d01c29a181d64f41d64cadc5fb39a3b5
-    imports_resolved_ast: a7fe5f12dbbac19299bcad728d37394bf42e8c1ad7ea5a3c9424567b694f6568
-    canonicalized_ast: a7fe5f12dbbac19299bcad728d37394bf42e8c1ad7ea5a3c9424567b694f6568
-    type_inferenced_ast: 6a0bac0405d12441b1db5c4bd4a208e88b0289ddc8385b9296a054319d93bd37
-=======
-    initial_ast: f57ff26c14da71da878a5b362e0b65c10d7c7c422d4ccb5c6aca20671e5d0a84
-    imports_resolved_ast: 0e66c22b8f349a5592d253e755b15a9faab47a3a6cea8bc8ea28384971caa1da
-    canonicalized_ast: 0e66c22b8f349a5592d253e755b15a9faab47a3a6cea8bc8ea28384971caa1da
-    type_inferenced_ast: b02d05b4b39fdbb9cca3f960e89cec15f34eff3098fd3401503ecc96769be680
->>>>>>> 03f78d56
+    initial_ast: 2f6c0262f7cf46386f30c818e4d5232fb0dde2c5cc6b9f8adae25aea7f9494fd
+    imports_resolved_ast: ea95d302295d9c40b9f1fdaef3b2181a8bfa7c5018cf99b6d7b1fa59f8368f10
+    canonicalized_ast: ea95d302295d9c40b9f1fdaef3b2181a8bfa7c5018cf99b6d7b1fa59f8368f10
+    type_inferenced_ast: cf0de3982f44937cafccb123233c311156e8b44bf6092cc9680308b0226fecf3