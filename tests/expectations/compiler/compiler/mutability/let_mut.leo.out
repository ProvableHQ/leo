---
namespace: Compile
expectation: Pass
outputs:
  - circuit:
      num_public_variables: 0
      num_private_variables: 2
      num_constraints: 2
      at: 401937c524c61a28b4fab76d7a1f85bb628850012af62362a0922610372faf92
      bt: cdf9a9cee4f2edf55111a95ae60bde9801080f6bde638a5c79273a39a2f9f7f5
      ct: 643d5437104296e21d906ecb15b2c96ad278f20cfc4af53b12bb6069bd853726
    output:
      - input_file: input/dummy.in
        output:
          registers:
            r0:
              type: bool
              value: "true"
    initial_ast: 7a5d45bddcef5759a7802f39c27d9c066f02431a8e9997b4518d96783870e3e9
<<<<<<< HEAD
    imports_resolved_ast: fa689a685341594d0ee755ce9d831f49bf4b17372e662a164b67ee888f50b597
    canonicalized_ast: fa689a685341594d0ee755ce9d831f49bf4b17372e662a164b67ee888f50b597
    type_inferenced_ast: da394cfe6ae0f5988bc138cf16f93f574932301aa5fb434e5c0c58f4e622d9da
=======
    ir: 0751cbb100e09b5ca70d2a2b8d3024006d7f4ec1cfbb0207213d685e0bcbfb33
    imports_resolved_ast: 6539e6e94a565136984f61c8869c9d2fe12749c472c19feb96b484481842983a
    canonicalized_ast: 6539e6e94a565136984f61c8869c9d2fe12749c472c19feb96b484481842983a
    type_inferenced_ast: 374b4195b1d5efc03f10756b4491ea1c9f5791321d464af19dbf9c28fe5313ec
>>>>>>> 3626fbdb
<|MERGE_RESOLUTION|>--- conflicted
+++ resolved
@@ -17,13 +17,7 @@
               type: bool
               value: "true"
     initial_ast: 7a5d45bddcef5759a7802f39c27d9c066f02431a8e9997b4518d96783870e3e9
-<<<<<<< HEAD
+    ir: 0751cbb100e09b5ca70d2a2b8d3024006d7f4ec1cfbb0207213d685e0bcbfb33
     imports_resolved_ast: fa689a685341594d0ee755ce9d831f49bf4b17372e662a164b67ee888f50b597
     canonicalized_ast: fa689a685341594d0ee755ce9d831f49bf4b17372e662a164b67ee888f50b597
-    type_inferenced_ast: da394cfe6ae0f5988bc138cf16f93f574932301aa5fb434e5c0c58f4e622d9da
-=======
-    ir: 0751cbb100e09b5ca70d2a2b8d3024006d7f4ec1cfbb0207213d685e0bcbfb33
-    imports_resolved_ast: 6539e6e94a565136984f61c8869c9d2fe12749c472c19feb96b484481842983a
-    canonicalized_ast: 6539e6e94a565136984f61c8869c9d2fe12749c472c19feb96b484481842983a
-    type_inferenced_ast: 374b4195b1d5efc03f10756b4491ea1c9f5791321d464af19dbf9c28fe5313ec
->>>>>>> 3626fbdb
+    type_inferenced_ast: da394cfe6ae0f5988bc138cf16f93f574932301aa5fb434e5c0c58f4e622d9da