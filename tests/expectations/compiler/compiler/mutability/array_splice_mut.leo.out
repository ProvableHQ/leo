---
namespace: Compile
expectation: Pass
outputs:
  - circuit:
      num_public_variables: 0
      num_private_variables: 2
      num_constraints: 2
      at: 401937c524c61a28b4fab76d7a1f85bb628850012af62362a0922610372faf92
      bt: cdf9a9cee4f2edf55111a95ae60bde9801080f6bde638a5c79273a39a2f9f7f5
      ct: 643d5437104296e21d906ecb15b2c96ad278f20cfc4af53b12bb6069bd853726
    ir:
      - "decl f0: <0>"
      - "  store &v1, ((v0), (), (), ())"
      - "  store &v3, [1, 2, 3]"
      - "  asget &v4, v3, 0, 2, 2"
      - "  asset &v3, 0, 2, [4, 5]"
      - "  store &v3, v3"
      - "  aget &v5, v3, 0"
      - "  eq &v6, v5, 4"
      - "  aget &v7, v3, 1"
      - "  eq &v8, v7, 5"
      - "  and &v9, v6, v8"
      - "  aget &v10, v3, 2"
      - "  eq &v11, v10, 3"
      - "  and &v12, v9, v11"
      - "  eq &v13, v2, true"
      - "  and &v14, v12, v13"
      - "  retn v14"
      - ""
    output:
      - input_file: input/dummy.in
        output:
          registers:
            r0:
              type: bool
              value: "true"
<<<<<<< HEAD
    initial_ast: 11525c4a990ceb8cef749c42fc71eba770f8c21c0afb0a2e1f22dad22c33dc19
    imports_resolved_ast: 2b0503cdd4105de304386fdf846a5cc0b41d2a9d9c6ecb37f1686a3748929bcd
    canonicalized_ast: 2b0503cdd4105de304386fdf846a5cc0b41d2a9d9c6ecb37f1686a3748929bcd
    type_inferenced_ast: a74c3db2a409f1ed43915cd93e2a7ce87a1308c75aa8466602ab2a55cb040bc9
=======
    initial_ast: ae6e9873e8db3885dcb757a26159c1b13edd3a3938c312df8cf2d7796a26a411
    imports_resolved_ast: edf6d806c10ded6ea4e5989464fc9560c5b7f60fcc21075ba866088bee45a413
    canonicalized_ast: edf6d806c10ded6ea4e5989464fc9560c5b7f60fcc21075ba866088bee45a413
    type_inferenced_ast: bc8255f7f0a540b91eb1efcab2ae75e65203dbdc7c41d57713d1c18bfdf2e97d
>>>>>>> 9ad0d8d9
<|MERGE_RESOLUTION|>--- conflicted
+++ resolved
@@ -35,14 +35,7 @@
             r0:
               type: bool
               value: "true"
-<<<<<<< HEAD
-    initial_ast: 11525c4a990ceb8cef749c42fc71eba770f8c21c0afb0a2e1f22dad22c33dc19
-    imports_resolved_ast: 2b0503cdd4105de304386fdf846a5cc0b41d2a9d9c6ecb37f1686a3748929bcd
-    canonicalized_ast: 2b0503cdd4105de304386fdf846a5cc0b41d2a9d9c6ecb37f1686a3748929bcd
-    type_inferenced_ast: a74c3db2a409f1ed43915cd93e2a7ce87a1308c75aa8466602ab2a55cb040bc9
-=======
-    initial_ast: ae6e9873e8db3885dcb757a26159c1b13edd3a3938c312df8cf2d7796a26a411
-    imports_resolved_ast: edf6d806c10ded6ea4e5989464fc9560c5b7f60fcc21075ba866088bee45a413
-    canonicalized_ast: edf6d806c10ded6ea4e5989464fc9560c5b7f60fcc21075ba866088bee45a413
-    type_inferenced_ast: bc8255f7f0a540b91eb1efcab2ae75e65203dbdc7c41d57713d1c18bfdf2e97d
->>>>>>> 9ad0d8d9
+    initial_ast: 2cb6368e7146131c04cd2d3c7f897ce54f5e1bd685a1b00f12d2040309581caf
+    imports_resolved_ast: 4e1340dc3c31cc828fbee8deedd30ebfe479e20e79bbbf5f8ee73122316545ca
+    canonicalized_ast: 4e1340dc3c31cc828fbee8deedd30ebfe479e20e79bbbf5f8ee73122316545ca
+    type_inferenced_ast: 0e2710e8c810f5afea98cd1785c09c4ef1bb0e5650cf35f9d02febb70ef77a27