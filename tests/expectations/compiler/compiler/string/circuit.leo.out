--- conflicted
+++ resolved
@@ -17,13 +17,7 @@
               type: "[char; 13]"
               value: "Hello, World!"
     initial_ast: 041d491135929df77cab0ad3ceadaad8ca9566650423326ea4850cae5915f842
-<<<<<<< HEAD
+    ir: 0c67820c0ce45bbd3e31a0de0b74bd04463b96c8571ac8214541082f98d8c3e7
     imports_resolved_ast: f35940107a137733142b7587b2c648db935b2a46f7403d32fc54fd71a508456f
     canonicalized_ast: 7b9c4b41e4f1553dd888a1d265d8b4550431110b0d65db0ff2ed64ee0c9772b6
-    type_inferenced_ast: 5f582b0b5d31848c2541ef98a7685b9cca0d1ff629a8754edd06bd9fb60e5b35
-=======
-    ir: 0c67820c0ce45bbd3e31a0de0b74bd04463b96c8571ac8214541082f98d8c3e7
-    imports_resolved_ast: 786299c7d2d33a9f907c8f5aac6323421f69841147abf1d4a667a81d652ee31e
-    canonicalized_ast: f06d6fed6caa6d06248322e8102fb0d780b2299da303de233ad9579f069342ca
-    type_inferenced_ast: d3772de1516d5b419ea29321c30b23cd98ae56eccb85c9e6e94304d8869d3fcf
->>>>>>> 3626fbdb
+    type_inferenced_ast: 5f582b0b5d31848c2541ef98a7685b9cca0d1ff629a8754edd06bd9fb60e5b35