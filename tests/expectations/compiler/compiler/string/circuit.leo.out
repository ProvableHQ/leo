---
namespace: Compile
expectation: Pass
outputs:
  - circuit:
      num_public_variables: 0
      num_private_variables: 154
      num_constraints: 115
      at: c73182736b41504922ffbd5684468cdc3e5eac32e6f6e504077d46615504a444
      bt: b91aeecc2605d68d469659981f84ffd9f4e89e60715cf5109f9e3dc7b4c30275
      ct: 6d7a8caa60742927fd906c039c34fdb6d81855ecd060fa6c0643d7f8434f26b9
    ir:
      - "decl f0: <0>"
      - "  store &v1, ((v0), (), (), ())"
      - "  store &v3, (v2)"
      - "  call &v4, f1, v2"
      - "  store &v5, v4"
      - "  tget &v6, v3, 0"
      - "  eq &v7, v6, ['H', 'e', 'l', 'l', 'o', ',', ' ', 'W', 'o', 'r', 'l', 'd', '!']"
      - "  pick &v8, v7, v2, ['a', 'b', 'c', 'd', 'e', 'f', 'g', 'h', 'j', 'k', 'l', 'm', 'n']"
      - "  store &v9, v8"
      - "  retn v9"
      - "decl f1: <10>"
      - "  eq &v11, v10, ['H', 'e', 'l', 'l', 'o', ',', ' ', 'W', 'o', 'r', 'l', 'd', '!']"
      - "  retn v11"
      - ""
    output:
      - input_file: inputs/string_out.in
        output:
          registers:
            out:
              type: "[char; 13]"
<<<<<<< HEAD
              value: "Hello, World!"
    initial_ast: e70153b2a137634d7507a7d43584bc9091c552091aaebbb0aeabd5c8eb5bb163
    imports_resolved_ast: e70153b2a137634d7507a7d43584bc9091c552091aaebbb0aeabd5c8eb5bb163
    canonicalized_ast: b289f3ffde7f5609b466b5f7470e7eaf1f24743bd376b501c5a93172e60acacb
    type_inferenced_ast: b1ce0c9db2782aaa36755457d33105c0cae5ab85e3cae5f5f95c48a2135d45b6
=======
              value: "\"Hello, World!\""
    initial_ast: 3aa0745060289c1a1af4e66265f8a92a89caff1731dc70d8c6a59798152f1a38
    imports_resolved_ast: 51a077846fa46a0623fcd57e547717ebc28d1fa97bec7f5205e7d48f986ffda5
    canonicalized_ast: 559d13c93a8a8e0bef3e8db4e6f4a543aeca6dde6910ee6d136c43f9c73d1e6a
    type_inferenced_ast: 67251b4a2e59336b16ebaa4c2f892a1595f426259a12a84d6cfd7da5626d82c5
>>>>>>> 0e96bf8d
<|MERGE_RESOLUTION|>--- conflicted
+++ resolved
@@ -4,42 +4,19 @@
 outputs:
   - circuit:
       num_public_variables: 0
-      num_private_variables: 154
+      num_private_variables: 141
       num_constraints: 115
-      at: c73182736b41504922ffbd5684468cdc3e5eac32e6f6e504077d46615504a444
-      bt: b91aeecc2605d68d469659981f84ffd9f4e89e60715cf5109f9e3dc7b4c30275
-      ct: 6d7a8caa60742927fd906c039c34fdb6d81855ecd060fa6c0643d7f8434f26b9
-    ir:
-      - "decl f0: <0>"
-      - "  store &v1, ((v0), (), (), ())"
-      - "  store &v3, (v2)"
-      - "  call &v4, f1, v2"
-      - "  store &v5, v4"
-      - "  tget &v6, v3, 0"
-      - "  eq &v7, v6, ['H', 'e', 'l', 'l', 'o', ',', ' ', 'W', 'o', 'r', 'l', 'd', '!']"
-      - "  pick &v8, v7, v2, ['a', 'b', 'c', 'd', 'e', 'f', 'g', 'h', 'j', 'k', 'l', 'm', 'n']"
-      - "  store &v9, v8"
-      - "  retn v9"
-      - "decl f1: <10>"
-      - "  eq &v11, v10, ['H', 'e', 'l', 'l', 'o', ',', ' ', 'W', 'o', 'r', 'l', 'd', '!']"
-      - "  retn v11"
-      - ""
+      at: 145ada587c833434abb89c3349d19e06365fda3eb9b2a227046a78469e3ca313
+      bt: f2945a3bc1beaee407bb4ec35303115a93a8c68886d97011cd65ec6d899664e8
+      ct: 10b997b6341b3cf811cb7b0fdb891f91006d41c50e9f9566ff92f92816153dfc
     output:
       - input_file: inputs/string_out.in
         output:
           registers:
             out:
               type: "[char; 13]"
-<<<<<<< HEAD
-              value: "Hello, World!"
-    initial_ast: e70153b2a137634d7507a7d43584bc9091c552091aaebbb0aeabd5c8eb5bb163
-    imports_resolved_ast: e70153b2a137634d7507a7d43584bc9091c552091aaebbb0aeabd5c8eb5bb163
-    canonicalized_ast: b289f3ffde7f5609b466b5f7470e7eaf1f24743bd376b501c5a93172e60acacb
-    type_inferenced_ast: b1ce0c9db2782aaa36755457d33105c0cae5ab85e3cae5f5f95c48a2135d45b6
-=======
               value: "\"Hello, World!\""
     initial_ast: 3aa0745060289c1a1af4e66265f8a92a89caff1731dc70d8c6a59798152f1a38
     imports_resolved_ast: 51a077846fa46a0623fcd57e547717ebc28d1fa97bec7f5205e7d48f986ffda5
     canonicalized_ast: 559d13c93a8a8e0bef3e8db4e6f4a543aeca6dde6910ee6d136c43f9c73d1e6a
-    type_inferenced_ast: 67251b4a2e59336b16ebaa4c2f892a1595f426259a12a84d6cfd7da5626d82c5
->>>>>>> 0e96bf8d
+    type_inferenced_ast: 67251b4a2e59336b16ebaa4c2f892a1595f426259a12a84d6cfd7da5626d82c5