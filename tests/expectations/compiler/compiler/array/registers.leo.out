---
namespace: Compile
expectation: Pass
outputs:
  - circuit:
      num_public_variables: 0
      num_private_variables: 120
      num_constraints: 144
      at: 851974aa93d40a73c2f077384f7ccc6672ce067ee736068fc5f2f369018fa027
      bt: 1d0c2a1b71ccce63f6b01b79af3763cf9b05633fbe4aa0852ce890663eec7ca9
      ct: 299ee55938ff339f94d9fa8682e0b95e4fbd4b45d5fc3df91caaebdfdd4d3941
    output:
      - input_file: input/registers_ones.in
        output:
          registers:
            r:
              type: "[u8; 3]"
              value: "[3, 2, 1]"
      - input_file: input/registers_zeros.in
        output:
          registers:
            r:
              type: "[u8; 3]"
              value: "[1, 2, 3]"
    initial_ast: 3851f6ab1cc9919de3deb75abc85e8dc0cf1d93f7a408d1abe90572fa9c28f16
<<<<<<< HEAD
    imports_resolved_ast: 49e4966d2ca62f48eb4e9871ba476c07536f572ea88fe4b030442a05cbded2ff
    canonicalized_ast: 49e4966d2ca62f48eb4e9871ba476c07536f572ea88fe4b030442a05cbded2ff
    type_inferenced_ast: 4fcab0dcd48b9e6d6a70b7e5f383ff65c208ee6773e807c69948577776c0124c
=======
    ir: ff35839d86ab9f0fcb18b4f0be97aba272d8b7722b51a1d4430df5eceea4fc2f
    imports_resolved_ast: c202e5d7af095beb58cd9e8250902667c699a0452e98e8361f2a76a5f562a157
    canonicalized_ast: c202e5d7af095beb58cd9e8250902667c699a0452e98e8361f2a76a5f562a157
    type_inferenced_ast: 4dc2ea4c72bdb6af0863aa5ece999059847e698dafe0862951d1a4d38cc06fd9
>>>>>>> 3626fbdb
<|MERGE_RESOLUTION|>--- conflicted
+++ resolved
@@ -23,13 +23,7 @@
               type: "[u8; 3]"
               value: "[1, 2, 3]"
     initial_ast: 3851f6ab1cc9919de3deb75abc85e8dc0cf1d93f7a408d1abe90572fa9c28f16
-<<<<<<< HEAD
+    ir: ff35839d86ab9f0fcb18b4f0be97aba272d8b7722b51a1d4430df5eceea4fc2f
     imports_resolved_ast: 49e4966d2ca62f48eb4e9871ba476c07536f572ea88fe4b030442a05cbded2ff
     canonicalized_ast: 49e4966d2ca62f48eb4e9871ba476c07536f572ea88fe4b030442a05cbded2ff
-    type_inferenced_ast: 4fcab0dcd48b9e6d6a70b7e5f383ff65c208ee6773e807c69948577776c0124c
-=======
-    ir: ff35839d86ab9f0fcb18b4f0be97aba272d8b7722b51a1d4430df5eceea4fc2f
-    imports_resolved_ast: c202e5d7af095beb58cd9e8250902667c699a0452e98e8361f2a76a5f562a157
-    canonicalized_ast: c202e5d7af095beb58cd9e8250902667c699a0452e98e8361f2a76a5f562a157
-    type_inferenced_ast: 4dc2ea4c72bdb6af0863aa5ece999059847e698dafe0862951d1a4d38cc06fd9
->>>>>>> 3626fbdb
+    type_inferenced_ast: 4fcab0dcd48b9e6d6a70b7e5f383ff65c208ee6773e807c69948577776c0124c