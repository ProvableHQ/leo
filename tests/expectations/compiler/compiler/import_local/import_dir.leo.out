--- conflicted
+++ resolved
@@ -26,14 +26,7 @@
             r0:
               type: bool
               value: "true"
-<<<<<<< HEAD
-    initial_ast: 2956d3ab79c85d1585aa2eabfeecbb4bf31beb223e62abe92c56716c8df7fea3
-    imports_resolved_ast: 4f7e4d333b14360e8a8698b8dd2e77b6183be305fb5aa320bbc958e3ef8be660
-    canonicalized_ast: b4481591f9381eb10158f1eb3dba6dfb9297af7f3382ccff3a697dd7643f90b3
-    type_inferenced_ast: 1f6d59115d4dd1c1acdfcb34a31ff790cba07d81831a3a2f8cbf28c56fdc53e3
-=======
-    initial_ast: 68ae01178f83f0e97b3a6868b8158b23a045a0783e49a182394462fc12f4c6b5
-    imports_resolved_ast: 769e2f522e0eba36b2a90cac2b47867c5ec18128b4abded86aa85feec652f8af
-    canonicalized_ast: 0d4af57b44498ae44509c7b7d23fbeb9dcce3b97f2cafe7c255371878285c926
-    type_inferenced_ast: 0c2d059af4f04d73a7e51b284d112369e72d39c79b3875d802e111546dac8a78
->>>>>>> 9ad0d8d9
+    initial_ast: eca3ce1922813ce385a0366eadcf6a981fad578ac5ce5ce02858ca18db29ebf5
+    imports_resolved_ast: 2387ba4b32393e2aad4bcfebc3561ed2af8399bb0dd01ebb5d1e4fe6c35d63f2
+    canonicalized_ast: dac47d0302f00098b7d426251c20a46691d084b02b6db8c27592be7e7628da91
+    type_inferenced_ast: e61f4a654d2fb6b78fcddad5b3e0f1b0971badf8ceb11411cc11155b47320827