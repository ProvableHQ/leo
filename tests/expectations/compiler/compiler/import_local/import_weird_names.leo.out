--- conflicted
+++ resolved
@@ -22,14 +22,7 @@
             r0:
               type: bool
               value: "true"
-<<<<<<< HEAD
-    initial_ast: f2376e25b034916e0b3f0eafff312a841dc6967e8d439bad141bb2216712b482
-    imports_resolved_ast: 92915bdebecfc314711cc3fd0b0c75642a93d1a6f2c429ecd50818b3a7b434bc
-    canonicalized_ast: 92915bdebecfc314711cc3fd0b0c75642a93d1a6f2c429ecd50818b3a7b434bc
-    type_inferenced_ast: 9de50a51e3aa85cc55d14e13cbafb20172883d9c34a6b3a823f5c38ced6c5fc0
-=======
-    initial_ast: f7f960730fce288ad81ef0e928481798061b2dfbceb5fb088aa1c194b32e87c3
-    imports_resolved_ast: 8fdfb6bd33afe051f41c64953844efed283e5aa5e9e2056b555af345a9a7fa48
-    canonicalized_ast: 8fdfb6bd33afe051f41c64953844efed283e5aa5e9e2056b555af345a9a7fa48
-    type_inferenced_ast: 9664b55132f880977c51bad745de117120b5748d1bbc6761f1c8bba22b8a07a0
->>>>>>> 9ad0d8d9
+    initial_ast: 8e16cb6f32a4972c8d6913f72f7b9b96521320f3a17dbc485c3f582d77d73c10
+    imports_resolved_ast: 67ddedf98bdaf171e1ebda5779c7793a09387260d7f86d4f141d156a1bc70f3f
+    canonicalized_ast: 67ddedf98bdaf171e1ebda5779c7793a09387260d7f86d4f141d156a1bc70f3f
+    type_inferenced_ast: daea602fc15d834038cb9e73deddee479fa39f25b1acd963eff3e2651efda8f5