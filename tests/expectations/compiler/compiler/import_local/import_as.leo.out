--- conflicted
+++ resolved
@@ -266,14 +266,7 @@
             r0:
               type: bool
               value: "true"
-<<<<<<< HEAD
-    initial_ast: 2796eabd5baaa6f39b94a2e705b2aa2c65727f3f87e99a25d8de67d542e35f30
-    imports_resolved_ast: 9d61f3f2933de55d0ba5cf5d2aeeb028c46e0f1d8029738183e9f6be6de3f1ee
-    canonicalized_ast: 1bce93c03e95cdee7657ac9cc8d074b400a6132881e2c354c1c0db4d9c5e5c1c
-    type_inferenced_ast: ec6ebb1dd1208b8672cac39475f17331073ec5d19a082137f68f7229518126ec
-=======
-    initial_ast: 98550b8a9ead37135d0c9a52e914aa4e3e115989a9da684287a61ea8e1ce63b3
-    imports_resolved_ast: 0663491dc4b64b8d7ee5e44b1222bd882ea2887b88ef71b769b37a591d396004
-    canonicalized_ast: 2304026d00e4696531d32ef61f5dfdb187bceaba31fa1a022aaa079e8ccd31bf
-    type_inferenced_ast: 1675e6e915875a08a243aafd81390161032ea89ffac457f307f8ff5c3de3dff8
->>>>>>> d621ee72
+    initial_ast: 8af00d5ed2e3f9b009c0098516d98042d310ebe9235353ea7290651167ce9b33
+    imports_resolved_ast: d1e6a2be3782ac6523e97706d5600fc6b0e6d9e6397970f292f3774a19fa2009
+    canonicalized_ast: 178d979fe31cd6d95c96e990995cf2fb7410cda1aa67c46ce416dd7b4cbc3422
+    type_inferenced_ast: de4fea2fb9c607668caf782fcd6af184a2cfc5955dc1b6366c0942bb7d0d1759