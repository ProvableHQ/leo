---
namespace: Compile
expectation: Pass
outputs:
  - circuit:
      num_public_variables: 0
      num_private_variables: 2
      num_constraints: 2
      at: 401937c524c61a28b4fab76d7a1f85bb628850012af62362a0922610372faf92
      bt: cdf9a9cee4f2edf55111a95ae60bde9801080f6bde638a5c79273a39a2f9f7f5
      ct: 643d5437104296e21d906ecb15b2c96ad278f20cfc4af53b12bb6069bd853726
    ir:
      - "decl f0: <0>"
      - "  store &v0, 8"
      - "  store &v2, ((v1), (), (), ())"
      - "  store &v4, (1, 0)"
      - "  store &v5, ['h', 'e', 'l', 'l', 'o']"
      - "  store &v6, ['h', 'e', 'l', 'l', 'o']"
      - "  store &v7, 8"
      - "  call &v8, f2"
      - "  store &v9, v8"
      - "  call &v10, f1"
      - "  eq &v11, v10, 1"
      - "  and &v12, v11, true"
      - "  and &v13, v12, true"
      - "  eq &v14, v13, v3"
      - "  retn v14"
      - "decl f1: <15>"
      - "  retn 1"
      - "decl f2: <15>"
      - "  retn (3)"
      - ""
    output:
      - input_file: input/dummy.in
        output:
          registers:
            r0:
              type: bool
              value: "true"
<<<<<<< HEAD
    initial_ast: 4d9c12edec5e39c56855dc768a0b3b8b072e7d67146b19170c73440f71b03b77
    imports_resolved_ast: 297e52ae50a5ea3784aff966d91e0423d75ff0034cbc9197073c215d409dccd9
    canonicalized_ast: 5f5aa71d93dc234bc6dfffb35ba6cf6089344c2c6a0a0f853405c23d92f9e485
    type_inferenced_ast: d2015267d83bbd8528bbd4dbff9b590733c0b4214c47b6e7ff78c51bc9f6b883
=======
    initial_ast: b3aff57ffbaf3cc72ccc4c9fcf83fa32a9b2f9508119ee4ff17fb85c5b44bec0
    imports_resolved_ast: 05fc2244bde72e9d5964c6664f85d7a9ce5dc235eb185c7cf7e6019b97aadc23
    canonicalized_ast: 539322b9fa481ebe06774f88b2318258babb54bea12084a987e336d791a65dc6
    type_inferenced_ast: 6369743808703d2d0a6d3b08908ffef4b9363a572f80d5214da7b300153d4de4
>>>>>>> 9ad0d8d9
<|MERGE_RESOLUTION|>--- conflicted
+++ resolved
@@ -37,14 +37,7 @@
             r0:
               type: bool
               value: "true"
-<<<<<<< HEAD
-    initial_ast: 4d9c12edec5e39c56855dc768a0b3b8b072e7d67146b19170c73440f71b03b77
-    imports_resolved_ast: 297e52ae50a5ea3784aff966d91e0423d75ff0034cbc9197073c215d409dccd9
-    canonicalized_ast: 5f5aa71d93dc234bc6dfffb35ba6cf6089344c2c6a0a0f853405c23d92f9e485
-    type_inferenced_ast: d2015267d83bbd8528bbd4dbff9b590733c0b4214c47b6e7ff78c51bc9f6b883
-=======
-    initial_ast: b3aff57ffbaf3cc72ccc4c9fcf83fa32a9b2f9508119ee4ff17fb85c5b44bec0
-    imports_resolved_ast: 05fc2244bde72e9d5964c6664f85d7a9ce5dc235eb185c7cf7e6019b97aadc23
-    canonicalized_ast: 539322b9fa481ebe06774f88b2318258babb54bea12084a987e336d791a65dc6
-    type_inferenced_ast: 6369743808703d2d0a6d3b08908ffef4b9363a572f80d5214da7b300153d4de4
->>>>>>> 9ad0d8d9
+    initial_ast: dba739f26d3ca3cedd1d6a0cb241bf26b567b00d0832f8c85ec5b5ea8f0d6a51
+    imports_resolved_ast: a62345a85e7039710dd259ce73ad7e659a9c23354d4369659c0bc6b9ca38103b
+    canonicalized_ast: 5090f2d1a82294ff238e07a9119cb6f6495627a623d71962982b45afd69323c5
+    type_inferenced_ast: c10c65dc4be9eab8cf515d0d10f0a2c47cf9ba45b878d3c0372bca3a1a3d63d4