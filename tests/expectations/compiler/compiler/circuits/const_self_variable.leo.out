--- conflicted
+++ resolved
@@ -16,12 +16,6 @@
             r0:
               type: bool
               value: "true"
-<<<<<<< HEAD
-    initial_ast: d0a8dc662c95787e6aec31df6e69c1d21cfffa21769127be1054b0b620c0cc0b
-    canonicalized_ast: d0a8dc662c95787e6aec31df6e69c1d21cfffa21769127be1054b0b620c0cc0b
-    type_inferenced_ast: c866d4b57ac01d16715eb5fa02a6f093d443a672173a8da62b6e1dd4c9ee4081
-=======
-    initial_ast: b438fb664bd7b8683beabd5044efba7669d3fcab093994b1c386a30ad63fff14
-    canonicalized_ast: b438fb664bd7b8683beabd5044efba7669d3fcab093994b1c386a30ad63fff14
-    type_inferenced_ast: 9094424be690a804ae2e5d3ca2787104de01dc6bca89fe6d349db5709c5161ac
->>>>>>> 235daa9e
+    initial_ast: 601fb882472ee0ff4aea3330822936a9df64bfc8ceefcd83f000bb3094878d47
+    canonicalized_ast: 601fb882472ee0ff4aea3330822936a9df64bfc8ceefcd83f000bb3094878d47
+    type_inferenced_ast: 110a4e51c4c0ace6c0f3aa385e1735cb4ecf3cfea2a9d2ab7591da3826582c31