---
namespace: Compile
expectation: Pass
outputs:
  - circuit:
      num_public_variables: 0
      num_private_variables: 162
      num_constraints: 164
      at: 170ef8580b79b31e65b0e393b8228e55c2af9c427586497b0069b205b2261d98
      bt: f5ade4494153c3a8c9de6fe1d14b10de974a78c3047dda09e9439ebd21fa66c3
      ct: ee6cfb451ab8a5ccabf348cf8c5332d613aefe886db10a53afb3f93899200847
    ir:
      - "decl f0: <0>"
      - "  store &v1, ((v0), (), (), ())"
      - "  store &v3, (v2)"
      - "  call &v4, f1, v3, 1"
      - "  store &v5, v4"
      - "  add &v6, v2, 1"
      - "  eq &v7, v5, v6"
      - "  retn v7"
      - "decl f1: <8>"
      - "  tget &v10, v8, 0"
      - "  add &v11, v10, v9"
      - "  retn v11"
      - "decl f2: <12>"
      - "  call &v14, f1, v12, v13"
      - "  retn v14"
      - "decl f3: <15>"
      - "  retn [false, false, false, false, false, false, false, false, false, false, false, false, false, false, false, false, false, false, false, false, false, false, false, false, false, false, false, false, false, false, false, false, false, false, false, false, false, false, false, false, false, false, false, false, false, false, false, false, false, false, false, false, false, false, false, false, false, false, false, false, false, false, false, false, false, false, false, false, false, false, false, false, false, false, false, false, false, false, false, false, false, false, false, false, false, false, false, false, false, false, false, false, false, false, false, false, false, false, false, false, false, false, false, false, false, false, false, false, false, false, false, false, false, false, false, false, false, false, false, false, false, false, false, false, false, false, false, false, false, false, false, false, false, false, false, false, false, false, false, false, false, false, false, false, false, false, false, false, false, false, false, false, false, false, false, false, false, false, false, false, false, false, false, false, false, false, false, false, false, false, false, false, false, false, false, false, false, false, false, false, false, false, false, false, false, false, false, false, false, false, false, false, false, false, false, false, false, false, false, false, false, false, false, false, false, false, false, false, false, false, false, false, false, false, false, false, false, false, false, false, false, false, false, false, false, false, false, false, false, false, false, false, false, false, false, false, false, false, false, false, false, false, false, false, false, false, false, false, false, false, false, false, false, false, false, false]"
      - "decl f4: <16>"
      - "  retn aleo1qnr4dkkvkgfqph0vzc3y6z2eu975wnpz2925ntjccd5cfqxtyu8sta57j8"
      - "decl f5: <17>"
      - "  retn [0, 0, 0, 0, 0, 0, 0, 0, 0, 0, 0, 0, 0, 0, 0, 0, 0, 0, 0, 0, 0, 0, 0, 0, 0, 0, 0, 0, 0, 0, 0, 0]"
      - "decl f6: <18>"
      - "  retn aleo1qnr4dkkvkgfqph0vzc3y6z2eu975wnpz2925ntjccd5cfqxtyu8sta57j8"
      - "decl f7: <19>"
      - "  retn [false, false, false, false, false, false, false, false, false, false, false, false, false, false, false, false, false, false, false, false, false, false, false, false, false, false, false, false, false, false, false, false, false, false, false, false, false, false, false, false, false, false, false, false, false, false, false, false, false, false, false, false, false, false, false, false, false, false, false, false, false, false, false, false, false, false, false, false, false, false, false, false, false, false, false, false, false, false, false, false, false, false, false, false, false, false, false, false, false, false, false, false, false, false, false, false, false, false, false, false, false, false, false, false, false, false, false, false, false, false, false, false, false, false, false, false, false, false, false, false, false, false, false, false, false, false, false, false, false, false, false, false, false, false, false, false, false, false, false, false, false, false, false, false, false, false, false, false, false, false, false, false, false, false, false, false, false, false, false, false, false, false, false, false, false, false, false, false, false, false, false, false, false, false, false, false, false, false, false, false, false, false, false, false, false, false, false, false, false, false, false, false, false, false, false, false, false, false, false, false, false, false, false, false, false, false, false, false, false, false, false, false, false, false, false, false, false, false, false, false, false, false, false, false, false, false, false, false, false, false, false, false, false, false, false, false, false, false, false, false, false, false, false, false, false, false, false, false, false, false, false, false, false, false, false, false]"
      - "decl f8: <20>"
      - "  retn aleo1qnr4dkkvkgfqph0vzc3y6z2eu975wnpz2925ntjccd5cfqxtyu8sta57j8"
      - "decl f9: <21>"
      - "  retn [0, 0, 0, 0, 0, 0, 0, 0, 0, 0, 0, 0, 0, 0, 0, 0, 0, 0, 0, 0, 0, 0, 0, 0, 0, 0, 0, 0, 0, 0, 0, 0]"
      - "decl f10: <22>"
      - "  retn aleo1qnr4dkkvkgfqph0vzc3y6z2eu975wnpz2925ntjccd5cfqxtyu8sta57j8"
      - "decl f11: <23>"
      - "  retn [false]"
      - "decl f12: <24>"
      - "  retn false"
      - "decl f13: <25>"
      - "  retn [0]"
      - "decl f14: <26>"
      - "  retn false"
      - "decl f15: <27>"
      - "  retn [false]"
      - "decl f16: <28>"
      - "  retn false"
      - "decl f17: <29>"
      - "  retn [0]"
      - "decl f18: <30>"
      - "  retn false"
      - "decl f19: <31>"
      - "  retn [false, false, false, false, false, false, false, false, false, false, false, false, false, false, false, false, false, false, false, false, false, false, false, false, false, false, false, false, false, false, false, false, false, false, false, false, false, false, false, false, false, false, false, false, false, false, false, false, false, false, false, false, false, false, false, false, false, false, false, false, false, false, false, false, false, false, false, false, false, false, false, false, false, false, false, false, false, false, false, false, false, false, false, false, false, false, false, false, false, false, false, false, false, false, false, false, false, false, false, false, false, false, false, false, false, false, false, false, false, false, false, false, false, false, false, false, false, false, false, false, false, false, false, false, false, false, false, false, false, false, false, false, false, false, false, false, false, false, false, false, false, false, false, false, false, false, false, false, false, false, false, false, false, false, false, false, false, false, false, false, false, false, false, false, false, false, false, false, false, false, false, false, false, false, false, false, false, false, false, false, false, false, false, false, false, false, false, false, false, false, false, false, false, false, false, false, false, false, false, false, false, false, false, false, false, false, false, false, false, false, false, false, false, false, false, false, false, false, false, false, false, false, false, false, false, false, false, false, false, false, false, false, false, false, false, false, false, false, false, false, false, false, false, false, false, false, false, false, false, false, false, false, false]"
      - "decl f20: <32>"
      - "  retn 'a'"
      - "decl f21: <33>"
      - "  retn [0, 0, 0, 0, 0, 0, 0, 0, 0, 0, 0, 0, 0, 0, 0, 0, 0, 0, 0, 0, 0, 0, 0, 0, 0, 0, 0, 0, 0, 0, 0, 0]"
      - "decl f22: <34>"
      - "  retn 'a'"
      - "decl f23: <35>"
      - "  retn [false, false, false, false, false, false, false, false, false, false, false, false, false, false, false, false, false, false, false, false, false, false, false, false, false, false, false, false, false, false, false, false, false, false, false, false, false, false, false, false, false, false, false, false, false, false, false, false, false, false, false, false, false, false, false, false, false, false, false, false, false, false, false, false, false, false, false, false, false, false, false, false, false, false, false, false, false, false, false, false, false, false, false, false, false, false, false, false, false, false, false, false, false, false, false, false, false, false, false, false, false, false, false, false, false, false, false, false, false, false, false, false, false, false, false, false, false, false, false, false, false, false, false, false, false, false, false, false, false, false, false, false, false, false, false, false, false, false, false, false, false, false, false, false, false, false, false, false, false, false, false, false, false, false, false, false, false, false, false, false, false, false, false, false, false, false, false, false, false, false, false, false, false, false, false, false, false, false, false, false, false, false, false, false, false, false, false, false, false, false, false, false, false, false, false, false, false, false, false, false, false, false, false, false, false, false, false, false, false, false, false, false, false, false, false, false, false, false, false, false, false, false, false, false, false, false, false, false, false, false, false, false, false, false, false, false, false, false, false, false, false, false, false, false, false, false, false, false, false, false, false, false, false]"
      - "decl f24: <36>"
      - "  retn 'a'"
      - "decl f25: <37>"
      - "  retn [0, 0, 0, 0, 0, 0, 0, 0, 0, 0, 0, 0, 0, 0, 0, 0, 0, 0, 0, 0, 0, 0, 0, 0, 0, 0, 0, 0, 0, 0, 0, 0]"
      - "decl f26: <38>"
      - "  retn 'a'"
      - "decl f27: <39>"
      - "  retn [false, false, false, false, false, false, false, false, false, false, false, false, false, false, false, false, false, false, false, false, false, false, false, false, false, false, false, false, false, false, false, false, false, false, false, false, false, false, false, false, false, false, false, false, false, false, false, false, false, false, false, false, false, false, false, false, false, false, false, false, false, false, false, false, false, false, false, false, false, false, false, false, false, false, false, false, false, false, false, false, false, false, false, false, false, false, false, false, false, false, false, false, false, false, false, false, false, false, false, false, false, false, false, false, false, false, false, false, false, false, false, false, false, false, false, false, false, false, false, false, false, false, false, false, false, false, false, false, false, false, false, false, false, false, false, false, false, false, false, false, false, false, false, false, false, false, false, false, false, false, false, false, false, false, false, false, false, false, false, false, false, false, false, false, false, false, false, false, false, false, false, false, false, false, false, false, false, false, false, false, false, false, false, false, false, false, false, false, false, false, false, false, false, false, false, false, false, false, false, false, false, false, false, false, false, false, false, false, false, false, false, false, false, false, false, false, false, false, false, false, false, false, false, false, false, false, false, false, false, false, false, false, false, false, false, false, false, false, false, false, false, false, false, false, false, false, false, false, false, false, false, false, false]"
      - "decl f28: <40>"
      - "  retn []"
      - "decl f29: <41>"
      - "  retn [0, 0, 0, 0, 0, 0, 0, 0, 0, 0, 0, 0, 0, 0, 0, 0, 0, 0, 0, 0, 0, 0, 0, 0, 0, 0, 0, 0, 0, 0, 0, 0]"
      - "decl f30: <42>"
      - "  retn []"
      - "decl f31: <43>"
      - "  retn [false, false, false, false, false, false, false, false, false, false, false, false, false, false, false, false, false, false, false, false, false, false, false, false, false, false, false, false, false, false, false, false, false, false, false, false, false, false, false, false, false, false, false, false, false, false, false, false, false, false, false, false, false, false, false, false, false, false, false, false, false, false, false, false, false, false, false, false, false, false, false, false, false, false, false, false, false, false, false, false, false, false, false, false, false, false, false, false, false, false, false, false, false, false, false, false, false, false, false, false, false, false, false, false, false, false, false, false, false, false, false, false, false, false, false, false, false, false, false, false, false, false, false, false, false, false, false, false, false, false, false, false, false, false, false, false, false, false, false, false, false, false, false, false, false, false, false, false, false, false, false, false, false, false, false, false, false, false, false, false, false, false, false, false, false, false, false, false, false, false, false, false, false, false, false, false, false, false, false, false, false, false, false, false, false, false, false, false, false, false, false, false, false, false, false, false, false, false, false, false, false, false, false, false, false, false, false, false, false, false, false, false, false, false, false, false, false, false, false, false, false, false, false, false, false, false, false, false, false, false, false, false, false, false, false, false, false, false, false, false, false, false, false, false, false, false, false, false, false, false, false, false, false]"
      - "decl f32: <44>"
      - "  retn []"
      - "decl f33: <45>"
      - "  retn [0, 0, 0, 0, 0, 0, 0, 0, 0, 0, 0, 0, 0, 0, 0, 0, 0, 0, 0, 0, 0, 0, 0, 0, 0, 0, 0, 0, 0, 0, 0, 0]"
      - "decl f34: <46>"
      - "  retn []"
      - "decl f35: <47>"
      - "  retn [false, false, false, false, false, false, false, false, false, false, false, false, false, false, false, false, false, false, false, false, false, false, false, false, false, false, false, false, false, false, false, false, false, false, false, false, false, false, false, false, false, false, false, false, false, false, false, false, false, false, false, false, false, false, false, false, false, false, false, false, false, false, false, false, false, false, false, false, false, false, false, false, false, false, false, false, false, false, false, false, false, false, false, false, false, false, false, false, false, false, false, false, false, false, false, false, false, false, false, false, false, false, false, false, false, false, false, false, false, false, false, false, false, false, false, false, false, false, false, false, false, false, false, false, false, false, false, false, false, false, false, false, false, false, false, false, false, false, false, false, false, false, false, false, false, false, false, false, false, false, false, false, false, false, false, false, false, false, false, false, false, false, false, false, false, false, false, false, false, false, false, false, false, false, false, false, false, false, false, false, false, false, false, false, false, false, false, false, false, false, false, false, false, false, false, false, false, false, false, false, false, false, false, false, false, false, false, false, false, false, false, false, false, false, false, false, false, false, false, false, false, false, false, false, false, false, false, false, false, false, false, false, false, false, false, false, false, false, false, false, false, false, false, false, false, false, false, false, false, false, false, false, false, false, false, false, false, false, false, false, false, false, false, false, false, false, false, false, false, false, false, false, false, false, false, false, false, false, false, false, false, false, false, false, false, false, false, false, false, false, false, false, false, false, false, false, false, false, false, false, false, false, false, false, false, false, false, false, false, false, false, false, false, false, false, false, false, false, false, false, false, false, false, false, false, false, false, false, false, false, false, false, false, false, false, false, false, false, false, false, false, false, false, false, false, false, false, false, false, false, false, false, false, false, false, false, false, false, false, false, false, false, false, false, false, false, false, false, false, false, false, false, false, false, false, false, false, false, false, false, false, false, false, false, false, false, false, false, false, false, false, false, false, false, false, false, false, false, false, false, false, false, false, false, false, false, false, false, false, false, false, false, false, false, false, false, false, false, false, false, false, false, false, false, false, false, false, false, false, false, false, false, false, false, false, false, false, false, false, false, false, false, false, false, false, false, false, false, false, false, false, false, false, false, false, false, false, false, false, false, false, false, false, false, false, false, false, false, false, false, false, false, false, false, false, false, false, false, false, false, false, false, false, false, false, false, false, false, false, false, false, false, false, false, false, false, false, false, false, false, false, false, false, false, false, false]"
      - "decl f36: <48>"
      - "  retn []group"
      - "decl f37: <49>"
      - "  retn [0, 0, 0, 0, 0, 0, 0, 0, 0, 0, 0, 0, 0, 0, 0, 0, 0, 0, 0, 0, 0, 0, 0, 0, 0, 0, 0, 0, 0, 0, 0, 0, 0, 0, 0, 0, 0, 0, 0, 0, 0, 0, 0, 0, 0, 0, 0, 0, 0, 0, 0, 0, 0, 0, 0, 0, 0, 0, 0, 0, 0, 0, 0, 0]"
      - "decl f38: <50>"
      - "  retn []group"
      - "decl f39: <51>"
      - "  retn [false, false, false, false, false, false, false, false, false, false, false, false, false, false, false, false, false, false, false, false, false, false, false, false, false, false, false, false, false, false, false, false, false, false, false, false, false, false, false, false, false, false, false, false, false, false, false, false, false, false, false, false, false, false, false, false, false, false, false, false, false, false, false, false, false, false, false, false, false, false, false, false, false, false, false, false, false, false, false, false, false, false, false, false, false, false, false, false, false, false, false, false, false, false, false, false, false, false, false, false, false, false, false, false, false, false, false, false, false, false, false, false, false, false, false, false, false, false, false, false, false, false, false, false, false, false, false, false, false, false, false, false, false, false, false, false, false, false, false, false, false, false, false, false, false, false, false, false, false, false, false, false, false, false, false, false, false, false, false, false, false, false, false, false, false, false, false, false, false, false, false, false, false, false, false, false, false, false, false, false, false, false, false, false, false, false, false, false, false, false, false, false, false, false, false, false, false, false, false, false, false, false, false, false, false, false, false, false, false, false, false, false, false, false, false, false, false, false, false, false, false, false, false, false, false, false, false, false, false, false, false, false, false, false, false, false, false, false, false, false, false, false, false, false, false, false, false, false, false, false, false, false, false, false, false, false, false, false, false, false, false, false, false, false, false, false, false, false, false, false, false, false, false, false, false, false, false, false, false, false, false, false, false, false, false, false, false, false, false, false, false, false, false, false, false, false, false, false, false, false, false, false, false, false, false, false, false, false, false, false, false, false, false, false, false, false, false, false, false, false, false, false, false, false, false, false, false, false, false, false, false, false, false, false, false, false, false, false, false, false, false, false, false, false, false, false, false, false, false, false, false, false, false, false, false, false, false, false, false, false, false, false, false, false, false, false, false, false, false, false, false, false, false, false, false, false, false, false, false, false, false, false, false, false, false, false, false, false, false, false, false, false, false, false, false, false, false, false, false, false, false, false, false, false, false, false, false, false, false, false, false, false, false, false, false, false, false, false, false, false, false, false, false, false, false, false, false, false, false, false, false, false, false, false, false, false, false, false, false, false, false, false, false, false, false, false, false, false, false, false, false, false, false, false, false, false, false, false, false, false, false, false, false, false, false, false, false, false, false, false, false, false, false, false, false, false, false, false, false, false, false, false, false, false, false, false, false, false, false, false, false, false, false, false, false, false, false, false, false, false, false, false, false, false, false, false]"
      - "decl f40: <52>"
      - "  retn []group"
      - "decl f41: <53>"
      - "  retn [0, 0, 0, 0, 0, 0, 0, 0, 0, 0, 0, 0, 0, 0, 0, 0, 0, 0, 0, 0, 0, 0, 0, 0, 0, 0, 0, 0, 0, 0, 0, 0, 0, 0, 0, 0, 0, 0, 0, 0, 0, 0, 0, 0, 0, 0, 0, 0, 0, 0, 0, 0, 0, 0, 0, 0, 0, 0, 0, 0, 0, 0, 0, 0]"
      - "decl f42: <54>"
      - "  retn []group"
      - "decl f43: <55>"
      - "  retn [false, false, false, false, false, false, false, false]"
      - "decl f44: <56>"
      - "  retn 0"
      - "decl f45: <57>"
      - "  retn [0]"
      - "decl f46: <58>"
      - "  retn 0"
      - "decl f47: <59>"
      - "  retn [false, false, false, false, false, false, false, false]"
      - "decl f48: <60>"
      - "  retn 0"
      - "decl f49: <61>"
      - "  retn [0]"
      - "decl f50: <62>"
      - "  retn 0"
      - "decl f51: <63>"
      - "  retn [false, false, false, false, false, false, false, false, false, false, false, false, false, false, false, false]"
      - "decl f52: <64>"
      - "  retn 0"
      - "decl f53: <65>"
      - "  retn [0, 0]"
      - "decl f54: <66>"
      - "  retn 0"
      - "decl f55: <67>"
      - "  retn [false, false, false, false, false, false, false, false, false, false, false, false, false, false, false, false]"
      - "decl f56: <68>"
      - "  retn 0"
      - "decl f57: <69>"
      - "  retn [0, 0]"
      - "decl f58: <70>"
      - "  retn 0"
      - "decl f59: <71>"
      - "  retn [false, false, false, false, false, false, false, false, false, false, false, false, false, false, false, false, false, false, false, false, false, false, false, false, false, false, false, false, false, false, false, false]"
      - "decl f60: <72>"
      - "  retn 0"
      - "decl f61: <73>"
      - "  retn [0, 0, 0, 0]"
      - "decl f62: <74>"
      - "  retn 0"
      - "decl f63: <75>"
      - "  retn [false, false, false, false, false, false, false, false, false, false, false, false, false, false, false, false, false, false, false, false, false, false, false, false, false, false, false, false, false, false, false, false]"
      - "decl f64: <76>"
      - "  retn 0"
      - "decl f65: <77>"
      - "  retn [0, 0, 0, 0]"
      - "decl f66: <78>"
      - "  retn 0"
      - "decl f67: <79>"
      - "  retn [false, false, false, false, false, false, false, false, false, false, false, false, false, false, false, false, false, false, false, false, false, false, false, false, false, false, false, false, false, false, false, false, false, false, false, false, false, false, false, false, false, false, false, false, false, false, false, false, false, false, false, false, false, false, false, false, false, false, false, false, false, false, false, false]"
      - "decl f68: <80>"
      - "  retn 0"
      - "decl f69: <81>"
      - "  retn [0, 0, 0, 0, 0, 0, 0, 0]"
      - "decl f70: <82>"
      - "  retn 0"
      - "decl f71: <83>"
      - "  retn [false, false, false, false, false, false, false, false, false, false, false, false, false, false, false, false, false, false, false, false, false, false, false, false, false, false, false, false, false, false, false, false, false, false, false, false, false, false, false, false, false, false, false, false, false, false, false, false, false, false, false, false, false, false, false, false, false, false, false, false, false, false, false, false]"
      - "decl f72: <84>"
      - "  retn 0"
      - "decl f73: <85>"
      - "  retn [0, 0, 0, 0, 0, 0, 0, 0]"
      - "decl f74: <86>"
      - "  retn 0"
      - "decl f75: <87>"
      - "  retn [false, false, false, false, false, false, false, false, false, false, false, false, false, false, false, false, false, false, false, false, false, false, false, false, false, false, false, false, false, false, false, false, false, false, false, false, false, false, false, false, false, false, false, false, false, false, false, false, false, false, false, false, false, false, false, false, false, false, false, false, false, false, false, false, false, false, false, false, false, false, false, false, false, false, false, false, false, false, false, false, false, false, false, false, false, false, false, false, false, false, false, false, false, false, false, false, false, false, false, false, false, false, false, false, false, false, false, false, false, false, false, false, false, false, false, false, false, false, false, false, false, false, false, false, false, false, false, false]"
      - "decl f76: <88>"
      - "  retn 0"
      - "decl f77: <89>"
      - "  retn [0, 0, 0, 0, 0, 0, 0, 0, 0, 0, 0, 0, 0, 0, 0, 0]"
      - "decl f78: <90>"
      - "  retn 0"
      - "decl f79: <91>"
      - "  retn [false, false, false, false, false, false, false, false, false, false, false, false, false, false, false, false, false, false, false, false, false, false, false, false, false, false, false, false, false, false, false, false, false, false, false, false, false, false, false, false, false, false, false, false, false, false, false, false, false, false, false, false, false, false, false, false, false, false, false, false, false, false, false, false, false, false, false, false, false, false, false, false, false, false, false, false, false, false, false, false, false, false, false, false, false, false, false, false, false, false, false, false, false, false, false, false, false, false, false, false, false, false, false, false, false, false, false, false, false, false, false, false, false, false, false, false, false, false, false, false, false, false, false, false, false, false, false, false]"
      - "decl f80: <92>"
      - "  retn 0"
      - "decl f81: <93>"
      - "  retn [0, 0, 0, 0, 0, 0, 0, 0, 0, 0, 0, 0, 0, 0, 0, 0]"
      - "decl f82: <94>"
      - "  retn 0"
      - "decl f83: <95>"
      - "  retn [false, false, false, false, false, false, false, false]"
      - "decl f84: <96>"
      - "  retn 0"
      - "decl f85: <97>"
      - "  retn [0]"
      - "decl f86: <98>"
      - "  retn 0"
      - "decl f87: <99>"
      - "  retn [false, false, false, false, false, false, false, false]"
      - "decl f88: <100>"
      - "  retn 0"
      - "decl f89: <101>"
      - "  retn [0]"
      - "decl f90: <102>"
      - "  retn 0"
      - "decl f91: <103>"
      - "  retn [false, false, false, false, false, false, false, false, false, false, false, false, false, false, false, false]"
      - "decl f92: <104>"
      - "  retn 0"
      - "decl f93: <105>"
      - "  retn [0, 0]"
      - "decl f94: <106>"
      - "  retn 0"
      - "decl f95: <107>"
      - "  retn [false, false, false, false, false, false, false, false, false, false, false, false, false, false, false, false]"
      - "decl f96: <108>"
      - "  retn 0"
      - "decl f97: <109>"
      - "  retn [0, 0]"
      - "decl f98: <110>"
      - "  retn 0"
      - "decl f99: <111>"
      - "  retn [false, false, false, false, false, false, false, false, false, false, false, false, false, false, false, false, false, false, false, false, false, false, false, false, false, false, false, false, false, false, false, false]"
      - "decl f100: <112>"
      - "  retn 0"
      - "decl f101: <113>"
      - "  retn [0, 0, 0, 0]"
      - "decl f102: <114>"
      - "  retn 0"
      - "decl f103: <115>"
      - "  retn [false, false, false, false, false, false, false, false, false, false, false, false, false, false, false, false, false, false, false, false, false, false, false, false, false, false, false, false, false, false, false, false]"
      - "decl f104: <116>"
      - "  retn 0"
      - "decl f105: <117>"
      - "  retn [0, 0, 0, 0]"
      - "decl f106: <118>"
      - "  retn 0"
      - "decl f107: <119>"
      - "  retn [false, false, false, false, false, false, false, false, false, false, false, false, false, false, false, false, false, false, false, false, false, false, false, false, false, false, false, false, false, false, false, false, false, false, false, false, false, false, false, false, false, false, false, false, false, false, false, false, false, false, false, false, false, false, false, false, false, false, false, false, false, false, false, false]"
      - "decl f108: <120>"
      - "  retn 0"
      - "decl f109: <121>"
      - "  retn [0, 0, 0, 0, 0, 0, 0, 0]"
      - "decl f110: <122>"
      - "  retn 0"
      - "decl f111: <123>"
      - "  retn [false, false, false, false, false, false, false, false, false, false, false, false, false, false, false, false, false, false, false, false, false, false, false, false, false, false, false, false, false, false, false, false, false, false, false, false, false, false, false, false, false, false, false, false, false, false, false, false, false, false, false, false, false, false, false, false, false, false, false, false, false, false, false, false]"
      - "decl f112: <124>"
      - "  retn 0"
      - "decl f113: <125>"
      - "  retn [0, 0, 0, 0, 0, 0, 0, 0]"
      - "decl f114: <126>"
      - "  retn 0"
      - "decl f115: <127>"
      - "  retn [false, false, false, false, false, false, false, false, false, false, false, false, false, false, false, false, false, false, false, false, false, false, false, false, false, false, false, false, false, false, false, false, false, false, false, false, false, false, false, false, false, false, false, false, false, false, false, false, false, false, false, false, false, false, false, false, false, false, false, false, false, false, false, false, false, false, false, false, false, false, false, false, false, false, false, false, false, false, false, false, false, false, false, false, false, false, false, false, false, false, false, false, false, false, false, false, false, false, false, false, false, false, false, false, false, false, false, false, false, false, false, false, false, false, false, false, false, false, false, false, false, false, false, false, false, false, false, false]"
      - "decl f116: <128>"
      - "  retn 0"
      - "decl f117: <129>"
      - "  retn [0, 0, 0, 0, 0, 0, 0, 0, 0, 0, 0, 0, 0, 0, 0, 0]"
      - "decl f118: <130>"
      - "  retn 0"
      - "decl f119: <131>"
      - "  retn [false, false, false, false, false, false, false, false, false, false, false, false, false, false, false, false, false, false, false, false, false, false, false, false, false, false, false, false, false, false, false, false, false, false, false, false, false, false, false, false, false, false, false, false, false, false, false, false, false, false, false, false, false, false, false, false, false, false, false, false, false, false, false, false, false, false, false, false, false, false, false, false, false, false, false, false, false, false, false, false, false, false, false, false, false, false, false, false, false, false, false, false, false, false, false, false, false, false, false, false, false, false, false, false, false, false, false, false, false, false, false, false, false, false, false, false, false, false, false, false, false, false, false, false, false, false, false, false]"
      - "decl f120: <132>"
      - "  retn 0"
      - "decl f121: <133>"
      - "  retn [0, 0, 0, 0, 0, 0, 0, 0, 0, 0, 0, 0, 0, 0, 0, 0]"
      - "decl f122: <134>"
      - "  retn 0"
      - ""
    output:
      - input_file: inline.in
        output:
          registers:
            r0:
              type: bool
              value: "true"
<<<<<<< HEAD
    initial_ast: c42d69a5177655375aaa73d2ed4e85cbaf7ccda6a3c280c2fd4b3f8de9a0887d
    imports_resolved_ast: 331da85ccfa999a0a8c31b00b69b32e116bfed61360a406c434021e929eed1dd
    canonicalized_ast: 331da85ccfa999a0a8c31b00b69b32e116bfed61360a406c434021e929eed1dd
    type_inferenced_ast: 855ff846e7a3163ba1428dc52b59725b3295d1b56275af657abb637a746708a5
=======
    initial_ast: dd828a4b267fb2c963666fd27699d9878bf80b93f0fd744de3fa869753e65d4e
    imports_resolved_ast: 319520fa25457dd9c658cfa06218a4bc3c8a223b4db97107a7caf53f72be8dba
    canonicalized_ast: 319520fa25457dd9c658cfa06218a4bc3c8a223b4db97107a7caf53f72be8dba
    type_inferenced_ast: ceb2761ad5141c2a99174aa0f47c4861f8a2bf589033ff17c3db6e257956452e
>>>>>>> d621ee72
<|MERGE_RESOLUTION|>--- conflicted
+++ resolved
@@ -273,14 +273,7 @@
             r0:
               type: bool
               value: "true"
-<<<<<<< HEAD
-    initial_ast: c42d69a5177655375aaa73d2ed4e85cbaf7ccda6a3c280c2fd4b3f8de9a0887d
-    imports_resolved_ast: 331da85ccfa999a0a8c31b00b69b32e116bfed61360a406c434021e929eed1dd
-    canonicalized_ast: 331da85ccfa999a0a8c31b00b69b32e116bfed61360a406c434021e929eed1dd
-    type_inferenced_ast: 855ff846e7a3163ba1428dc52b59725b3295d1b56275af657abb637a746708a5
-=======
-    initial_ast: dd828a4b267fb2c963666fd27699d9878bf80b93f0fd744de3fa869753e65d4e
-    imports_resolved_ast: 319520fa25457dd9c658cfa06218a4bc3c8a223b4db97107a7caf53f72be8dba
-    canonicalized_ast: 319520fa25457dd9c658cfa06218a4bc3c8a223b4db97107a7caf53f72be8dba
-    type_inferenced_ast: ceb2761ad5141c2a99174aa0f47c4861f8a2bf589033ff17c3db6e257956452e
->>>>>>> d621ee72
+    initial_ast: 97ca49e4cffc84faf965a2f6fab4ec9fdcdf28f0104c93e879078cf3111e402e
+    imports_resolved_ast: f76c0650a66a536e5535a99aed3861ac185de5dd4df655bf19f85f59834bfbbe
+    canonicalized_ast: f76c0650a66a536e5535a99aed3861ac185de5dd4df655bf19f85f59834bfbbe
+    type_inferenced_ast: 96960723a393ad2c6280251419cedfb278d58248da39e79ddac328472059227a