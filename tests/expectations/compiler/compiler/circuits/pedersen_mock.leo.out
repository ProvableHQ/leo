---
namespace: Compile
expectation: Pass
outputs:
  - circuit:
      num_public_variables: 0
      num_private_variables: 33824
      num_constraints: 50720
      at: 8681a26cb2bad65a15f5dcf65e567a3d4825abee031d1c9900275f360e440901
      bt: 1b22146d83d358443ab1150d7abe870ce8d9608959c954bbf2520ad1bfab0636
      ct: 4983a9e627ea065237da54296a75c61acc7274481a6e016bbd08c9c5769c5732
    ir:
      - "decl f0: <0>"
      - "  store &v1, ((v0), (), (), ())"
      - "  store &v3, [0, 0, 0, 0, 0, 0, 0, 0, 0, 0, 0, 0, 0, 0, 0, 0, 0, 0, 0, 0, 0, 0, 0, 0, 0, 0, 0, 0, 0, 0, 0, 0, 0, 0, 0, 0, 0, 0, 0, 0, 0, 0, 0, 0, 0, 0, 0, 0, 0, 0, 0, 0, 0, 0, 0, 0, 0, 0, 0, 0, 0, 0, 0, 0, 0, 0, 0, 0, 0, 0, 0, 0, 0, 0, 0, 0, 0, 0, 0, 0, 0, 0, 0, 0, 0, 0, 0, 0, 0, 0, 0, 0, 0, 0, 0, 0, 0, 0, 0, 0, 0, 0, 0, 0, 0, 0, 0, 0, 0, 0, 0, 0, 0, 0, 0, 0, 0, 0, 0, 0, 0, 0, 0, 0, 0, 0, 0, 0, 0, 0, 0, 0, 0, 0, 0, 0, 0, 0, 0, 0, 0, 0, 0, 0, 0, 0, 0, 0, 0, 0, 0, 0, 0, 0, 0, 0, 0, 0, 0, 0, 0, 0, 0, 0, 0, 0, 0, 0, 0, 0, 0, 0, 0, 0, 0, 0, 0, 0, 0, 0, 0, 0, 0, 0, 0, 0, 0, 0, 0, 0, 0, 0, 0, 0, 0, 0, 0, 0, 0, 0, 0, 0, 0, 0, 0, 0, 0, 0, 0, 0, 0, 0, 0, 0, 0, 0, 0, 0, 0, 0, 0, 0, 0, 0, 0, 0, 0, 0, 0, 0, 0, 0, 0, 0, 0, 0, 0, 0, 0, 0, 0, 0, 0, 0, 0, 0, 0, 0, 0, 0, 0, 0, 0, 0, 0, 0, 0, 0, 0, 0, 0, 0, 0, 0, 0, 0, 0, 0, 0, 0, 0, 0, 0, 0, 0, 0, 0, 0, 0, 0, 0, 0, 0, 0, 0, 0, 0, 0, 0, 0, 0, 0, 0, 0, 0, 0, 0, 0, 0, 0, 0, 0, 0, 0, 0, 0, 0, 0, 0, 0, 0, 0, 0, 0, 0, 0, 0, 0, 0, 0, 0, 0, 0, 0, 0, 0, 0, 0, 0, 0, 0, 0, 0, 0, 0, 0, 0, 0, 0, 0, 0, 0, 0, 0, 0, 0, 0, 0, 0, 0, 0, 0, 0, 0, 0, 0, 0, 0, 0, 0, 0, 0, 0, 0, 0, 0, 0, 0, 0, 0, 0, 0, 0, 0, 0, 0, 0, 0, 0, 0, 0, 0, 0, 0, 0, 0, 0, 0, 0, 0, 0, 0, 0, 0, 0, 0, 0, 0, 0, 0, 0, 0, 0, 0, 0, 0, 0, 0, 0, 0, 0, 0, 0, 0, 0, 0, 0, 0, 0, 0, 0, 0, 0, 0, 0, 0, 0, 0, 0, 0, 0, 0, 0, 0, 0, 0, 0, 0, 0, 0, 0, 0, 0, 0, 0, 0, 0, 0, 0, 0, 0, 0, 0, 0, 0, 0, 0, 0, 0, 0, 0, 0, 0, 0, 0, 0, 0, 0, 0, 0, 0, 0, 0, 0, 0, 0, 0, 0, 0, 0, 0, 0, 0, 0, 0, 0, 0, 0, 0, 0, 0, 0, 0, 0, 0, 0, 0, 0, 0, 0, 0, 0, 0, 0, 0, 0, 0, 0, 0, 0, 0, 0]"
      - "  call &v4, f1, [0, 0, 0, 0, 0, 0, 0, 0, 0, 0, 0, 0, 0, 0, 0, 0, 0, 0, 0, 0, 0, 0, 0, 0, 0, 0, 0, 0, 0, 0, 0, 0, 0, 0, 0, 0, 0, 0, 0, 0, 0, 0, 0, 0, 0, 0, 0, 0, 0, 0, 0, 0, 0, 0, 0, 0, 0, 0, 0, 0, 0, 0, 0, 0, 0, 0, 0, 0, 0, 0, 0, 0, 0, 0, 0, 0, 0, 0, 0, 0, 0, 0, 0, 0, 0, 0, 0, 0, 0, 0, 0, 0, 0, 0, 0, 0, 0, 0, 0, 0, 0, 0, 0, 0, 0, 0, 0, 0, 0, 0, 0, 0, 0, 0, 0, 0, 0, 0, 0, 0, 0, 0, 0, 0, 0, 0, 0, 0, 0, 0, 0, 0, 0, 0, 0, 0, 0, 0, 0, 0, 0, 0, 0, 0, 0, 0, 0, 0, 0, 0, 0, 0, 0, 0, 0, 0, 0, 0, 0, 0, 0, 0, 0, 0, 0, 0, 0, 0, 0, 0, 0, 0, 0, 0, 0, 0, 0, 0, 0, 0, 0, 0, 0, 0, 0, 0, 0, 0, 0, 0, 0, 0, 0, 0, 0, 0, 0, 0, 0, 0, 0, 0, 0, 0, 0, 0, 0, 0, 0, 0, 0, 0, 0, 0, 0, 0, 0, 0, 0, 0, 0, 0, 0, 0, 0, 0, 0, 0, 0, 0, 0, 0, 0, 0, 0, 0, 0, 0, 0, 0, 0, 0, 0, 0, 0, 0, 0, 0, 0, 0, 0, 0, 0, 0, 0, 0, 0, 0, 0, 0, 0, 0, 0, 0, 0, 0, 0, 0, 0, 0, 0, 0, 0, 0, 0, 0, 0, 0, 0, 0, 0, 0, 0, 0, 0, 0, 0, 0, 0, 0, 0, 0, 0, 0, 0, 0, 0, 0, 0, 0, 0, 0, 0, 0, 0, 0, 0, 0, 0, 0, 0, 0, 0, 0, 0, 0, 0, 0, 0, 0, 0, 0, 0, 0, 0, 0, 0, 0, 0, 0, 0, 0, 0, 0, 0, 0, 0, 0, 0, 0, 0, 0, 0, 0, 0, 0, 0, 0, 0, 0, 0, 0, 0, 0, 0, 0, 0, 0, 0, 0, 0, 0, 0, 0, 0, 0, 0, 0, 0, 0, 0, 0, 0, 0, 0, 0, 0, 0, 0, 0, 0, 0, 0, 0, 0, 0, 0, 0, 0, 0, 0, 0, 0, 0, 0, 0, 0, 0, 0, 0, 0, 0, 0, 0, 0, 0, 0, 0, 0, 0, 0, 0, 0, 0, 0, 0, 0, 0, 0, 0, 0, 0, 0, 0, 0, 0, 0, 0, 0, 0, 0, 0, 0, 0, 0, 0, 0, 0, 0, 0, 0, 0, 0, 0, 0, 0, 0, 0, 0, 0, 0, 0, 0, 0, 0, 0, 0, 0, 0, 0, 0, 0, 0, 0, 0, 0, 0, 0, 0, 0, 0, 0, 0, 0, 0, 0, 0, 0, 0, 0, 0, 0, 0, 0, 0, 0, 0, 0, 0, 0, 0, 0, 0, 0, 0, 0, 0, 0, 0, 0, 0, 0, 0, 0, 0, 0, 0, 0, 0, 0, 0, 0]"
      - "  store &v5, v4"
      - "  call &v6, f2, v5, v2"
      - "  store &v7, v6"
      - "  eq &v8, v7, 0"
      - "  retn v8"
      - "decl f1: <9>"
      - "  retn (v9)"
      - "decl f2: <10>"
      - "  store &v12, 0"
      - "  repeat 7, &v13, false, 0, 512"
      - "    aget &v14, v11, v13"
      - "    tget &v15, v10, 0"
      - "    aget &v16, v15, v13"
      - "    pick &v17, v14, v16, 0"
      - "    store &v18, v17"
      - "    add &v19, v12, v18"
      - "    store &v12, v19"
      - "  retn v12"
      - "decl f3: <20>"
      - "  retn [false, false, false, false, false, false, false, false, false, false, false, false, false, false, false, false, false, false, false, false, false, false, false, false, false, false, false, false, false, false, false, false, false, false, false, false, false, false, false, false, false, false, false, false, false, false, false, false, false, false, false, false, false, false, false, false, false, false, false, false, false, false, false, false, false, false, false, false, false, false, false, false, false, false, false, false, false, false, false, false, false, false, false, false, false, false, false, false, false, false, false, false, false, false, false, false, false, false, false, false, false, false, false, false, false, false, false, false, false, false, false, false, false, false, false, false, false, false, false, false, false, false, false, false, false, false, false, false, false, false, false, false, false, false, false, false, false, false, false, false, false, false, false, false, false, false, false, false, false, false, false, false, false, false, false, false, false, false, false, false, false, false, false, false, false, false, false, false, false, false, false, false, false, false, false, false, false, false, false, false, false, false, false, false, false, false, false, false, false, false, false, false, false, false, false, false, false, false, false, false, false, false, false, false, false, false, false, false, false, false, false, false, false, false, false, false, false, false, false, false, false, false, false, false, false, false, false, false, false, false, false, false, false, false, false, false, false, false, false, false, false, false, false, false, false, false, false, false, false, false, false, false, false, false, false, false]"
      - "decl f4: <21>"
      - "  retn aleo1qnr4dkkvkgfqph0vzc3y6z2eu975wnpz2925ntjccd5cfqxtyu8sta57j8"
      - "decl f5: <22>"
      - "  retn [0, 0, 0, 0, 0, 0, 0, 0, 0, 0, 0, 0, 0, 0, 0, 0, 0, 0, 0, 0, 0, 0, 0, 0, 0, 0, 0, 0, 0, 0, 0, 0]"
      - "decl f6: <23>"
      - "  retn aleo1qnr4dkkvkgfqph0vzc3y6z2eu975wnpz2925ntjccd5cfqxtyu8sta57j8"
      - "decl f7: <24>"
      - "  retn [false, false, false, false, false, false, false, false, false, false, false, false, false, false, false, false, false, false, false, false, false, false, false, false, false, false, false, false, false, false, false, false, false, false, false, false, false, false, false, false, false, false, false, false, false, false, false, false, false, false, false, false, false, false, false, false, false, false, false, false, false, false, false, false, false, false, false, false, false, false, false, false, false, false, false, false, false, false, false, false, false, false, false, false, false, false, false, false, false, false, false, false, false, false, false, false, false, false, false, false, false, false, false, false, false, false, false, false, false, false, false, false, false, false, false, false, false, false, false, false, false, false, false, false, false, false, false, false, false, false, false, false, false, false, false, false, false, false, false, false, false, false, false, false, false, false, false, false, false, false, false, false, false, false, false, false, false, false, false, false, false, false, false, false, false, false, false, false, false, false, false, false, false, false, false, false, false, false, false, false, false, false, false, false, false, false, false, false, false, false, false, false, false, false, false, false, false, false, false, false, false, false, false, false, false, false, false, false, false, false, false, false, false, false, false, false, false, false, false, false, false, false, false, false, false, false, false, false, false, false, false, false, false, false, false, false, false, false, false, false, false, false, false, false, false, false, false, false, false, false, false, false, false, false, false, false]"
      - "decl f8: <25>"
      - "  retn aleo1qnr4dkkvkgfqph0vzc3y6z2eu975wnpz2925ntjccd5cfqxtyu8sta57j8"
      - "decl f9: <26>"
      - "  retn [0, 0, 0, 0, 0, 0, 0, 0, 0, 0, 0, 0, 0, 0, 0, 0, 0, 0, 0, 0, 0, 0, 0, 0, 0, 0, 0, 0, 0, 0, 0, 0]"
      - "decl f10: <27>"
      - "  retn aleo1qnr4dkkvkgfqph0vzc3y6z2eu975wnpz2925ntjccd5cfqxtyu8sta57j8"
      - "decl f11: <28>"
      - "  retn 0"
      - "decl f12: <29>"
      - "  retn [false]"
      - "decl f13: <30>"
      - "  retn false"
      - "decl f14: <31>"
      - "  retn [0]"
      - "decl f15: <32>"
      - "  retn false"
      - "decl f16: <33>"
      - "  retn [false]"
      - "decl f17: <34>"
      - "  retn false"
      - "decl f18: <35>"
      - "  retn [0]"
      - "decl f19: <36>"
      - "  retn false"
      - "decl f20: <37>"
      - "  retn [false, false, false, false, false, false, false, false, false, false, false, false, false, false, false, false, false, false, false, false, false, false, false, false, false, false, false, false, false, false, false, false, false, false, false, false, false, false, false, false, false, false, false, false, false, false, false, false, false, false, false, false, false, false, false, false, false, false, false, false, false, false, false, false, false, false, false, false, false, false, false, false, false, false, false, false, false, false, false, false, false, false, false, false, false, false, false, false, false, false, false, false, false, false, false, false, false, false, false, false, false, false, false, false, false, false, false, false, false, false, false, false, false, false, false, false, false, false, false, false, false, false, false, false, false, false, false, false, false, false, false, false, false, false, false, false, false, false, false, false, false, false, false, false, false, false, false, false, false, false, false, false, false, false, false, false, false, false, false, false, false, false, false, false, false, false, false, false, false, false, false, false, false, false, false, false, false, false, false, false, false, false, false, false, false, false, false, false, false, false, false, false, false, false, false, false, false, false, false, false, false, false, false, false, false, false, false, false, false, false, false, false, false, false, false, false, false, false, false, false, false, false, false, false, false, false, false, false, false, false, false, false, false, false, false, false, false, false, false, false, false, false, false, false, false, false, false, false, false, false, false, false, false]"
      - "decl f21: <38>"
      - "  retn 'a'"
      - "decl f22: <39>"
      - "  retn [0, 0, 0, 0, 0, 0, 0, 0, 0, 0, 0, 0, 0, 0, 0, 0, 0, 0, 0, 0, 0, 0, 0, 0, 0, 0, 0, 0, 0, 0, 0, 0]"
      - "decl f23: <40>"
      - "  retn 'a'"
      - "decl f24: <41>"
      - "  retn [false, false, false, false, false, false, false, false, false, false, false, false, false, false, false, false, false, false, false, false, false, false, false, false, false, false, false, false, false, false, false, false, false, false, false, false, false, false, false, false, false, false, false, false, false, false, false, false, false, false, false, false, false, false, false, false, false, false, false, false, false, false, false, false, false, false, false, false, false, false, false, false, false, false, false, false, false, false, false, false, false, false, false, false, false, false, false, false, false, false, false, false, false, false, false, false, false, false, false, false, false, false, false, false, false, false, false, false, false, false, false, false, false, false, false, false, false, false, false, false, false, false, false, false, false, false, false, false, false, false, false, false, false, false, false, false, false, false, false, false, false, false, false, false, false, false, false, false, false, false, false, false, false, false, false, false, false, false, false, false, false, false, false, false, false, false, false, false, false, false, false, false, false, false, false, false, false, false, false, false, false, false, false, false, false, false, false, false, false, false, false, false, false, false, false, false, false, false, false, false, false, false, false, false, false, false, false, false, false, false, false, false, false, false, false, false, false, false, false, false, false, false, false, false, false, false, false, false, false, false, false, false, false, false, false, false, false, false, false, false, false, false, false, false, false, false, false, false, false, false, false, false, false]"
      - "decl f25: <42>"
      - "  retn 'a'"
      - "decl f26: <43>"
      - "  retn [0, 0, 0, 0, 0, 0, 0, 0, 0, 0, 0, 0, 0, 0, 0, 0, 0, 0, 0, 0, 0, 0, 0, 0, 0, 0, 0, 0, 0, 0, 0, 0]"
      - "decl f27: <44>"
      - "  retn 'a'"
      - "decl f28: <45>"
      - "  retn [false, false, false, false, false, false, false, false, false, false, false, false, false, false, false, false, false, false, false, false, false, false, false, false, false, false, false, false, false, false, false, false, false, false, false, false, false, false, false, false, false, false, false, false, false, false, false, false, false, false, false, false, false, false, false, false, false, false, false, false, false, false, false, false, false, false, false, false, false, false, false, false, false, false, false, false, false, false, false, false, false, false, false, false, false, false, false, false, false, false, false, false, false, false, false, false, false, false, false, false, false, false, false, false, false, false, false, false, false, false, false, false, false, false, false, false, false, false, false, false, false, false, false, false, false, false, false, false, false, false, false, false, false, false, false, false, false, false, false, false, false, false, false, false, false, false, false, false, false, false, false, false, false, false, false, false, false, false, false, false, false, false, false, false, false, false, false, false, false, false, false, false, false, false, false, false, false, false, false, false, false, false, false, false, false, false, false, false, false, false, false, false, false, false, false, false, false, false, false, false, false, false, false, false, false, false, false, false, false, false, false, false, false, false, false, false, false, false, false, false, false, false, false, false, false, false, false, false, false, false, false, false, false, false, false, false, false, false, false, false, false, false, false, false, false, false, false, false, false, false, false, false, false]"
      - "decl f29: <46>"
      - "  retn []"
      - "decl f30: <47>"
      - "  retn [0, 0, 0, 0, 0, 0, 0, 0, 0, 0, 0, 0, 0, 0, 0, 0, 0, 0, 0, 0, 0, 0, 0, 0, 0, 0, 0, 0, 0, 0, 0, 0]"
      - "decl f31: <48>"
      - "  retn []"
      - "decl f32: <49>"
      - "  retn [false, false, false, false, false, false, false, false, false, false, false, false, false, false, false, false, false, false, false, false, false, false, false, false, false, false, false, false, false, false, false, false, false, false, false, false, false, false, false, false, false, false, false, false, false, false, false, false, false, false, false, false, false, false, false, false, false, false, false, false, false, false, false, false, false, false, false, false, false, false, false, false, false, false, false, false, false, false, false, false, false, false, false, false, false, false, false, false, false, false, false, false, false, false, false, false, false, false, false, false, false, false, false, false, false, false, false, false, false, false, false, false, false, false, false, false, false, false, false, false, false, false, false, false, false, false, false, false, false, false, false, false, false, false, false, false, false, false, false, false, false, false, false, false, false, false, false, false, false, false, false, false, false, false, false, false, false, false, false, false, false, false, false, false, false, false, false, false, false, false, false, false, false, false, false, false, false, false, false, false, false, false, false, false, false, false, false, false, false, false, false, false, false, false, false, false, false, false, false, false, false, false, false, false, false, false, false, false, false, false, false, false, false, false, false, false, false, false, false, false, false, false, false, false, false, false, false, false, false, false, false, false, false, false, false, false, false, false, false, false, false, false, false, false, false, false, false, false, false, false, false, false, false]"
      - "decl f33: <50>"
      - "  retn []"
      - "decl f34: <51>"
      - "  retn [0, 0, 0, 0, 0, 0, 0, 0, 0, 0, 0, 0, 0, 0, 0, 0, 0, 0, 0, 0, 0, 0, 0, 0, 0, 0, 0, 0, 0, 0, 0, 0]"
      - "decl f35: <52>"
      - "  retn []"
      - "decl f36: <53>"
      - "  retn [false, false, false, false, false, false, false, false, false, false, false, false, false, false, false, false, false, false, false, false, false, false, false, false, false, false, false, false, false, false, false, false, false, false, false, false, false, false, false, false, false, false, false, false, false, false, false, false, false, false, false, false, false, false, false, false, false, false, false, false, false, false, false, false, false, false, false, false, false, false, false, false, false, false, false, false, false, false, false, false, false, false, false, false, false, false, false, false, false, false, false, false, false, false, false, false, false, false, false, false, false, false, false, false, false, false, false, false, false, false, false, false, false, false, false, false, false, false, false, false, false, false, false, false, false, false, false, false, false, false, false, false, false, false, false, false, false, false, false, false, false, false, false, false, false, false, false, false, false, false, false, false, false, false, false, false, false, false, false, false, false, false, false, false, false, false, false, false, false, false, false, false, false, false, false, false, false, false, false, false, false, false, false, false, false, false, false, false, false, false, false, false, false, false, false, false, false, false, false, false, false, false, false, false, false, false, false, false, false, false, false, false, false, false, false, false, false, false, false, false, false, false, false, false, false, false, false, false, false, false, false, false, false, false, false, false, false, false, false, false, false, false, false, false, false, false, false, false, false, false, false, false, false, false, false, false, false, false, false, false, false, false, false, false, false, false, false, false, false, false, false, false, false, false, false, false, false, false, false, false, false, false, false, false, false, false, false, false, false, false, false, false, false, false, false, false, false, false, false, false, false, false, false, false, false, false, false, false, false, false, false, false, false, false, false, false, false, false, false, false, false, false, false, false, false, false, false, false, false, false, false, false, false, false, false, false, false, false, false, false, false, false, false, false, false, false, false, false, false, false, false, false, false, false, false, false, false, false, false, false, false, false, false, false, false, false, false, false, false, false, false, false, false, false, false, false, false, false, false, false, false, false, false, false, false, false, false, false, false, false, false, false, false, false, false, false, false, false, false, false, false, false, false, false, false, false, false, false, false, false, false, false, false, false, false, false, false, false, false, false, false, false, false, false, false, false, false, false, false, false, false, false, false, false, false, false, false, false, false, false, false, false, false, false, false, false, false, false, false, false, false, false, false, false, false, false, false, false, false, false, false, false, false, false, false, false, false, false, false, false, false, false, false, false, false, false, false, false, false, false, false, false, false, false, false, false, false, false, false, false, false, false, false, false, false, false, false, false, false, false, false, false, false, false, false, false]"
      - "decl f37: <54>"
      - "  retn []group"
      - "decl f38: <55>"
      - "  retn [0, 0, 0, 0, 0, 0, 0, 0, 0, 0, 0, 0, 0, 0, 0, 0, 0, 0, 0, 0, 0, 0, 0, 0, 0, 0, 0, 0, 0, 0, 0, 0, 0, 0, 0, 0, 0, 0, 0, 0, 0, 0, 0, 0, 0, 0, 0, 0, 0, 0, 0, 0, 0, 0, 0, 0, 0, 0, 0, 0, 0, 0, 0, 0]"
      - "decl f39: <56>"
      - "  retn []group"
      - "decl f40: <57>"
      - "  retn [false, false, false, false, false, false, false, false, false, false, false, false, false, false, false, false, false, false, false, false, false, false, false, false, false, false, false, false, false, false, false, false, false, false, false, false, false, false, false, false, false, false, false, false, false, false, false, false, false, false, false, false, false, false, false, false, false, false, false, false, false, false, false, false, false, false, false, false, false, false, false, false, false, false, false, false, false, false, false, false, false, false, false, false, false, false, false, false, false, false, false, false, false, false, false, false, false, false, false, false, false, false, false, false, false, false, false, false, false, false, false, false, false, false, false, false, false, false, false, false, false, false, false, false, false, false, false, false, false, false, false, false, false, false, false, false, false, false, false, false, false, false, false, false, false, false, false, false, false, false, false, false, false, false, false, false, false, false, false, false, false, false, false, false, false, false, false, false, false, false, false, false, false, false, false, false, false, false, false, false, false, false, false, false, false, false, false, false, false, false, false, false, false, false, false, false, false, false, false, false, false, false, false, false, false, false, false, false, false, false, false, false, false, false, false, false, false, false, false, false, false, false, false, false, false, false, false, false, false, false, false, false, false, false, false, false, false, false, false, false, false, false, false, false, false, false, false, false, false, false, false, false, false, false, false, false, false, false, false, false, false, false, false, false, false, false, false, false, false, false, false, false, false, false, false, false, false, false, false, false, false, false, false, false, false, false, false, false, false, false, false, false, false, false, false, false, false, false, false, false, false, false, false, false, false, false, false, false, false, false, false, false, false, false, false, false, false, false, false, false, false, false, false, false, false, false, false, false, false, false, false, false, false, false, false, false, false, false, false, false, false, false, false, false, false, false, false, false, false, false, false, false, false, false, false, false, false, false, false, false, false, false, false, false, false, false, false, false, false, false, false, false, false, false, false, false, false, false, false, false, false, false, false, false, false, false, false, false, false, false, false, false, false, false, false, false, false, false, false, false, false, false, false, false, false, false, false, false, false, false, false, false, false, false, false, false, false, false, false, false, false, false, false, false, false, false, false, false, false, false, false, false, false, false, false, false, false, false, false, false, false, false, false, false, false, false, false, false, false, false, false, false, false, false, false, false, false, false, false, false, false, false, false, false, false, false, false, false, false, false, false, false, false, false, false, false, false, false, false, false, false, false, false, false, false, false, false, false, false, false, false, false, false, false, false, false, false, false, false, false, false, false, false, false, false, false]"
      - "decl f41: <58>"
      - "  retn []group"
      - "decl f42: <59>"
      - "  retn [0, 0, 0, 0, 0, 0, 0, 0, 0, 0, 0, 0, 0, 0, 0, 0, 0, 0, 0, 0, 0, 0, 0, 0, 0, 0, 0, 0, 0, 0, 0, 0, 0, 0, 0, 0, 0, 0, 0, 0, 0, 0, 0, 0, 0, 0, 0, 0, 0, 0, 0, 0, 0, 0, 0, 0, 0, 0, 0, 0, 0, 0, 0, 0]"
      - "decl f43: <60>"
      - "  retn []group"
      - "decl f44: <61>"
      - "  retn [false, false, false, false, false, false, false, false]"
      - "decl f45: <62>"
      - "  retn 0"
      - "decl f46: <63>"
      - "  retn [0]"
      - "decl f47: <64>"
      - "  retn 0"
      - "decl f48: <65>"
      - "  retn [false, false, false, false, false, false, false, false]"
      - "decl f49: <66>"
      - "  retn 0"
      - "decl f50: <67>"
      - "  retn [0]"
      - "decl f51: <68>"
      - "  retn 0"
      - "decl f52: <69>"
      - "  retn [false, false, false, false, false, false, false, false, false, false, false, false, false, false, false, false]"
      - "decl f53: <70>"
      - "  retn 0"
      - "decl f54: <71>"
      - "  retn [0, 0]"
      - "decl f55: <72>"
      - "  retn 0"
      - "decl f56: <73>"
      - "  retn [false, false, false, false, false, false, false, false, false, false, false, false, false, false, false, false]"
      - "decl f57: <74>"
      - "  retn 0"
      - "decl f58: <75>"
      - "  retn [0, 0]"
      - "decl f59: <76>"
      - "  retn 0"
      - "decl f60: <77>"
      - "  retn [false, false, false, false, false, false, false, false, false, false, false, false, false, false, false, false, false, false, false, false, false, false, false, false, false, false, false, false, false, false, false, false]"
      - "decl f61: <78>"
      - "  retn 0"
      - "decl f62: <79>"
      - "  retn [0, 0, 0, 0]"
      - "decl f63: <80>"
      - "  retn 0"
      - "decl f64: <81>"
      - "  retn [false, false, false, false, false, false, false, false, false, false, false, false, false, false, false, false, false, false, false, false, false, false, false, false, false, false, false, false, false, false, false, false]"
      - "decl f65: <82>"
      - "  retn 0"
      - "decl f66: <83>"
      - "  retn [0, 0, 0, 0]"
      - "decl f67: <84>"
      - "  retn 0"
      - "decl f68: <85>"
      - "  retn [false, false, false, false, false, false, false, false, false, false, false, false, false, false, false, false, false, false, false, false, false, false, false, false, false, false, false, false, false, false, false, false, false, false, false, false, false, false, false, false, false, false, false, false, false, false, false, false, false, false, false, false, false, false, false, false, false, false, false, false, false, false, false, false]"
      - "decl f69: <86>"
      - "  retn 0"
      - "decl f70: <87>"
      - "  retn [0, 0, 0, 0, 0, 0, 0, 0]"
      - "decl f71: <88>"
      - "  retn 0"
      - "decl f72: <89>"
      - "  retn [false, false, false, false, false, false, false, false, false, false, false, false, false, false, false, false, false, false, false, false, false, false, false, false, false, false, false, false, false, false, false, false, false, false, false, false, false, false, false, false, false, false, false, false, false, false, false, false, false, false, false, false, false, false, false, false, false, false, false, false, false, false, false, false]"
      - "decl f73: <90>"
      - "  retn 0"
      - "decl f74: <91>"
      - "  retn [0, 0, 0, 0, 0, 0, 0, 0]"
      - "decl f75: <92>"
      - "  retn 0"
      - "decl f76: <93>"
      - "  retn [false, false, false, false, false, false, false, false, false, false, false, false, false, false, false, false, false, false, false, false, false, false, false, false, false, false, false, false, false, false, false, false, false, false, false, false, false, false, false, false, false, false, false, false, false, false, false, false, false, false, false, false, false, false, false, false, false, false, false, false, false, false, false, false, false, false, false, false, false, false, false, false, false, false, false, false, false, false, false, false, false, false, false, false, false, false, false, false, false, false, false, false, false, false, false, false, false, false, false, false, false, false, false, false, false, false, false, false, false, false, false, false, false, false, false, false, false, false, false, false, false, false, false, false, false, false, false, false]"
      - "decl f77: <94>"
      - "  retn 0"
      - "decl f78: <95>"
      - "  retn [0, 0, 0, 0, 0, 0, 0, 0, 0, 0, 0, 0, 0, 0, 0, 0]"
      - "decl f79: <96>"
      - "  retn 0"
      - "decl f80: <97>"
      - "  retn [false, false, false, false, false, false, false, false, false, false, false, false, false, false, false, false, false, false, false, false, false, false, false, false, false, false, false, false, false, false, false, false, false, false, false, false, false, false, false, false, false, false, false, false, false, false, false, false, false, false, false, false, false, false, false, false, false, false, false, false, false, false, false, false, false, false, false, false, false, false, false, false, false, false, false, false, false, false, false, false, false, false, false, false, false, false, false, false, false, false, false, false, false, false, false, false, false, false, false, false, false, false, false, false, false, false, false, false, false, false, false, false, false, false, false, false, false, false, false, false, false, false, false, false, false, false, false, false]"
      - "decl f81: <98>"
      - "  retn 0"
      - "decl f82: <99>"
      - "  retn [0, 0, 0, 0, 0, 0, 0, 0, 0, 0, 0, 0, 0, 0, 0, 0]"
      - "decl f83: <100>"
      - "  retn 0"
      - "decl f84: <101>"
      - "  retn [false, false, false, false, false, false, false, false]"
      - "decl f85: <102>"
      - "  retn 0"
      - "decl f86: <103>"
      - "  retn [0]"
      - "decl f87: <104>"
      - "  retn 0"
      - "decl f88: <105>"
      - "  retn [false, false, false, false, false, false, false, false]"
      - "decl f89: <106>"
      - "  retn 0"
      - "decl f90: <107>"
      - "  retn [0]"
      - "decl f91: <108>"
      - "  retn 0"
      - "decl f92: <109>"
      - "  retn [false, false, false, false, false, false, false, false, false, false, false, false, false, false, false, false]"
      - "decl f93: <110>"
      - "  retn 0"
      - "decl f94: <111>"
      - "  retn [0, 0]"
      - "decl f95: <112>"
      - "  retn 0"
      - "decl f96: <113>"
      - "  retn [false, false, false, false, false, false, false, false, false, false, false, false, false, false, false, false]"
      - "decl f97: <114>"
      - "  retn 0"
      - "decl f98: <115>"
      - "  retn [0, 0]"
      - "decl f99: <116>"
      - "  retn 0"
      - "decl f100: <117>"
      - "  retn [false, false, false, false, false, false, false, false, false, false, false, false, false, false, false, false, false, false, false, false, false, false, false, false, false, false, false, false, false, false, false, false]"
      - "decl f101: <118>"
      - "  retn 0"
      - "decl f102: <119>"
      - "  retn [0, 0, 0, 0]"
      - "decl f103: <120>"
      - "  retn 0"
      - "decl f104: <121>"
      - "  retn [false, false, false, false, false, false, false, false, false, false, false, false, false, false, false, false, false, false, false, false, false, false, false, false, false, false, false, false, false, false, false, false]"
      - "decl f105: <122>"
      - "  retn 0"
      - "decl f106: <123>"
      - "  retn [0, 0, 0, 0]"
      - "decl f107: <124>"
      - "  retn 0"
      - "decl f108: <125>"
      - "  retn [false, false, false, false, false, false, false, false, false, false, false, false, false, false, false, false, false, false, false, false, false, false, false, false, false, false, false, false, false, false, false, false, false, false, false, false, false, false, false, false, false, false, false, false, false, false, false, false, false, false, false, false, false, false, false, false, false, false, false, false, false, false, false, false]"
      - "decl f109: <126>"
      - "  retn 0"
      - "decl f110: <127>"
      - "  retn [0, 0, 0, 0, 0, 0, 0, 0]"
      - "decl f111: <128>"
      - "  retn 0"
      - "decl f112: <129>"
      - "  retn [false, false, false, false, false, false, false, false, false, false, false, false, false, false, false, false, false, false, false, false, false, false, false, false, false, false, false, false, false, false, false, false, false, false, false, false, false, false, false, false, false, false, false, false, false, false, false, false, false, false, false, false, false, false, false, false, false, false, false, false, false, false, false, false]"
      - "decl f113: <130>"
      - "  retn 0"
      - "decl f114: <131>"
      - "  retn [0, 0, 0, 0, 0, 0, 0, 0]"
      - "decl f115: <132>"
      - "  retn 0"
      - "decl f116: <133>"
      - "  retn [false, false, false, false, false, false, false, false, false, false, false, false, false, false, false, false, false, false, false, false, false, false, false, false, false, false, false, false, false, false, false, false, false, false, false, false, false, false, false, false, false, false, false, false, false, false, false, false, false, false, false, false, false, false, false, false, false, false, false, false, false, false, false, false, false, false, false, false, false, false, false, false, false, false, false, false, false, false, false, false, false, false, false, false, false, false, false, false, false, false, false, false, false, false, false, false, false, false, false, false, false, false, false, false, false, false, false, false, false, false, false, false, false, false, false, false, false, false, false, false, false, false, false, false, false, false, false, false]"
      - "decl f117: <134>"
      - "  retn 0"
      - "decl f118: <135>"
      - "  retn [0, 0, 0, 0, 0, 0, 0, 0, 0, 0, 0, 0, 0, 0, 0, 0]"
      - "decl f119: <136>"
      - "  retn 0"
      - "decl f120: <137>"
      - "  retn [false, false, false, false, false, false, false, false, false, false, false, false, false, false, false, false, false, false, false, false, false, false, false, false, false, false, false, false, false, false, false, false, false, false, false, false, false, false, false, false, false, false, false, false, false, false, false, false, false, false, false, false, false, false, false, false, false, false, false, false, false, false, false, false, false, false, false, false, false, false, false, false, false, false, false, false, false, false, false, false, false, false, false, false, false, false, false, false, false, false, false, false, false, false, false, false, false, false, false, false, false, false, false, false, false, false, false, false, false, false, false, false, false, false, false, false, false, false, false, false, false, false, false, false, false, false, false, false]"
      - "decl f121: <138>"
      - "  retn 0"
      - "decl f122: <139>"
      - "  retn [0, 0, 0, 0, 0, 0, 0, 0, 0, 0, 0, 0, 0, 0, 0, 0]"
      - "decl f123: <140>"
      - "  retn 0"
      - ""
    output:
      - input_file: pedersen.in
        output:
          registers:
            r0:
              type: bool
              value: "true"
<<<<<<< HEAD
    initial_ast: f4362312ae521b594a4a64bf303f527d3c1e87be681d5a457f68fe685de83144
    imports_resolved_ast: cf39decb6af000a6b17f4604ac5d5fbabc6ea059e35bcd664f721d6b4e3b88d5
    canonicalized_ast: 39d65bb7071d1a1cf130812c29e21a444365464828d7383999a65d5c350acfc4
    type_inferenced_ast: 7a7296f46c8d478a8836644478e81903233aa75fcb72bb887f8e353f4ee1553d
=======
    initial_ast: 0322f82c424bc7925242b277836e9dafd309fe55e5e85eea12fdb64a71a0110b
    imports_resolved_ast: c79bf67105b6a41bb1c1cf53aa8ff1aa9e45e560a96e9fa2a94025191d6d473e
    canonicalized_ast: eb07125cd1bb841691d836848412745e6d11b55c7921edc75736f282d44b5359
    type_inferenced_ast: 94580d2e1bf461afd8e3c00125544a366c5b8ca6fad1418b58b687b9bea0ffff
>>>>>>> 03f78d56
<|MERGE_RESOLUTION|>--- conflicted
+++ resolved
@@ -282,14 +282,7 @@
             r0:
               type: bool
               value: "true"
-<<<<<<< HEAD
-    initial_ast: f4362312ae521b594a4a64bf303f527d3c1e87be681d5a457f68fe685de83144
-    imports_resolved_ast: cf39decb6af000a6b17f4604ac5d5fbabc6ea059e35bcd664f721d6b4e3b88d5
-    canonicalized_ast: 39d65bb7071d1a1cf130812c29e21a444365464828d7383999a65d5c350acfc4
-    type_inferenced_ast: 7a7296f46c8d478a8836644478e81903233aa75fcb72bb887f8e353f4ee1553d
-=======
-    initial_ast: 0322f82c424bc7925242b277836e9dafd309fe55e5e85eea12fdb64a71a0110b
-    imports_resolved_ast: c79bf67105b6a41bb1c1cf53aa8ff1aa9e45e560a96e9fa2a94025191d6d473e
-    canonicalized_ast: eb07125cd1bb841691d836848412745e6d11b55c7921edc75736f282d44b5359
-    type_inferenced_ast: 94580d2e1bf461afd8e3c00125544a366c5b8ca6fad1418b58b687b9bea0ffff
->>>>>>> 03f78d56
+    initial_ast: 1d8c389c402acc3c6e688b52413d376d90c5af82e2ca6e0651f5549d4d477542
+    imports_resolved_ast: bc571d80d39b524d3f06f893cf68e9895a69f4277db2766755ef547363c76742
+    canonicalized_ast: 4ee13b5c8c9c5091533f21ec26457739550a92ea93c6da35e99e4a8775d628bd
+    type_inferenced_ast: a7acff3bc1963d160dd5c45e1a5b160b91457861b9d58b533f192d6aa8f14774