---
namespace: Compile
expectation: Pass
outputs:
  - circuit:
      num_public_variables: 0
      num_private_variables: 2
      num_constraints: 2
      at: 401937c524c61a28b4fab76d7a1f85bb628850012af62362a0922610372faf92
      bt: cdf9a9cee4f2edf55111a95ae60bde9801080f6bde638a5c79273a39a2f9f7f5
      ct: 643d5437104296e21d906ecb15b2c96ad278f20cfc4af53b12bb6069bd853726
    output:
      - input_file: input/dummy.in
        output:
          registers:
            r0:
              type: bool
              value: "true"
    initial_ast: 28af36837ec6fc11837d4547887148f55b67eaae795fe4e98f3536b18f302442
<<<<<<< HEAD
    imports_resolved_ast: 646c6a912a7ad1d16ca32fdee96ac3cfdb94c7f82ad7b9947ae56613da116b78
    canonicalized_ast: d2c8285ee48f4895ccee9667960dfd219b95f5ebf3a69ba932f36b8674fd1087
    type_inferenced_ast: 774f75870f1dc43bc2c06b72054748d19ef05e08ac1ea63fbcd3c22eac2cb59b
=======
    ir: 25046f8b04bfaa86629d48ee21134002f0f071fc5665a61f39548fb91de8bf7c
    imports_resolved_ast: b31a495cf923c6e0847673aabfccac2075d3df0d492d4e6275986cb9157ae802
    canonicalized_ast: 8f6859326a7f11432ce0332f22b6b153608805365327665fa757472ced7c0648
    type_inferenced_ast: e4206dee4fc9006764f3077a652013408eb64d5d33514e5e1c8bb6a619f26d32
>>>>>>> 3626fbdb
<|MERGE_RESOLUTION|>--- conflicted
+++ resolved
@@ -17,13 +17,7 @@
               type: bool
               value: "true"
     initial_ast: 28af36837ec6fc11837d4547887148f55b67eaae795fe4e98f3536b18f302442
-<<<<<<< HEAD
+    ir: 25046f8b04bfaa86629d48ee21134002f0f071fc5665a61f39548fb91de8bf7c
     imports_resolved_ast: 646c6a912a7ad1d16ca32fdee96ac3cfdb94c7f82ad7b9947ae56613da116b78
     canonicalized_ast: d2c8285ee48f4895ccee9667960dfd219b95f5ebf3a69ba932f36b8674fd1087
-    type_inferenced_ast: 774f75870f1dc43bc2c06b72054748d19ef05e08ac1ea63fbcd3c22eac2cb59b
-=======
-    ir: 25046f8b04bfaa86629d48ee21134002f0f071fc5665a61f39548fb91de8bf7c
-    imports_resolved_ast: b31a495cf923c6e0847673aabfccac2075d3df0d492d4e6275986cb9157ae802
-    canonicalized_ast: 8f6859326a7f11432ce0332f22b6b153608805365327665fa757472ced7c0648
-    type_inferenced_ast: e4206dee4fc9006764f3077a652013408eb64d5d33514e5e1c8bb6a619f26d32
->>>>>>> 3626fbdb
+    type_inferenced_ast: 774f75870f1dc43bc2c06b72054748d19ef05e08ac1ea63fbcd3c22eac2cb59b