--- conflicted
+++ resolved
@@ -16,14 +16,7 @@
             r0:
               type: bool
               value: "true"
-<<<<<<< HEAD
     initial_ast: 374b6166e0ee818054b899e28759cc4001e23ee3c765b366997e69791d45f502
-    imports_resolved_ast: 374b6166e0ee818054b899e28759cc4001e23ee3c765b366997e69791d45f502
-    canonicalized_ast: 71e37afc509b491de6e56212c8e332a304c5bbf569f100bbe272caf472a673ff
-    type_inferenced_ast: 0dda8ba090b477e36aa1c92ac6fed8fe3af5993532687fc90b740051c5126e03
-=======
-    initial_ast: cf642f2f983cd8bcd6cbca2d2920f5234d79375601c1da3c06f97b6185a5629d
-    imports_resolved_ast: ec5c0b1e01e74181406efc8a2b698933726e13e92c87e0fac7dcb28901ed9565
-    canonicalized_ast: b9cf563cea162726122f7d2f7f264dace0c2d6a75e58c13e745fd849404da067
-    type_inferenced_ast: 2e83ce8e0fc851ff003c9e2756c0e0d83364b506e87e2189df473c306814eea8
->>>>>>> a5f74195
+    imports_resolved_ast: 049f6477b0cf2eaaf7429dbcefe68b2320f8fabf40b7c591cbf9389806d1da45
+    canonicalized_ast: c52f0be3b7dde8f2a6896d344188edb9ff68a6cfd72908f1e72ef89f5120fcfc
+    type_inferenced_ast: 7d5e1b8002a3f534829168896c4095c57dbae9a107000a9c8caf9066dd5e9d57