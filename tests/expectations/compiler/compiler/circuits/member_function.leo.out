---
namespace: Compile
expectation: Pass
outputs:
  - circuit:
      num_public_variables: 0
      num_private_variables: 1
      num_constraints: 1
      at: 042610d0fd1fe6d6ac112138f8755752f44c7d2a00f1b5960574d6da5cda393f
      bt: e97756698880ab7555a959a5fb5c6b4e15bd64612aa677adbfe2d0bd91f0a83c
      ct: cf1cbb66a638b4860a516671fb74850e6ccf787fe6c4c8d29e9c04efe880bd05
    output:
      - input_file: input/dummy.in
        output:
          registers:
            r0:
              type: bool
              value: "true"
<<<<<<< HEAD
    initial_ast: ba78462720a15b8f4d65b2b7493a7ed78c749cd099fd6a3e79b4d627bbe50ddb
    canonicalized_ast: ba78462720a15b8f4d65b2b7493a7ed78c749cd099fd6a3e79b4d627bbe50ddb
    type_inferenced_ast: 2d936fece3722aad24dd322dd8773438ad6553082f4839fe044e77ab8d656dec
=======
    initial_ast: 681bcdc031155971ce0dab8c8ee659df3f09b97b4e6b4525d47f4a045765a57c
    canonicalized_ast: 681bcdc031155971ce0dab8c8ee659df3f09b97b4e6b4525d47f4a045765a57c
    type_inferenced_ast: 40920da878d0316ea8fd4d1963e53843b1d8933441fd568adba5f11e4ded7246
>>>>>>> 235daa9e
<|MERGE_RESOLUTION|>--- conflicted
+++ resolved
@@ -16,12 +16,6 @@
             r0:
               type: bool
               value: "true"
-<<<<<<< HEAD
-    initial_ast: ba78462720a15b8f4d65b2b7493a7ed78c749cd099fd6a3e79b4d627bbe50ddb
-    canonicalized_ast: ba78462720a15b8f4d65b2b7493a7ed78c749cd099fd6a3e79b4d627bbe50ddb
-    type_inferenced_ast: 2d936fece3722aad24dd322dd8773438ad6553082f4839fe044e77ab8d656dec
-=======
-    initial_ast: 681bcdc031155971ce0dab8c8ee659df3f09b97b4e6b4525d47f4a045765a57c
-    canonicalized_ast: 681bcdc031155971ce0dab8c8ee659df3f09b97b4e6b4525d47f4a045765a57c
-    type_inferenced_ast: 40920da878d0316ea8fd4d1963e53843b1d8933441fd568adba5f11e4ded7246
->>>>>>> 235daa9e
+    initial_ast: b53c2c321c3f6ee2202eaca1e709607f5e82f9e456be132b08493de57b1c4089
+    canonicalized_ast: b53c2c321c3f6ee2202eaca1e709607f5e82f9e456be132b08493de57b1c4089
+    type_inferenced_ast: a94dfe431aa43189323427aadb33120d4ac03e19b9a898353858c26b624869ed