---
namespace: Compile
expectation: Pass
outputs:
  - circuit:
      num_public_variables: 0
      num_private_variables: 2
      num_constraints: 2
      at: 401937c524c61a28b4fab76d7a1f85bb628850012af62362a0922610372faf92
      bt: cdf9a9cee4f2edf55111a95ae60bde9801080f6bde638a5c79273a39a2f9f7f5
      ct: 643d5437104296e21d906ecb15b2c96ad278f20cfc4af53b12bb6069bd853726
    ir:
      - "decl f0: <0>"
      - "  store &v1, ((v0), (), (), ())"
      - "  store &v3, (1)"
      - "  eq &v4, true, v2"
      - "  retn v4"
      - "decl f1: <5>"
      - "  retn [false, false, false, false, false, false, false, false, false, false, false, false, false, false, false, false, false, false, false, false, false, false, false, false, false, false, false, false, false, false, false, false, false, false, false, false, false, false, false, false, false, false, false, false, false, false, false, false, false, false, false, false, false, false, false, false, false, false, false, false, false, false, false, false, false, false, false, false, false, false, false, false, false, false, false, false, false, false, false, false, false, false, false, false, false, false, false, false, false, false, false, false, false, false, false, false, false, false, false, false, false, false, false, false, false, false, false, false, false, false, false, false, false, false, false, false, false, false, false, false, false, false, false, false, false, false, false, false, false, false, false, false, false, false, false, false, false, false, false, false, false, false, false, false, false, false, false, false, false, false, false, false, false, false, false, false, false, false, false, false, false, false, false, false, false, false, false, false, false, false, false, false, false, false, false, false, false, false, false, false, false, false, false, false, false, false, false, false, false, false, false, false, false, false, false, false, false, false, false, false, false, false, false, false, false, false, false, false, false, false, false, false, false, false, false, false, false, false, false, false, false, false, false, false, false, false, false, false, false, false, false, false, false, false, false, false, false, false, false, false, false, false, false, false, false, false, false, false, false, false, false, false, false, false, false, false]"
      - "decl f2: <6>"
      - "  retn aleo1qnr4dkkvkgfqph0vzc3y6z2eu975wnpz2925ntjccd5cfqxtyu8sta57j8"
      - "decl f3: <7>"
      - "  retn [0, 0, 0, 0, 0, 0, 0, 0, 0, 0, 0, 0, 0, 0, 0, 0, 0, 0, 0, 0, 0, 0, 0, 0, 0, 0, 0, 0, 0, 0, 0, 0]"
      - "decl f4: <8>"
      - "  retn aleo1qnr4dkkvkgfqph0vzc3y6z2eu975wnpz2925ntjccd5cfqxtyu8sta57j8"
      - "decl f5: <9>"
      - "  retn [false, false, false, false, false, false, false, false, false, false, false, false, false, false, false, false, false, false, false, false, false, false, false, false, false, false, false, false, false, false, false, false, false, false, false, false, false, false, false, false, false, false, false, false, false, false, false, false, false, false, false, false, false, false, false, false, false, false, false, false, false, false, false, false, false, false, false, false, false, false, false, false, false, false, false, false, false, false, false, false, false, false, false, false, false, false, false, false, false, false, false, false, false, false, false, false, false, false, false, false, false, false, false, false, false, false, false, false, false, false, false, false, false, false, false, false, false, false, false, false, false, false, false, false, false, false, false, false, false, false, false, false, false, false, false, false, false, false, false, false, false, false, false, false, false, false, false, false, false, false, false, false, false, false, false, false, false, false, false, false, false, false, false, false, false, false, false, false, false, false, false, false, false, false, false, false, false, false, false, false, false, false, false, false, false, false, false, false, false, false, false, false, false, false, false, false, false, false, false, false, false, false, false, false, false, false, false, false, false, false, false, false, false, false, false, false, false, false, false, false, false, false, false, false, false, false, false, false, false, false, false, false, false, false, false, false, false, false, false, false, false, false, false, false, false, false, false, false, false, false, false, false, false, false, false, false]"
      - "decl f6: <10>"
      - "  retn aleo1qnr4dkkvkgfqph0vzc3y6z2eu975wnpz2925ntjccd5cfqxtyu8sta57j8"
      - "decl f7: <11>"
      - "  retn [0, 0, 0, 0, 0, 0, 0, 0, 0, 0, 0, 0, 0, 0, 0, 0, 0, 0, 0, 0, 0, 0, 0, 0, 0, 0, 0, 0, 0, 0, 0, 0]"
      - "decl f8: <12>"
      - "  retn aleo1qnr4dkkvkgfqph0vzc3y6z2eu975wnpz2925ntjccd5cfqxtyu8sta57j8"
      - "decl f9: <13>"
      - "  retn 0"
      - "decl f10: <14>"
      - "  retn [false]"
      - "decl f11: <15>"
      - "  retn false"
      - "decl f12: <16>"
      - "  retn [0]"
      - "decl f13: <17>"
      - "  retn false"
      - "decl f14: <18>"
      - "  retn [false]"
      - "decl f15: <19>"
      - "  retn false"
      - "decl f16: <20>"
      - "  retn [0]"
      - "decl f17: <21>"
      - "  retn false"
      - "decl f18: <22>"
      - "  retn [false, false, false, false, false, false, false, false, false, false, false, false, false, false, false, false, false, false, false, false, false, false, false, false, false, false, false, false, false, false, false, false, false, false, false, false, false, false, false, false, false, false, false, false, false, false, false, false, false, false, false, false, false, false, false, false, false, false, false, false, false, false, false, false, false, false, false, false, false, false, false, false, false, false, false, false, false, false, false, false, false, false, false, false, false, false, false, false, false, false, false, false, false, false, false, false, false, false, false, false, false, false, false, false, false, false, false, false, false, false, false, false, false, false, false, false, false, false, false, false, false, false, false, false, false, false, false, false, false, false, false, false, false, false, false, false, false, false, false, false, false, false, false, false, false, false, false, false, false, false, false, false, false, false, false, false, false, false, false, false, false, false, false, false, false, false, false, false, false, false, false, false, false, false, false, false, false, false, false, false, false, false, false, false, false, false, false, false, false, false, false, false, false, false, false, false, false, false, false, false, false, false, false, false, false, false, false, false, false, false, false, false, false, false, false, false, false, false, false, false, false, false, false, false, false, false, false, false, false, false, false, false, false, false, false, false, false, false, false, false, false, false, false, false, false, false, false, false, false, false, false, false, false]"
      - "decl f19: <23>"
      - "  retn 'a'"
      - "decl f20: <24>"
      - "  retn [0, 0, 0, 0, 0, 0, 0, 0, 0, 0, 0, 0, 0, 0, 0, 0, 0, 0, 0, 0, 0, 0, 0, 0, 0, 0, 0, 0, 0, 0, 0, 0]"
      - "decl f21: <25>"
      - "  retn 'a'"
      - "decl f22: <26>"
      - "  retn [false, false, false, false, false, false, false, false, false, false, false, false, false, false, false, false, false, false, false, false, false, false, false, false, false, false, false, false, false, false, false, false, false, false, false, false, false, false, false, false, false, false, false, false, false, false, false, false, false, false, false, false, false, false, false, false, false, false, false, false, false, false, false, false, false, false, false, false, false, false, false, false, false, false, false, false, false, false, false, false, false, false, false, false, false, false, false, false, false, false, false, false, false, false, false, false, false, false, false, false, false, false, false, false, false, false, false, false, false, false, false, false, false, false, false, false, false, false, false, false, false, false, false, false, false, false, false, false, false, false, false, false, false, false, false, false, false, false, false, false, false, false, false, false, false, false, false, false, false, false, false, false, false, false, false, false, false, false, false, false, false, false, false, false, false, false, false, false, false, false, false, false, false, false, false, false, false, false, false, false, false, false, false, false, false, false, false, false, false, false, false, false, false, false, false, false, false, false, false, false, false, false, false, false, false, false, false, false, false, false, false, false, false, false, false, false, false, false, false, false, false, false, false, false, false, false, false, false, false, false, false, false, false, false, false, false, false, false, false, false, false, false, false, false, false, false, false, false, false, false, false, false, false]"
      - "decl f23: <27>"
      - "  retn 'a'"
      - "decl f24: <28>"
      - "  retn [0, 0, 0, 0, 0, 0, 0, 0, 0, 0, 0, 0, 0, 0, 0, 0, 0, 0, 0, 0, 0, 0, 0, 0, 0, 0, 0, 0, 0, 0, 0, 0]"
      - "decl f25: <29>"
      - "  retn 'a'"
      - "decl f26: <30>"
      - "  retn [false, false, false, false, false, false, false, false, false, false, false, false, false, false, false, false, false, false, false, false, false, false, false, false, false, false, false, false, false, false, false, false, false, false, false, false, false, false, false, false, false, false, false, false, false, false, false, false, false, false, false, false, false, false, false, false, false, false, false, false, false, false, false, false, false, false, false, false, false, false, false, false, false, false, false, false, false, false, false, false, false, false, false, false, false, false, false, false, false, false, false, false, false, false, false, false, false, false, false, false, false, false, false, false, false, false, false, false, false, false, false, false, false, false, false, false, false, false, false, false, false, false, false, false, false, false, false, false, false, false, false, false, false, false, false, false, false, false, false, false, false, false, false, false, false, false, false, false, false, false, false, false, false, false, false, false, false, false, false, false, false, false, false, false, false, false, false, false, false, false, false, false, false, false, false, false, false, false, false, false, false, false, false, false, false, false, false, false, false, false, false, false, false, false, false, false, false, false, false, false, false, false, false, false, false, false, false, false, false, false, false, false, false, false, false, false, false, false, false, false, false, false, false, false, false, false, false, false, false, false, false, false, false, false, false, false, false, false, false, false, false, false, false, false, false, false, false, false, false, false, false, false, false]"
      - "decl f27: <31>"
      - "  retn []"
      - "decl f28: <32>"
      - "  retn [0, 0, 0, 0, 0, 0, 0, 0, 0, 0, 0, 0, 0, 0, 0, 0, 0, 0, 0, 0, 0, 0, 0, 0, 0, 0, 0, 0, 0, 0, 0, 0]"
      - "decl f29: <33>"
      - "  retn []"
      - "decl f30: <34>"
      - "  retn [false, false, false, false, false, false, false, false, false, false, false, false, false, false, false, false, false, false, false, false, false, false, false, false, false, false, false, false, false, false, false, false, false, false, false, false, false, false, false, false, false, false, false, false, false, false, false, false, false, false, false, false, false, false, false, false, false, false, false, false, false, false, false, false, false, false, false, false, false, false, false, false, false, false, false, false, false, false, false, false, false, false, false, false, false, false, false, false, false, false, false, false, false, false, false, false, false, false, false, false, false, false, false, false, false, false, false, false, false, false, false, false, false, false, false, false, false, false, false, false, false, false, false, false, false, false, false, false, false, false, false, false, false, false, false, false, false, false, false, false, false, false, false, false, false, false, false, false, false, false, false, false, false, false, false, false, false, false, false, false, false, false, false, false, false, false, false, false, false, false, false, false, false, false, false, false, false, false, false, false, false, false, false, false, false, false, false, false, false, false, false, false, false, false, false, false, false, false, false, false, false, false, false, false, false, false, false, false, false, false, false, false, false, false, false, false, false, false, false, false, false, false, false, false, false, false, false, false, false, false, false, false, false, false, false, false, false, false, false, false, false, false, false, false, false, false, false, false, false, false, false, false, false]"
      - "decl f31: <35>"
      - "  retn []"
      - "decl f32: <36>"
      - "  retn [0, 0, 0, 0, 0, 0, 0, 0, 0, 0, 0, 0, 0, 0, 0, 0, 0, 0, 0, 0, 0, 0, 0, 0, 0, 0, 0, 0, 0, 0, 0, 0]"
      - "decl f33: <37>"
      - "  retn []"
      - "decl f34: <38>"
      - "  retn [false, false, false, false, false, false, false, false, false, false, false, false, false, false, false, false, false, false, false, false, false, false, false, false, false, false, false, false, false, false, false, false, false, false, false, false, false, false, false, false, false, false, false, false, false, false, false, false, false, false, false, false, false, false, false, false, false, false, false, false, false, false, false, false, false, false, false, false, false, false, false, false, false, false, false, false, false, false, false, false, false, false, false, false, false, false, false, false, false, false, false, false, false, false, false, false, false, false, false, false, false, false, false, false, false, false, false, false, false, false, false, false, false, false, false, false, false, false, false, false, false, false, false, false, false, false, false, false, false, false, false, false, false, false, false, false, false, false, false, false, false, false, false, false, false, false, false, false, false, false, false, false, false, false, false, false, false, false, false, false, false, false, false, false, false, false, false, false, false, false, false, false, false, false, false, false, false, false, false, false, false, false, false, false, false, false, false, false, false, false, false, false, false, false, false, false, false, false, false, false, false, false, false, false, false, false, false, false, false, false, false, false, false, false, false, false, false, false, false, false, false, false, false, false, false, false, false, false, false, false, false, false, false, false, false, false, false, false, false, false, false, false, false, false, false, false, false, false, false, false, false, false, false, false, false, false, false, false, false, false, false, false, false, false, false, false, false, false, false, false, false, false, false, false, false, false, false, false, false, false, false, false, false, false, false, false, false, false, false, false, false, false, false, false, false, false, false, false, false, false, false, false, false, false, false, false, false, false, false, false, false, false, false, false, false, false, false, false, false, false, false, false, false, false, false, false, false, false, false, false, false, false, false, false, false, false, false, false, false, false, false, false, false, false, false, false, false, false, false, false, false, false, false, false, false, false, false, false, false, false, false, false, false, false, false, false, false, false, false, false, false, false, false, false, false, false, false, false, false, false, false, false, false, false, false, false, false, false, false, false, false, false, false, false, false, false, false, false, false, false, false, false, false, false, false, false, false, false, false, false, false, false, false, false, false, false, false, false, false, false, false, false, false, false, false, false, false, false, false, false, false, false, false, false, false, false, false, false, false, false, false, false, false, false, false, false, false, false, false, false, false, false, false, false, false, false, false, false, false, false, false, false, false, false, false, false, false, false, false, false, false, false, false, false, false, false, false, false, false, false, false, false, false, false, false, false, false, false, false, false, false, false, false, false, false, false, false, false, false, false, false, false, false, false, false, false]"
      - "decl f35: <39>"
      - "  retn []group"
      - "decl f36: <40>"
      - "  retn [0, 0, 0, 0, 0, 0, 0, 0, 0, 0, 0, 0, 0, 0, 0, 0, 0, 0, 0, 0, 0, 0, 0, 0, 0, 0, 0, 0, 0, 0, 0, 0, 0, 0, 0, 0, 0, 0, 0, 0, 0, 0, 0, 0, 0, 0, 0, 0, 0, 0, 0, 0, 0, 0, 0, 0, 0, 0, 0, 0, 0, 0, 0, 0]"
      - "decl f37: <41>"
      - "  retn []group"
      - "decl f38: <42>"
      - "  retn [false, false, false, false, false, false, false, false, false, false, false, false, false, false, false, false, false, false, false, false, false, false, false, false, false, false, false, false, false, false, false, false, false, false, false, false, false, false, false, false, false, false, false, false, false, false, false, false, false, false, false, false, false, false, false, false, false, false, false, false, false, false, false, false, false, false, false, false, false, false, false, false, false, false, false, false, false, false, false, false, false, false, false, false, false, false, false, false, false, false, false, false, false, false, false, false, false, false, false, false, false, false, false, false, false, false, false, false, false, false, false, false, false, false, false, false, false, false, false, false, false, false, false, false, false, false, false, false, false, false, false, false, false, false, false, false, false, false, false, false, false, false, false, false, false, false, false, false, false, false, false, false, false, false, false, false, false, false, false, false, false, false, false, false, false, false, false, false, false, false, false, false, false, false, false, false, false, false, false, false, false, false, false, false, false, false, false, false, false, false, false, false, false, false, false, false, false, false, false, false, false, false, false, false, false, false, false, false, false, false, false, false, false, false, false, false, false, false, false, false, false, false, false, false, false, false, false, false, false, false, false, false, false, false, false, false, false, false, false, false, false, false, false, false, false, false, false, false, false, false, false, false, false, false, false, false, false, false, false, false, false, false, false, false, false, false, false, false, false, false, false, false, false, false, false, false, false, false, false, false, false, false, false, false, false, false, false, false, false, false, false, false, false, false, false, false, false, false, false, false, false, false, false, false, false, false, false, false, false, false, false, false, false, false, false, false, false, false, false, false, false, false, false, false, false, false, false, false, false, false, false, false, false, false, false, false, false, false, false, false, false, false, false, false, false, false, false, false, false, false, false, false, false, false, false, false, false, false, false, false, false, false, false, false, false, false, false, false, false, false, false, false, false, false, false, false, false, false, false, false, false, false, false, false, false, false, false, false, false, false, false, false, false, false, false, false, false, false, false, false, false, false, false, false, false, false, false, false, false, false, false, false, false, false, false, false, false, false, false, false, false, false, false, false, false, false, false, false, false, false, false, false, false, false, false, false, false, false, false, false, false, false, false, false, false, false, false, false, false, false, false, false, false, false, false, false, false, false, false, false, false, false, false, false, false, false, false, false, false, false, false, false, false, false, false, false, false, false, false, false, false, false, false, false, false, false, false, false, false, false, false, false, false, false, false, false, false, false, false, false, false, false, false, false, false, false]"
      - "decl f39: <43>"
      - "  retn []group"
      - "decl f40: <44>"
      - "  retn [0, 0, 0, 0, 0, 0, 0, 0, 0, 0, 0, 0, 0, 0, 0, 0, 0, 0, 0, 0, 0, 0, 0, 0, 0, 0, 0, 0, 0, 0, 0, 0, 0, 0, 0, 0, 0, 0, 0, 0, 0, 0, 0, 0, 0, 0, 0, 0, 0, 0, 0, 0, 0, 0, 0, 0, 0, 0, 0, 0, 0, 0, 0, 0]"
      - "decl f41: <45>"
      - "  retn []group"
      - "decl f42: <46>"
      - "  retn [false, false, false, false, false, false, false, false]"
      - "decl f43: <47>"
      - "  retn 0"
      - "decl f44: <48>"
      - "  retn [0]"
      - "decl f45: <49>"
      - "  retn 0"
      - "decl f46: <50>"
      - "  retn [false, false, false, false, false, false, false, false]"
      - "decl f47: <51>"
      - "  retn 0"
      - "decl f48: <52>"
      - "  retn [0]"
      - "decl f49: <53>"
      - "  retn 0"
      - "decl f50: <54>"
      - "  retn [false, false, false, false, false, false, false, false, false, false, false, false, false, false, false, false]"
      - "decl f51: <55>"
      - "  retn 0"
      - "decl f52: <56>"
      - "  retn [0, 0]"
      - "decl f53: <57>"
      - "  retn 0"
      - "decl f54: <58>"
      - "  retn [false, false, false, false, false, false, false, false, false, false, false, false, false, false, false, false]"
      - "decl f55: <59>"
      - "  retn 0"
      - "decl f56: <60>"
      - "  retn [0, 0]"
      - "decl f57: <61>"
      - "  retn 0"
      - "decl f58: <62>"
      - "  retn [false, false, false, false, false, false, false, false, false, false, false, false, false, false, false, false, false, false, false, false, false, false, false, false, false, false, false, false, false, false, false, false]"
      - "decl f59: <63>"
      - "  retn 0"
      - "decl f60: <64>"
      - "  retn [0, 0, 0, 0]"
      - "decl f61: <65>"
      - "  retn 0"
      - "decl f62: <66>"
      - "  retn [false, false, false, false, false, false, false, false, false, false, false, false, false, false, false, false, false, false, false, false, false, false, false, false, false, false, false, false, false, false, false, false]"
      - "decl f63: <67>"
      - "  retn 0"
      - "decl f64: <68>"
      - "  retn [0, 0, 0, 0]"
      - "decl f65: <69>"
      - "  retn 0"
      - "decl f66: <70>"
      - "  retn [false, false, false, false, false, false, false, false, false, false, false, false, false, false, false, false, false, false, false, false, false, false, false, false, false, false, false, false, false, false, false, false, false, false, false, false, false, false, false, false, false, false, false, false, false, false, false, false, false, false, false, false, false, false, false, false, false, false, false, false, false, false, false, false]"
      - "decl f67: <71>"
      - "  retn 0"
      - "decl f68: <72>"
      - "  retn [0, 0, 0, 0, 0, 0, 0, 0]"
      - "decl f69: <73>"
      - "  retn 0"
      - "decl f70: <74>"
      - "  retn [false, false, false, false, false, false, false, false, false, false, false, false, false, false, false, false, false, false, false, false, false, false, false, false, false, false, false, false, false, false, false, false, false, false, false, false, false, false, false, false, false, false, false, false, false, false, false, false, false, false, false, false, false, false, false, false, false, false, false, false, false, false, false, false]"
      - "decl f71: <75>"
      - "  retn 0"
      - "decl f72: <76>"
      - "  retn [0, 0, 0, 0, 0, 0, 0, 0]"
      - "decl f73: <77>"
      - "  retn 0"
      - "decl f74: <78>"
      - "  retn [false, false, false, false, false, false, false, false, false, false, false, false, false, false, false, false, false, false, false, false, false, false, false, false, false, false, false, false, false, false, false, false, false, false, false, false, false, false, false, false, false, false, false, false, false, false, false, false, false, false, false, false, false, false, false, false, false, false, false, false, false, false, false, false, false, false, false, false, false, false, false, false, false, false, false, false, false, false, false, false, false, false, false, false, false, false, false, false, false, false, false, false, false, false, false, false, false, false, false, false, false, false, false, false, false, false, false, false, false, false, false, false, false, false, false, false, false, false, false, false, false, false, false, false, false, false, false, false]"
      - "decl f75: <79>"
      - "  retn 0"
      - "decl f76: <80>"
      - "  retn [0, 0, 0, 0, 0, 0, 0, 0, 0, 0, 0, 0, 0, 0, 0, 0]"
      - "decl f77: <81>"
      - "  retn 0"
      - "decl f78: <82>"
      - "  retn [false, false, false, false, false, false, false, false, false, false, false, false, false, false, false, false, false, false, false, false, false, false, false, false, false, false, false, false, false, false, false, false, false, false, false, false, false, false, false, false, false, false, false, false, false, false, false, false, false, false, false, false, false, false, false, false, false, false, false, false, false, false, false, false, false, false, false, false, false, false, false, false, false, false, false, false, false, false, false, false, false, false, false, false, false, false, false, false, false, false, false, false, false, false, false, false, false, false, false, false, false, false, false, false, false, false, false, false, false, false, false, false, false, false, false, false, false, false, false, false, false, false, false, false, false, false, false, false]"
      - "decl f79: <83>"
      - "  retn 0"
      - "decl f80: <84>"
      - "  retn [0, 0, 0, 0, 0, 0, 0, 0, 0, 0, 0, 0, 0, 0, 0, 0]"
      - "decl f81: <85>"
      - "  retn 0"
      - "decl f82: <86>"
      - "  retn [false, false, false, false, false, false, false, false]"
      - "decl f83: <87>"
      - "  retn 0"
      - "decl f84: <88>"
      - "  retn [0]"
      - "decl f85: <89>"
      - "  retn 0"
      - "decl f86: <90>"
      - "  retn [false, false, false, false, false, false, false, false]"
      - "decl f87: <91>"
      - "  retn 0"
      - "decl f88: <92>"
      - "  retn [0]"
      - "decl f89: <93>"
      - "  retn 0"
      - "decl f90: <94>"
      - "  retn [false, false, false, false, false, false, false, false, false, false, false, false, false, false, false, false]"
      - "decl f91: <95>"
      - "  retn 0"
      - "decl f92: <96>"
      - "  retn [0, 0]"
      - "decl f93: <97>"
      - "  retn 0"
      - "decl f94: <98>"
      - "  retn [false, false, false, false, false, false, false, false, false, false, false, false, false, false, false, false]"
      - "decl f95: <99>"
      - "  retn 0"
      - "decl f96: <100>"
      - "  retn [0, 0]"
      - "decl f97: <101>"
      - "  retn 0"
      - "decl f98: <102>"
      - "  retn [false, false, false, false, false, false, false, false, false, false, false, false, false, false, false, false, false, false, false, false, false, false, false, false, false, false, false, false, false, false, false, false]"
      - "decl f99: <103>"
      - "  retn 0"
      - "decl f100: <104>"
      - "  retn [0, 0, 0, 0]"
      - "decl f101: <105>"
      - "  retn 0"
      - "decl f102: <106>"
      - "  retn [false, false, false, false, false, false, false, false, false, false, false, false, false, false, false, false, false, false, false, false, false, false, false, false, false, false, false, false, false, false, false, false]"
      - "decl f103: <107>"
      - "  retn 0"
      - "decl f104: <108>"
      - "  retn [0, 0, 0, 0]"
      - "decl f105: <109>"
      - "  retn 0"
      - "decl f106: <110>"
      - "  retn [false, false, false, false, false, false, false, false, false, false, false, false, false, false, false, false, false, false, false, false, false, false, false, false, false, false, false, false, false, false, false, false, false, false, false, false, false, false, false, false, false, false, false, false, false, false, false, false, false, false, false, false, false, false, false, false, false, false, false, false, false, false, false, false]"
      - "decl f107: <111>"
      - "  retn 0"
      - "decl f108: <112>"
      - "  retn [0, 0, 0, 0, 0, 0, 0, 0]"
      - "decl f109: <113>"
      - "  retn 0"
      - "decl f110: <114>"
      - "  retn [false, false, false, false, false, false, false, false, false, false, false, false, false, false, false, false, false, false, false, false, false, false, false, false, false, false, false, false, false, false, false, false, false, false, false, false, false, false, false, false, false, false, false, false, false, false, false, false, false, false, false, false, false, false, false, false, false, false, false, false, false, false, false, false]"
      - "decl f111: <115>"
      - "  retn 0"
      - "decl f112: <116>"
      - "  retn [0, 0, 0, 0, 0, 0, 0, 0]"
      - "decl f113: <117>"
      - "  retn 0"
      - "decl f114: <118>"
      - "  retn [false, false, false, false, false, false, false, false, false, false, false, false, false, false, false, false, false, false, false, false, false, false, false, false, false, false, false, false, false, false, false, false, false, false, false, false, false, false, false, false, false, false, false, false, false, false, false, false, false, false, false, false, false, false, false, false, false, false, false, false, false, false, false, false, false, false, false, false, false, false, false, false, false, false, false, false, false, false, false, false, false, false, false, false, false, false, false, false, false, false, false, false, false, false, false, false, false, false, false, false, false, false, false, false, false, false, false, false, false, false, false, false, false, false, false, false, false, false, false, false, false, false, false, false, false, false, false, false]"
      - "decl f115: <119>"
      - "  retn 0"
      - "decl f116: <120>"
      - "  retn [0, 0, 0, 0, 0, 0, 0, 0, 0, 0, 0, 0, 0, 0, 0, 0]"
      - "decl f117: <121>"
      - "  retn 0"
      - "decl f118: <122>"
      - "  retn [false, false, false, false, false, false, false, false, false, false, false, false, false, false, false, false, false, false, false, false, false, false, false, false, false, false, false, false, false, false, false, false, false, false, false, false, false, false, false, false, false, false, false, false, false, false, false, false, false, false, false, false, false, false, false, false, false, false, false, false, false, false, false, false, false, false, false, false, false, false, false, false, false, false, false, false, false, false, false, false, false, false, false, false, false, false, false, false, false, false, false, false, false, false, false, false, false, false, false, false, false, false, false, false, false, false, false, false, false, false, false, false, false, false, false, false, false, false, false, false, false, false, false, false, false, false, false, false]"
      - "decl f119: <123>"
      - "  retn 0"
      - "decl f120: <124>"
      - "  retn [0, 0, 0, 0, 0, 0, 0, 0, 0, 0, 0, 0, 0, 0, 0, 0]"
      - "decl f121: <125>"
      - "  retn 0"
      - ""
    output:
      - input_file: input/dummy.in
        output:
          registers:
            r0:
              type: bool
              value: "true"
<<<<<<< HEAD
    initial_ast: f1215e3931fa3be2905733bafa9e8f829b334bba58ab0d8fa4491dabbf885d1c
    imports_resolved_ast: 54cb7d6403c03b5eb97770feaa7785da2afc65b01ff136aba9d23efc0dfc0741
    canonicalized_ast: 54cb7d6403c03b5eb97770feaa7785da2afc65b01ff136aba9d23efc0dfc0741
    type_inferenced_ast: f1eaac5db8d150542a09ce25858b400e8d0255b52b7db533e640d811337c7a71
=======
    initial_ast: 2a99658d36a3b38b856c15e5170d8828984ceae5b31d95377df723c6cd4c605a
    imports_resolved_ast: 3eec2500a25de58716a40fe250be70027e10fef0182dd71f53cac52680c2620c
    canonicalized_ast: 3eec2500a25de58716a40fe250be70027e10fef0182dd71f53cac52680c2620c
    type_inferenced_ast: 513663636167c22c30889c39b1d9d6365c34c5bb96c9b1243340d217fcc26a1d
>>>>>>> 03f78d56
<|MERGE_RESOLUTION|>--- conflicted
+++ resolved
@@ -265,14 +265,7 @@
             r0:
               type: bool
               value: "true"
-<<<<<<< HEAD
-    initial_ast: f1215e3931fa3be2905733bafa9e8f829b334bba58ab0d8fa4491dabbf885d1c
-    imports_resolved_ast: 54cb7d6403c03b5eb97770feaa7785da2afc65b01ff136aba9d23efc0dfc0741
-    canonicalized_ast: 54cb7d6403c03b5eb97770feaa7785da2afc65b01ff136aba9d23efc0dfc0741
-    type_inferenced_ast: f1eaac5db8d150542a09ce25858b400e8d0255b52b7db533e640d811337c7a71
-=======
-    initial_ast: 2a99658d36a3b38b856c15e5170d8828984ceae5b31d95377df723c6cd4c605a
-    imports_resolved_ast: 3eec2500a25de58716a40fe250be70027e10fef0182dd71f53cac52680c2620c
-    canonicalized_ast: 3eec2500a25de58716a40fe250be70027e10fef0182dd71f53cac52680c2620c
-    type_inferenced_ast: 513663636167c22c30889c39b1d9d6365c34c5bb96c9b1243340d217fcc26a1d
->>>>>>> 03f78d56
+    initial_ast: 6ce2b355950dd0b605cc8c5ed647677a215dcdc9f0c1a5a11f20b0ee1ce2b131
+    imports_resolved_ast: 116988f113cc8e61cfb9d3a796cec1a51e31157c94df99debd28be822a25dc0d
+    canonicalized_ast: 116988f113cc8e61cfb9d3a796cec1a51e31157c94df99debd28be822a25dc0d
+    type_inferenced_ast: b831db13a1c8ecf5a47bd1899d2a8014e5894f1b948334be80e381916222fbea