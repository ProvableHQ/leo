--- conflicted
+++ resolved
@@ -263,14 +263,7 @@
             r0:
               type: u32
               value: "100"
-<<<<<<< HEAD
-    initial_ast: 03e5c9f4da18109e2793674d46a0117b1f005f35b9a6c5b3a0cdd5eadd5781f0
-    imports_resolved_ast: 22d906ab66d6719a1b7fb4af1433ca65c17fb5a6c15da9997d81b4524d22f00e
-    canonicalized_ast: 22d906ab66d6719a1b7fb4af1433ca65c17fb5a6c15da9997d81b4524d22f00e
-    type_inferenced_ast: fbed9267e9c0361cd5daebd8019dc17b031da977cf04776ebf2b067b97d8e739
-=======
-    initial_ast: 865a23c85d84f57fedaf7c6061e70f8e60e766b4d1d31a9c6d12a3da87a98e0a
-    imports_resolved_ast: 106a26724d385f096daf07931399ffbaff94e70a7f329a558b5c4b36a6827d91
-    canonicalized_ast: 106a26724d385f096daf07931399ffbaff94e70a7f329a558b5c4b36a6827d91
-    type_inferenced_ast: 8cdb40e663a88d7d7b75887d9570098ad7bea3384606a95a8d6a053ca697014f
->>>>>>> d621ee72
+    initial_ast: 2215f8f187d874224c9eaa612caf9e3ce897e9831f795a8bdf8ab0ffd6041718
+    imports_resolved_ast: 24d3c881d9782662ae594e9cfe4528cc2fd70add18f552d0c48ed9e9b15715a0
+    canonicalized_ast: 24d3c881d9782662ae594e9cfe4528cc2fd70add18f552d0c48ed9e9b15715a0
+    type_inferenced_ast: 4ce637f9d22d73a97a8c7b6007916ebccc2a095f8b148c96aa448676554f1951