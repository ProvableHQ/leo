---
namespace: Compile
expectation: Pass
outputs:
  - circuit:
      num_public_variables: 0
      num_private_variables: 1
      num_constraints: 1
      at: 042610d0fd1fe6d6ac112138f8755752f44c7d2a00f1b5960574d6da5cda393f
      bt: e97756698880ab7555a959a5fb5c6b4e15bd64612aa677adbfe2d0bd91f0a83c
      ct: cf1cbb66a638b4860a516671fb74850e6ccf787fe6c4c8d29e9c04efe880bd05
    output:
      - input_file: input/fib.in
        output:
          registers:
            r0:
              type: bool
              value: "true"
    initial_ast: aeefa7b64d8094ff1eddeb5597a313fc9932900d467734cd8a536e2f33341236
<<<<<<< HEAD
    imports_resolved_ast: c640825e0091a00bfb326abb6c38c9f060b6b5d7e45cc76ff59387305c706dbc
    canonicalized_ast: c640825e0091a00bfb326abb6c38c9f060b6b5d7e45cc76ff59387305c706dbc
    type_inferenced_ast: 7dcc38ff66a593e02841f52c342d2c0a65850556617505896f3145e021ca4b23
=======
    ir: 6a7a304363bf902f9150f3f20fa8d15a8c3b2c8f980643e75aa45433fc4893a2
    imports_resolved_ast: 1fa5846311b6dbd7f9000c0740ff11f831aa2acb7fdc787d87ca90e3565b06e1
    canonicalized_ast: 1fa5846311b6dbd7f9000c0740ff11f831aa2acb7fdc787d87ca90e3565b06e1
    type_inferenced_ast: e9bb0254140e9351a08bf774dfcf784ddb7549b46fd3cd971369731679af7781
>>>>>>> 3626fbdb
<|MERGE_RESOLUTION|>--- conflicted
+++ resolved
@@ -17,13 +17,7 @@
               type: bool
               value: "true"
     initial_ast: aeefa7b64d8094ff1eddeb5597a313fc9932900d467734cd8a536e2f33341236
-<<<<<<< HEAD
+    ir: 6a7a304363bf902f9150f3f20fa8d15a8c3b2c8f980643e75aa45433fc4893a2
     imports_resolved_ast: c640825e0091a00bfb326abb6c38c9f060b6b5d7e45cc76ff59387305c706dbc
     canonicalized_ast: c640825e0091a00bfb326abb6c38c9f060b6b5d7e45cc76ff59387305c706dbc
-    type_inferenced_ast: 7dcc38ff66a593e02841f52c342d2c0a65850556617505896f3145e021ca4b23
-=======
-    ir: 6a7a304363bf902f9150f3f20fa8d15a8c3b2c8f980643e75aa45433fc4893a2
-    imports_resolved_ast: 1fa5846311b6dbd7f9000c0740ff11f831aa2acb7fdc787d87ca90e3565b06e1
-    canonicalized_ast: 1fa5846311b6dbd7f9000c0740ff11f831aa2acb7fdc787d87ca90e3565b06e1
-    type_inferenced_ast: e9bb0254140e9351a08bf774dfcf784ddb7549b46fd3cd971369731679af7781
->>>>>>> 3626fbdb
+    type_inferenced_ast: 7dcc38ff66a593e02841f52c342d2c0a65850556617505896f3145e021ca4b23