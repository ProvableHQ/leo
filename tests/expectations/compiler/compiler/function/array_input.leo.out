--- conflicted
+++ resolved
@@ -267,14 +267,7 @@
             r0:
               type: bool
               value: "true"
-<<<<<<< HEAD
-    initial_ast: 210eee6c88043e252571fb7e98338b1bd80ef4553664013888dd010390465f60
-    imports_resolved_ast: f89cb310f9c236816cbd884615a478c1c0bc7b860502e6c3031e920a3634c215
-    canonicalized_ast: cfa2b730209f7db574400a02bf0dd4ba047820183bd39c5242e659243059ab8f
-    type_inferenced_ast: 08930aaf73e04309f5211621e36a6b2f77610fb658791637b712505f75feb828
-=======
-    initial_ast: f6e4ee0ef949df4e3562109f1c46f3a6186c1bed174252630a9d07a6f0cf1e4b
-    imports_resolved_ast: a287b739c67648083cc59ad93ab9c1e2eefe74dd943a5fbdec9afde850ddc71c
-    canonicalized_ast: 4fd9c53f1286fca202ed0e1e00fb3063445c46840fd47948380753358e586837
-    type_inferenced_ast: 2e23cad94ae1597c7119db1c3afd10f6686360deed90d88407415085f95e6298
->>>>>>> 03f78d56
+    initial_ast: c27750c4b6b6f65d3fab7f9f0e4bee85b13196df6f8f5b24e526b3ef0875a5de
+    imports_resolved_ast: 13eb52eca2315a64ea4ede769712f1246491cd1f3b0e126e4315631f0e60a45e
+    canonicalized_ast: 0baa2a0910080415b3af1ba9f7de3641aaa2968ca015831baa4723e7a19fe046
+    type_inferenced_ast: f479fd1b5e15d6a51374de8e79786c87b7587d6261bc08983144b8f21d0d5f1c