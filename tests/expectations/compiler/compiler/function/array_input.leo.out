---
namespace: Compile
expectation: Pass
outputs:
  - circuit:
      num_public_variables: 0
      num_private_variables: 3
      num_constraints: 3
      at: 74affd242c169638ba2ba913cd2fa5d4070eef1055c7d8ac57dfb6d449d8fb14
      bt: fa4399093f64457849c38de4cad4cab3e1d90743e8be07d1b156b6088c5851ec
      ct: 5ae1625b488b3935122d8dd627fe575b388a5aa360378fa4407aad08baaed1e2
    ir:
      - "decl f0: <0>"
      - "  store &v2, ((v0, v1), (), (), ())"
      - "  store &v4, [1]"
      - "  call &v5, f1, [1]"
      - "  eq &v6, v3, true"
      - "  retn v6"
      - "decl f1: <7>"
      - ""
    output:
      - input_file: input/dummy.in
        output:
          registers:
            r0:
              type: bool
              value: "true"
<<<<<<< HEAD
    initial_ast: c43ef5e481590585fd3006036dcd179d33d373551f3d823b75377534673b0fe0
    imports_resolved_ast: be445a097bce1b82cc4f0dc1c72195ee8bd558ba2fb6f0360bbbc3f2ed17b081
    canonicalized_ast: c3d97cbda1d3568058a6a419ac54b8a84158d1c2c58393682a2691d15e789228
    type_inferenced_ast: b33191133a3dd62c7c19d7926cc599753199c5b20a9493b407f2d0bf7086f3a5
=======
    initial_ast: 8fe2775bcf3fa1a133f31ad9a309b1753e4873e4cfe9c367f795e5353168fb00
    imports_resolved_ast: ff2bf3e393ff60ae8f475fdc587076d011d7416bf5799181f4fdb14a8beb9539
    canonicalized_ast: b1995bc5785854b260c132819f0f9a6ea60abac31629e8b5ed36309f4c87a583
    type_inferenced_ast: d1cf758abf188f3017b817c030b13cfd2fc00d62717dcc6da011b28954dbd715
>>>>>>> 9ad0d8d9
<|MERGE_RESOLUTION|>--- conflicted
+++ resolved
@@ -25,14 +25,7 @@
             r0:
               type: bool
               value: "true"
-<<<<<<< HEAD
-    initial_ast: c43ef5e481590585fd3006036dcd179d33d373551f3d823b75377534673b0fe0
-    imports_resolved_ast: be445a097bce1b82cc4f0dc1c72195ee8bd558ba2fb6f0360bbbc3f2ed17b081
-    canonicalized_ast: c3d97cbda1d3568058a6a419ac54b8a84158d1c2c58393682a2691d15e789228
-    type_inferenced_ast: b33191133a3dd62c7c19d7926cc599753199c5b20a9493b407f2d0bf7086f3a5
-=======
-    initial_ast: 8fe2775bcf3fa1a133f31ad9a309b1753e4873e4cfe9c367f795e5353168fb00
-    imports_resolved_ast: ff2bf3e393ff60ae8f475fdc587076d011d7416bf5799181f4fdb14a8beb9539
-    canonicalized_ast: b1995bc5785854b260c132819f0f9a6ea60abac31629e8b5ed36309f4c87a583
-    type_inferenced_ast: d1cf758abf188f3017b817c030b13cfd2fc00d62717dcc6da011b28954dbd715
->>>>>>> 9ad0d8d9
+    initial_ast: 42875026fb38591ce26d7d223b64321dfa4fb946515299d261678aa12f494663
+    imports_resolved_ast: 3122de1bec5c965270d32b38560f1997b066cde3dabd23d3b5f91119dcf76f2b
+    canonicalized_ast: 4ed0f77bee2e01cb5119b1fd2a807eebe5d9681168f6ec71ef88ad4172fda67d
+    type_inferenced_ast: 39b864ba335f90613bd162527559e29fe19819456f552fca9aa148acd5b1da10