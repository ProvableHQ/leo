---
namespace: Compile
expectation: Pass
outputs:
  - circuit:
      num_public_variables: 0
      num_private_variables: 3
      num_constraints: 3
      at: 74affd242c169638ba2ba913cd2fa5d4070eef1055c7d8ac57dfb6d449d8fb14
      bt: fa4399093f64457849c38de4cad4cab3e1d90743e8be07d1b156b6088c5851ec
      ct: 5ae1625b488b3935122d8dd627fe575b388a5aa360378fa4407aad08baaed1e2
    output:
      - input_file: input/dummy.in
        output:
          registers:
            r0:
              type: bool
              value: "true"
    initial_ast: 421091a27c33cee913f57f9120740a5335e1022e6ef68001748490dd70b621e0
<<<<<<< HEAD
    imports_resolved_ast: d072569c9318de184bb038921699b9f87d35c88ea42c519cb3516ecfe6fce6a9
    canonicalized_ast: ba4e38ba02ce40354e2abacddedfdd5828d110366c06d94388bc28cc58f13b68
    type_inferenced_ast: 93d4072b3e02f5cc5197775f2a0500e9630346e561a88f55aca2ca134ea807c8
=======
    ir: 6b0418f8692bde7b578028582764b831ddce77f8433920fd3f982117d96e8e45
    imports_resolved_ast: 8d8f68979458f8ee4c463bd0def704060f074ad6adf5129e7db88deace43cf74
    canonicalized_ast: fede5e611638196bf4f4cc296fb8883c51d2cbaeb72290ca6ee67d05223f5b37
    type_inferenced_ast: f5925e0f00bdfaf33815da461c1c201ad88ae46f1010e793b99caa9becf56242
>>>>>>> 3626fbdb
<|MERGE_RESOLUTION|>--- conflicted
+++ resolved
@@ -17,13 +17,7 @@
               type: bool
               value: "true"
     initial_ast: 421091a27c33cee913f57f9120740a5335e1022e6ef68001748490dd70b621e0
-<<<<<<< HEAD
+    ir: 6b0418f8692bde7b578028582764b831ddce77f8433920fd3f982117d96e8e45
     imports_resolved_ast: d072569c9318de184bb038921699b9f87d35c88ea42c519cb3516ecfe6fce6a9
     canonicalized_ast: ba4e38ba02ce40354e2abacddedfdd5828d110366c06d94388bc28cc58f13b68
-    type_inferenced_ast: 93d4072b3e02f5cc5197775f2a0500e9630346e561a88f55aca2ca134ea807c8
-=======
-    ir: 6b0418f8692bde7b578028582764b831ddce77f8433920fd3f982117d96e8e45
-    imports_resolved_ast: 8d8f68979458f8ee4c463bd0def704060f074ad6adf5129e7db88deace43cf74
-    canonicalized_ast: fede5e611638196bf4f4cc296fb8883c51d2cbaeb72290ca6ee67d05223f5b37
-    type_inferenced_ast: f5925e0f00bdfaf33815da461c1c201ad88ae46f1010e793b99caa9becf56242
->>>>>>> 3626fbdb
+    type_inferenced_ast: 93d4072b3e02f5cc5197775f2a0500e9630346e561a88f55aca2ca134ea807c8