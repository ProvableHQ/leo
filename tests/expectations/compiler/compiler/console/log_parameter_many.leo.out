---
namespace: Compile
expectation: Pass
outputs:
  - circuit:
      num_public_variables: 0
      num_private_variables: 2
      num_constraints: 2
      at: 401937c524c61a28b4fab76d7a1f85bb628850012af62362a0922610372faf92
      bt: cdf9a9cee4f2edf55111a95ae60bde9801080f6bde638a5c79273a39a2f9f7f5
      ct: 643d5437104296e21d906ecb15b2c96ad278f20cfc4af53b12bb6069bd853726
    ir:
      - "decl f0: <0>"
      - "  store &v1, ((v0), (), (), ())"
      - "  log INFO, \"\", 1, \" \", true, \"\""
      - "  eq &v3, v2, true"
      - "  retn v3"
      - ""
    output:
      - input_file: input/dummy.in
        output:
          registers:
            r0:
              type: bool
              value: "true"
<<<<<<< HEAD
    initial_ast: 25f1e3b930948652b98da8f43635f6d6c4b0f009607c83751d8d96708f752095
    imports_resolved_ast: b3bca0d54f767ca3ddcf3c6ac30151c8da9a5869c012287763b88b121925ef11
    canonicalized_ast: b3bca0d54f767ca3ddcf3c6ac30151c8da9a5869c012287763b88b121925ef11
    type_inferenced_ast: bd15cf5024e175c5ae243e0a31ca89e7e1d337d64e02342a96b0f170ed6ff4b5
=======
    initial_ast: f396f40dc9172e8f513c9227022077ec0130f1dc21df8742aa5d377d4a476279
    imports_resolved_ast: b3ac508de85786dc8b1dba42af315f3444902e57026cd8efde1886926a8e0172
    canonicalized_ast: b3ac508de85786dc8b1dba42af315f3444902e57026cd8efde1886926a8e0172
    type_inferenced_ast: 2ad6f8a18ebc77d5f03a0e20ae533c5f9a18b35db3ebeaa793aaaaa0fa01d449
>>>>>>> 9ad0d8d9
<|MERGE_RESOLUTION|>--- conflicted
+++ resolved
@@ -23,14 +23,7 @@
             r0:
               type: bool
               value: "true"
-<<<<<<< HEAD
-    initial_ast: 25f1e3b930948652b98da8f43635f6d6c4b0f009607c83751d8d96708f752095
-    imports_resolved_ast: b3bca0d54f767ca3ddcf3c6ac30151c8da9a5869c012287763b88b121925ef11
-    canonicalized_ast: b3bca0d54f767ca3ddcf3c6ac30151c8da9a5869c012287763b88b121925ef11
-    type_inferenced_ast: bd15cf5024e175c5ae243e0a31ca89e7e1d337d64e02342a96b0f170ed6ff4b5
-=======
-    initial_ast: f396f40dc9172e8f513c9227022077ec0130f1dc21df8742aa5d377d4a476279
-    imports_resolved_ast: b3ac508de85786dc8b1dba42af315f3444902e57026cd8efde1886926a8e0172
-    canonicalized_ast: b3ac508de85786dc8b1dba42af315f3444902e57026cd8efde1886926a8e0172
-    type_inferenced_ast: 2ad6f8a18ebc77d5f03a0e20ae533c5f9a18b35db3ebeaa793aaaaa0fa01d449
->>>>>>> 9ad0d8d9
+    initial_ast: d589a0285dd70f291cde0ed7ebcd3ff7bea467af991bc3dc3111e1745823e330
+    imports_resolved_ast: 1bfcb8e9534a4466171975f9631d56ed7d9bc75a27adf95c2fc2bad699b3dc24
+    canonicalized_ast: 1bfcb8e9534a4466171975f9631d56ed7d9bc75a27adf95c2fc2bad699b3dc24
+    type_inferenced_ast: 15c2e01c2a8a1ceb23bcf1d8e6deebb2931c25a17f3fbb6bf52d16c19b1dc16e