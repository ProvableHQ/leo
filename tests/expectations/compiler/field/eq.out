--- conflicted
+++ resolved
@@ -3,29 +3,16 @@
 expectation: Pass
 outputs:
   - - compile:
-<<<<<<< HEAD
-        - initial_symbol_table: a4dd4125ff7cc2aa202034438ab36f8f4c92b75aa151f750a3e004d1baef580d
-          type_checked_symbol_table: 22a997d88b3ed1f674afc3c86c8e7a1162869aa20df3916b515f13bb4efe43ef
-          unrolled_symbol_table: 22a997d88b3ed1f674afc3c86c8e7a1162869aa20df3916b515f13bb4efe43ef
-          initial_ast: 6f95d548674163cb45d37c96c414aed5b89845e67719c7c02221711f3ced8a0f
-          unrolled_ast: 6f95d548674163cb45d37c96c414aed5b89845e67719c7c02221711f3ced8a0f
-          ssa_ast: f7624d2e503f252ac748927d2c8f4157780495692b152669c6d77806688b1bad
-          flattened_ast: c238b99f127c63d50d22829486badcc5f47d69ebdf7f77a08ef8febb28526f09
-          destructured_ast: 559e89c44d8018bb9437e8a7bb5968ddbdc2ada3c62484384ed612b3d2d64999
-          inlined_ast: 559e89c44d8018bb9437e8a7bb5968ddbdc2ada3c62484384ed612b3d2d64999
-          dce_ast: 559e89c44d8018bb9437e8a7bb5968ddbdc2ada3c62484384ed612b3d2d64999
-=======
-        - initial_symbol_table: 2e7574014889415bc585a412dded1e666a341742c0c36aefbca3691ebb6cd4cf
-          type_checked_symbol_table: c9dcbb112084ca6c9b8e85ada9b27912ea3d0ac86c89f063eea71757ebec915e
-          unrolled_symbol_table: c9dcbb112084ca6c9b8e85ada9b27912ea3d0ac86c89f063eea71757ebec915e
-          initial_ast: da7c9212e0a9e692369920c4e11e0533c2c527d0d0798f5699c0b30c9753d132
-          unrolled_ast: da7c9212e0a9e692369920c4e11e0533c2c527d0d0798f5699c0b30c9753d132
-          ssa_ast: 10aaba207b57563561894396a8438fe0209db4e6effd10159bbb0c831d8cfe92
-          flattened_ast: 16c0ba7dffb1d00ce85e1c41ca7d93a1522614799bf2f0b18d9a106eda7103ad
-          destructured_ast: e44d4a10511d42d1c3f9c1ade734e2ef18aa0f98cd119e0be19363c42d1df7f9
-          inlined_ast: e44d4a10511d42d1c3f9c1ade734e2ef18aa0f98cd119e0be19363c42d1df7f9
-          dce_ast: e44d4a10511d42d1c3f9c1ade734e2ef18aa0f98cd119e0be19363c42d1df7f9
->>>>>>> 1d9197f4
+        - initial_symbol_table: eaedb08cd9ff18badbefd1f8b5046cad7c81ebd4b22eba15bbb24f4c5d1a0796
+          type_checked_symbol_table: a252bcb92e6dc70f6bffb274f5178f727b247eeb9170d4ab4b526a077e2b419f
+          unrolled_symbol_table: a252bcb92e6dc70f6bffb274f5178f727b247eeb9170d4ab4b526a077e2b419f
+          initial_ast: 36cf5001f26c587afe42881bdb92e737bb4e83dafa829b2f0d7cbaee1b6bf0ee
+          unrolled_ast: 36cf5001f26c587afe42881bdb92e737bb4e83dafa829b2f0d7cbaee1b6bf0ee
+          ssa_ast: a8ed11ecc9191d05dbd504223a93f146ca67880ad03033e58f2c0db259420808
+          flattened_ast: ea148a696f7ab514f94788ad09e7e732680e4cb65bde4a414598d64c5866e5aa
+          destructured_ast: 620dd4a9a0d116832e5803546bab8ff460ee802c9f18ba657cb4133c5e6fe035
+          inlined_ast: 620dd4a9a0d116832e5803546bab8ff460ee802c9f18ba657cb4133c5e6fe035
+          dce_ast: 620dd4a9a0d116832e5803546bab8ff460ee802c9f18ba657cb4133c5e6fe035
           bytecode: 935fb69a9229d935e0f2ec6ce8774b279e8d2ab9496ef8dfcf061aec2088db31
           errors: ""
           warnings: ""