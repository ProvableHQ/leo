---
namespace: Compile
expectation: Pass
outputs:
  - - compile:
<<<<<<< HEAD
        - initial_symbol_table: ae5e4fcc114aa2e708b213b157a2f5419dfb28337adf4b4104866eeb3daa68b9
          type_checked_symbol_table: 82f9da6695bb2a46eb6e0068ad0498bc46422f2094e5e39bd50355a9e2529b54
          unrolled_symbol_table: 82f9da6695bb2a46eb6e0068ad0498bc46422f2094e5e39bd50355a9e2529b54
          initial_ast: 021dce7d921f38ee2366c6b3d87efe33abea1cf37ac001c8746ef962bce7c8dd
          unrolled_ast: 021dce7d921f38ee2366c6b3d87efe33abea1cf37ac001c8746ef962bce7c8dd
          ssa_ast: 5d29823da14114fd6d309b48bb2633525c9cf5d026423d7650d60931ad4b629b
          flattened_ast: 26c255b28b084cc107ebd192c1c8251ecdfcae09a8f9228aaa5314f9cef0f3b2
          destructured_ast: 3b5626e329481599d4b26de1e72f14c6ff75470f1a9fa70a240ea88d1a5bf70a
          inlined_ast: 3b5626e329481599d4b26de1e72f14c6ff75470f1a9fa70a240ea88d1a5bf70a
          dce_ast: c101eba43eddcce576537b26b041efbe96e15a2bb483e715bf68df6aeee87708
=======
        - initial_symbol_table: 864ad032c0404029005a40750e983f8c7f2a621205e76a17febd7f6df5f796a8
          type_checked_symbol_table: 20e9bcb1c6c48c98acd11488e3d1b2bd936039ed38f106f0ae089cdb71978f3c
          unrolled_symbol_table: 20e9bcb1c6c48c98acd11488e3d1b2bd936039ed38f106f0ae089cdb71978f3c
          initial_ast: 53b1dbbf0c6771cfd037b663a4194f3231e586c150acbf2ea414cea2aac4b171
          unrolled_ast: 53b1dbbf0c6771cfd037b663a4194f3231e586c150acbf2ea414cea2aac4b171
          ssa_ast: fd7b831ef70c6efce977799086fb11a19a99e723c1536a04a53fb5da7f7bce8f
          flattened_ast: 8b41303c389fdb13bb9de36bccf7449eb9de5444ee95b3ec65c982e3c15e0495
          destructured_ast: 5f144c036687949cacf94db99da3aaa7198bfe6e910950ac2d6385811637bec9
          inlined_ast: 5f144c036687949cacf94db99da3aaa7198bfe6e910950ac2d6385811637bec9
          dce_ast: 5c835436a550df67ace32baec9aef62b30a0c2eb074fdf38f0dbd17c07e1e314
>>>>>>> 1d9197f4
          bytecode: 649e93daf1fbf2a9870cd22788b26685b9f873b10ced0b6844974081b511080b
          errors: ""
          warnings: ""<|MERGE_RESOLUTION|>--- conflicted
+++ resolved
@@ -3,29 +3,16 @@
 expectation: Pass
 outputs:
   - - compile:
-<<<<<<< HEAD
-        - initial_symbol_table: ae5e4fcc114aa2e708b213b157a2f5419dfb28337adf4b4104866eeb3daa68b9
-          type_checked_symbol_table: 82f9da6695bb2a46eb6e0068ad0498bc46422f2094e5e39bd50355a9e2529b54
-          unrolled_symbol_table: 82f9da6695bb2a46eb6e0068ad0498bc46422f2094e5e39bd50355a9e2529b54
-          initial_ast: 021dce7d921f38ee2366c6b3d87efe33abea1cf37ac001c8746ef962bce7c8dd
-          unrolled_ast: 021dce7d921f38ee2366c6b3d87efe33abea1cf37ac001c8746ef962bce7c8dd
-          ssa_ast: 5d29823da14114fd6d309b48bb2633525c9cf5d026423d7650d60931ad4b629b
-          flattened_ast: 26c255b28b084cc107ebd192c1c8251ecdfcae09a8f9228aaa5314f9cef0f3b2
-          destructured_ast: 3b5626e329481599d4b26de1e72f14c6ff75470f1a9fa70a240ea88d1a5bf70a
-          inlined_ast: 3b5626e329481599d4b26de1e72f14c6ff75470f1a9fa70a240ea88d1a5bf70a
-          dce_ast: c101eba43eddcce576537b26b041efbe96e15a2bb483e715bf68df6aeee87708
-=======
-        - initial_symbol_table: 864ad032c0404029005a40750e983f8c7f2a621205e76a17febd7f6df5f796a8
-          type_checked_symbol_table: 20e9bcb1c6c48c98acd11488e3d1b2bd936039ed38f106f0ae089cdb71978f3c
-          unrolled_symbol_table: 20e9bcb1c6c48c98acd11488e3d1b2bd936039ed38f106f0ae089cdb71978f3c
-          initial_ast: 53b1dbbf0c6771cfd037b663a4194f3231e586c150acbf2ea414cea2aac4b171
-          unrolled_ast: 53b1dbbf0c6771cfd037b663a4194f3231e586c150acbf2ea414cea2aac4b171
-          ssa_ast: fd7b831ef70c6efce977799086fb11a19a99e723c1536a04a53fb5da7f7bce8f
-          flattened_ast: 8b41303c389fdb13bb9de36bccf7449eb9de5444ee95b3ec65c982e3c15e0495
-          destructured_ast: 5f144c036687949cacf94db99da3aaa7198bfe6e910950ac2d6385811637bec9
-          inlined_ast: 5f144c036687949cacf94db99da3aaa7198bfe6e910950ac2d6385811637bec9
-          dce_ast: 5c835436a550df67ace32baec9aef62b30a0c2eb074fdf38f0dbd17c07e1e314
->>>>>>> 1d9197f4
+        - initial_symbol_table: 1305bd0ff6bd94636ca16d92b5d797d9e6e13bb66984b6ca425ce31a61722ab4
+          type_checked_symbol_table: 23078ce80d24a21fd39f504b2df476b5013b179ef7f7cbe8162ffc0c79fc357b
+          unrolled_symbol_table: 23078ce80d24a21fd39f504b2df476b5013b179ef7f7cbe8162ffc0c79fc357b
+          initial_ast: 20224c51976c8d3f67c4ebdc5d68b7efefe6040aaee1f5049f8954ffa615bcfb
+          unrolled_ast: 20224c51976c8d3f67c4ebdc5d68b7efefe6040aaee1f5049f8954ffa615bcfb
+          ssa_ast: ba10dad2c5d3b06b4228a01b1e6e634606497f77fcdc4b206c737df1f5be52b2
+          flattened_ast: e04ab7960e4ae652ef3e4975ad3cd88d42982d444d09eee123ad11bbdf9b146f
+          destructured_ast: 9e41181621ba11f59a99eb5bc39bf4263cbee376e9497f00e10328ea2881a27e
+          inlined_ast: 9e41181621ba11f59a99eb5bc39bf4263cbee376e9497f00e10328ea2881a27e
+          dce_ast: 2e8804c04d07e872cacff71b9a8200c2300aeebe3bc8eeae67a71165518262ed
           bytecode: 649e93daf1fbf2a9870cd22788b26685b9f873b10ced0b6844974081b511080b
           errors: ""
           warnings: ""