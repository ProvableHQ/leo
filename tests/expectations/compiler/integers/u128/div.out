---
namespace: Compile
expectation: Pass
outputs:
  - - compile:
<<<<<<< HEAD
        - initial_symbol_table: bfe102bbf57d53cbd5571775f377199d49c476f66cdb998a11f0e875cf92ccc3
          type_checked_symbol_table: d5b19c9d7aa92e2b655f87524d7d1bf8386bdd3848b934b167665897a029e659
          unrolled_symbol_table: d5b19c9d7aa92e2b655f87524d7d1bf8386bdd3848b934b167665897a029e659
          initial_ast: 5d417824ba9b083be7b75f062ca2aeadc269b6ebc95a5d5d8fcbcf297c92f878
          unrolled_ast: 5d417824ba9b083be7b75f062ca2aeadc269b6ebc95a5d5d8fcbcf297c92f878
          ssa_ast: 65192bcc316a6d2044403f536639c44b5f26d1fdae60f7ae928dbcf7e50cfc9e
          flattened_ast: e23a6f61fbc0805c14b005387f24deb9c6bfa56c5ee2e33d48af7a1d5fe7299d
          destructured_ast: 254a083f5e6bc7fd3e6d61b8da628e8460646ea773ed0258263d2e09c4174205
          inlined_ast: 254a083f5e6bc7fd3e6d61b8da628e8460646ea773ed0258263d2e09c4174205
          dce_ast: 254a083f5e6bc7fd3e6d61b8da628e8460646ea773ed0258263d2e09c4174205
=======
        - initial_symbol_table: 46616ad78733674ca83676bfb804b8a26fd87ae740e1911e5c26ef2b61922fc2
          type_checked_symbol_table: b3356a9e9d0a64a61621cf782c1ffa959711c88b2fa0f288947c5780391a8021
          unrolled_symbol_table: b3356a9e9d0a64a61621cf782c1ffa959711c88b2fa0f288947c5780391a8021
          initial_ast: 8a19ad5dbd2840d09b1ef56337b4dc07c3e44a8a7355fc5e39e784a30f4bc225
          unrolled_ast: 8a19ad5dbd2840d09b1ef56337b4dc07c3e44a8a7355fc5e39e784a30f4bc225
          ssa_ast: eae0967adc44cd0bf50538addd26d82a9ff1b94b86c9d2637771437cc66a0953
          flattened_ast: ce8b501aa4879411140d3244ac07ece4368f03cf1a1ea0d2463908968bd8d76b
          destructured_ast: 28b44b30607fd8a0fce3a74f810a1af75b576c2a7a4b097249e7b0037c962304
          inlined_ast: 28b44b30607fd8a0fce3a74f810a1af75b576c2a7a4b097249e7b0037c962304
          dce_ast: 28b44b30607fd8a0fce3a74f810a1af75b576c2a7a4b097249e7b0037c962304
>>>>>>> 1d9197f4
          bytecode: 1ca018f3c002538884233e7f1e7dee0584a346f54675e78fb69af2c90d7d32e8
          errors: ""
          warnings: ""<|MERGE_RESOLUTION|>--- conflicted
+++ resolved
@@ -3,29 +3,16 @@
 expectation: Pass
 outputs:
   - - compile:
-<<<<<<< HEAD
-        - initial_symbol_table: bfe102bbf57d53cbd5571775f377199d49c476f66cdb998a11f0e875cf92ccc3
-          type_checked_symbol_table: d5b19c9d7aa92e2b655f87524d7d1bf8386bdd3848b934b167665897a029e659
-          unrolled_symbol_table: d5b19c9d7aa92e2b655f87524d7d1bf8386bdd3848b934b167665897a029e659
-          initial_ast: 5d417824ba9b083be7b75f062ca2aeadc269b6ebc95a5d5d8fcbcf297c92f878
-          unrolled_ast: 5d417824ba9b083be7b75f062ca2aeadc269b6ebc95a5d5d8fcbcf297c92f878
-          ssa_ast: 65192bcc316a6d2044403f536639c44b5f26d1fdae60f7ae928dbcf7e50cfc9e
-          flattened_ast: e23a6f61fbc0805c14b005387f24deb9c6bfa56c5ee2e33d48af7a1d5fe7299d
-          destructured_ast: 254a083f5e6bc7fd3e6d61b8da628e8460646ea773ed0258263d2e09c4174205
-          inlined_ast: 254a083f5e6bc7fd3e6d61b8da628e8460646ea773ed0258263d2e09c4174205
-          dce_ast: 254a083f5e6bc7fd3e6d61b8da628e8460646ea773ed0258263d2e09c4174205
-=======
-        - initial_symbol_table: 46616ad78733674ca83676bfb804b8a26fd87ae740e1911e5c26ef2b61922fc2
-          type_checked_symbol_table: b3356a9e9d0a64a61621cf782c1ffa959711c88b2fa0f288947c5780391a8021
-          unrolled_symbol_table: b3356a9e9d0a64a61621cf782c1ffa959711c88b2fa0f288947c5780391a8021
-          initial_ast: 8a19ad5dbd2840d09b1ef56337b4dc07c3e44a8a7355fc5e39e784a30f4bc225
-          unrolled_ast: 8a19ad5dbd2840d09b1ef56337b4dc07c3e44a8a7355fc5e39e784a30f4bc225
-          ssa_ast: eae0967adc44cd0bf50538addd26d82a9ff1b94b86c9d2637771437cc66a0953
-          flattened_ast: ce8b501aa4879411140d3244ac07ece4368f03cf1a1ea0d2463908968bd8d76b
-          destructured_ast: 28b44b30607fd8a0fce3a74f810a1af75b576c2a7a4b097249e7b0037c962304
-          inlined_ast: 28b44b30607fd8a0fce3a74f810a1af75b576c2a7a4b097249e7b0037c962304
-          dce_ast: 28b44b30607fd8a0fce3a74f810a1af75b576c2a7a4b097249e7b0037c962304
->>>>>>> 1d9197f4
+        - initial_symbol_table: 4818ec559c9cd9da87295e749b1927cf043fd024b3a5056bd26ecdc47d87f0aa
+          type_checked_symbol_table: 69e0a0350226cbac39a5fc3af8cdbae87f89a4f1aca4d8ae1d34471352d91855
+          unrolled_symbol_table: 69e0a0350226cbac39a5fc3af8cdbae87f89a4f1aca4d8ae1d34471352d91855
+          initial_ast: 8d19b3874ae970e39557a45194b6683807e32580b98ee6cbc1558bd5ecfaa69a
+          unrolled_ast: 8d19b3874ae970e39557a45194b6683807e32580b98ee6cbc1558bd5ecfaa69a
+          ssa_ast: 2c432790f8363178978892bf206c7846c8ecaecbf0edace64ad639cab4c38548
+          flattened_ast: f01e02dc073af7c06aaf46c7cf5005d888f7227beece09717b5fe5f98bd4e874
+          destructured_ast: 7236b5a3dca767a2f1e591b1779fcc6a250d1a0b25dbb5116440d4f6c97236ce
+          inlined_ast: 7236b5a3dca767a2f1e591b1779fcc6a250d1a0b25dbb5116440d4f6c97236ce
+          dce_ast: 7236b5a3dca767a2f1e591b1779fcc6a250d1a0b25dbb5116440d4f6c97236ce
           bytecode: 1ca018f3c002538884233e7f1e7dee0584a346f54675e78fb69af2c90d7d32e8
           errors: ""
           warnings: ""