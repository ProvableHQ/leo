--- conflicted
+++ resolved
@@ -3,29 +3,16 @@
 expectation: Pass
 outputs:
   - - compile:
-<<<<<<< HEAD
-        - initial_symbol_table: b97a22b05414293318cc5e850eb9091d26c540cf2eba6b5e3391d35848caba09
-          type_checked_symbol_table: 8a9f1c3bbf519651ab1364af722af5fafd7142ad773338bdbf9bd79a1587b542
-          unrolled_symbol_table: 8a9f1c3bbf519651ab1364af722af5fafd7142ad773338bdbf9bd79a1587b542
-          initial_ast: 1aa88c605bf5eed35ee3c9b62599c743997628a3b6617d063a977e84d6818f5c
-          unrolled_ast: 1aa88c605bf5eed35ee3c9b62599c743997628a3b6617d063a977e84d6818f5c
-          ssa_ast: 7f5bf513854a4639aa7303f6feb0d7bf809152197403a3b65b35856a97831140
-          flattened_ast: 139c295101f3470e91aee31f045e79c684187c76d46583467c97f7d2be4d76b8
-          destructured_ast: 2bc266b8d6ee053c0f3410446f077f5183c7f14a4458a04f3a80d1d4f35a486b
-          inlined_ast: 2bc266b8d6ee053c0f3410446f077f5183c7f14a4458a04f3a80d1d4f35a486b
-          dce_ast: 2bc266b8d6ee053c0f3410446f077f5183c7f14a4458a04f3a80d1d4f35a486b
-=======
-        - initial_symbol_table: fbba60efd50b1093fb6948e6ce8e7c7d0cb0d019b5cc5e67ba99cc6f93ecd10f
-          type_checked_symbol_table: f85d6095e987e11150f2e4ee93ca898fa85cafa4824f05de40ea3adaba600c4f
-          unrolled_symbol_table: f85d6095e987e11150f2e4ee93ca898fa85cafa4824f05de40ea3adaba600c4f
-          initial_ast: 69aa999beab2711a373209ce2ad8446c8089c42bb73a8d1010121ea0a40ae746
-          unrolled_ast: 69aa999beab2711a373209ce2ad8446c8089c42bb73a8d1010121ea0a40ae746
-          ssa_ast: 463ef68eb0fe0425dfa7b219ca995a0b0b80ee4ad07b3ea1ed2d639d1fd437a2
-          flattened_ast: 62564d504f23adc4bcb41c99ba7c65d0d3c2776c9f151741790874e660afe550
-          destructured_ast: e572a1b2f6607fbadf73b5a8007f50c8815d3a3fc36eeb4a1bda0ba93ffa7d89
-          inlined_ast: e572a1b2f6607fbadf73b5a8007f50c8815d3a3fc36eeb4a1bda0ba93ffa7d89
-          dce_ast: e572a1b2f6607fbadf73b5a8007f50c8815d3a3fc36eeb4a1bda0ba93ffa7d89
->>>>>>> 1d9197f4
+        - initial_symbol_table: ca9e808c60ae417a4faa07a598f018c8b4548813a58a8b73020ebed87d3b5537
+          type_checked_symbol_table: 578f57df100f4af6e07b970fd37b1d9b3a7ce8266a2028c4e04910459ae709e9
+          unrolled_symbol_table: 578f57df100f4af6e07b970fd37b1d9b3a7ce8266a2028c4e04910459ae709e9
+          initial_ast: f10eb80c81bbb230fc63f3da19336668ccb893dcd670af7bdd49507262f6a2a5
+          unrolled_ast: f10eb80c81bbb230fc63f3da19336668ccb893dcd670af7bdd49507262f6a2a5
+          ssa_ast: c7beb4be2a772f7cd0baa3b7baa9ea3b88b02f6a0cb245f92a44640beecd70ef
+          flattened_ast: dccd7a0390db85ba820de12905c41f25b3282d929a1450822d8285caf58e06bc
+          destructured_ast: b0d080b9c6b2c34764991060f52758881430ef465c83d95dfd57ef4e302244f7
+          inlined_ast: b0d080b9c6b2c34764991060f52758881430ef465c83d95dfd57ef4e302244f7
+          dce_ast: b0d080b9c6b2c34764991060f52758881430ef465c83d95dfd57ef4e302244f7
           bytecode: 3be0f7452f3ef5033f9f4c29362b7f16ca7d059569909b356d23fe3dbd898486
           errors: ""
           warnings: ""