---
namespace: Compile
expectation: Pass
outputs:
  - - compile:
<<<<<<< HEAD
        - initial_symbol_table: 24b9d6f7320cde641797d7c62ef7755a02a5d06e6b2204fa6630f593c6206b93
          type_checked_symbol_table: 84a11395224a53d007241515954c5413573415ced20d928e73ec245502616015
          unrolled_symbol_table: 84a11395224a53d007241515954c5413573415ced20d928e73ec245502616015
          initial_ast: 1e6f48111c0b56b512db5f8276078608c5fbdd15451427a7a8d659e9e37bc77c
          unrolled_ast: 1e6f48111c0b56b512db5f8276078608c5fbdd15451427a7a8d659e9e37bc77c
          ssa_ast: c9195c298dc4fd7ac8d2533f002d889d656447155bda5eb45e6583100c9e78a1
          flattened_ast: cd32603b6511f51c37a801f80d55fe43d118d764733ada03060235ae9fd5e672
          destructured_ast: 48b7d4d50e03b9d34f8ae3404ff50d2237bdb658aba6334991510e73901dd519
          inlined_ast: 48b7d4d50e03b9d34f8ae3404ff50d2237bdb658aba6334991510e73901dd519
          dce_ast: 27dbc749eae92d4ee7b86ad8ac8e6df936fcded9a9d2481cdf16be912bceb177
=======
        - initial_symbol_table: 7644adcaa9a768d53b33c87629ddd9f2c7206ba9e65a3fe75915f83785f754c5
          type_checked_symbol_table: 6cf4baa3116c5ca48fce0c1332a4a0f1499846b668b73a7224b0b1e9de43f944
          unrolled_symbol_table: 6cf4baa3116c5ca48fce0c1332a4a0f1499846b668b73a7224b0b1e9de43f944
          initial_ast: f6c6290caf36d08a5d01da5d7b5b2643c06ac2174b6251f6a23f1767f4451e90
          unrolled_ast: f6c6290caf36d08a5d01da5d7b5b2643c06ac2174b6251f6a23f1767f4451e90
          ssa_ast: b09482bb0a19eef434b51c175d680973fe941dad9f496b7895f7d5b61dc656ac
          flattened_ast: dccfcd2af9555414126133ed6e0318aafd235ce7499c945278b81a02b73cd951
          destructured_ast: 2e54f11245f6c66856a996af5f106b5f3cfbd211f9d7fc2cb6d60bbcea9a9cd8
          inlined_ast: 2e54f11245f6c66856a996af5f106b5f3cfbd211f9d7fc2cb6d60bbcea9a9cd8
          dce_ast: ea7780ac6841349a6389f095787521b2f5e6806fc271911b9cead99dcc907997
>>>>>>> 1d9197f4
          bytecode: 651a250bda995df00cf3b4659d1ea35912ed94da32b5d487677dead9126b5d69
          errors: ""
          warnings: ""<|MERGE_RESOLUTION|>--- conflicted
+++ resolved
@@ -3,29 +3,16 @@
 expectation: Pass
 outputs:
   - - compile:
-<<<<<<< HEAD
-        - initial_symbol_table: 24b9d6f7320cde641797d7c62ef7755a02a5d06e6b2204fa6630f593c6206b93
-          type_checked_symbol_table: 84a11395224a53d007241515954c5413573415ced20d928e73ec245502616015
-          unrolled_symbol_table: 84a11395224a53d007241515954c5413573415ced20d928e73ec245502616015
-          initial_ast: 1e6f48111c0b56b512db5f8276078608c5fbdd15451427a7a8d659e9e37bc77c
-          unrolled_ast: 1e6f48111c0b56b512db5f8276078608c5fbdd15451427a7a8d659e9e37bc77c
-          ssa_ast: c9195c298dc4fd7ac8d2533f002d889d656447155bda5eb45e6583100c9e78a1
-          flattened_ast: cd32603b6511f51c37a801f80d55fe43d118d764733ada03060235ae9fd5e672
-          destructured_ast: 48b7d4d50e03b9d34f8ae3404ff50d2237bdb658aba6334991510e73901dd519
-          inlined_ast: 48b7d4d50e03b9d34f8ae3404ff50d2237bdb658aba6334991510e73901dd519
-          dce_ast: 27dbc749eae92d4ee7b86ad8ac8e6df936fcded9a9d2481cdf16be912bceb177
-=======
-        - initial_symbol_table: 7644adcaa9a768d53b33c87629ddd9f2c7206ba9e65a3fe75915f83785f754c5
-          type_checked_symbol_table: 6cf4baa3116c5ca48fce0c1332a4a0f1499846b668b73a7224b0b1e9de43f944
-          unrolled_symbol_table: 6cf4baa3116c5ca48fce0c1332a4a0f1499846b668b73a7224b0b1e9de43f944
-          initial_ast: f6c6290caf36d08a5d01da5d7b5b2643c06ac2174b6251f6a23f1767f4451e90
-          unrolled_ast: f6c6290caf36d08a5d01da5d7b5b2643c06ac2174b6251f6a23f1767f4451e90
-          ssa_ast: b09482bb0a19eef434b51c175d680973fe941dad9f496b7895f7d5b61dc656ac
-          flattened_ast: dccfcd2af9555414126133ed6e0318aafd235ce7499c945278b81a02b73cd951
-          destructured_ast: 2e54f11245f6c66856a996af5f106b5f3cfbd211f9d7fc2cb6d60bbcea9a9cd8
-          inlined_ast: 2e54f11245f6c66856a996af5f106b5f3cfbd211f9d7fc2cb6d60bbcea9a9cd8
-          dce_ast: ea7780ac6841349a6389f095787521b2f5e6806fc271911b9cead99dcc907997
->>>>>>> 1d9197f4
+        - initial_symbol_table: 5c8eeb1dd1d925fcdaecdea92ba33ee89bf509985db403cac215247ed7d92df3
+          type_checked_symbol_table: 47b59a2169757b68d3be76ac7e5c58934ab1b8af794ad3b590491f1911abd83e
+          unrolled_symbol_table: 47b59a2169757b68d3be76ac7e5c58934ab1b8af794ad3b590491f1911abd83e
+          initial_ast: 956c53f2f289c16531167b5f0afc4368d5e2cf0964dfec7889a182620913a592
+          unrolled_ast: 956c53f2f289c16531167b5f0afc4368d5e2cf0964dfec7889a182620913a592
+          ssa_ast: f36f9c462f2a1d2320879740b3d63eb5aea3e51371fa3531a1dfa560d18c9509
+          flattened_ast: 62e6a5732976a694b36b54674c5df40be9c342a57978cc747dd30572985d1f7b
+          destructured_ast: 24a79b8884f2daa534fc0aceb7fe5e48cd2700dc40b1ae4ec5dd91c140dd55da
+          inlined_ast: 24a79b8884f2daa534fc0aceb7fe5e48cd2700dc40b1ae4ec5dd91c140dd55da
+          dce_ast: bd1b89b6865ff3f3c4fca13a17988ae9435547ebd36785f0fe6e1b793e6e81ef
           bytecode: 651a250bda995df00cf3b4659d1ea35912ed94da32b5d487677dead9126b5d69
           errors: ""
           warnings: ""