---
namespace: Compile
expectation: Pass
outputs:
  - - compile:
<<<<<<< HEAD
        - initial_symbol_table: b97a22b05414293318cc5e850eb9091d26c540cf2eba6b5e3391d35848caba09
          type_checked_symbol_table: 8a9f1c3bbf519651ab1364af722af5fafd7142ad773338bdbf9bd79a1587b542
          unrolled_symbol_table: 8a9f1c3bbf519651ab1364af722af5fafd7142ad773338bdbf9bd79a1587b542
          initial_ast: 8ce0559b69855019d20a0815879613fd189c72724d605bcc3162f1988e0a804f
          unrolled_ast: 8ce0559b69855019d20a0815879613fd189c72724d605bcc3162f1988e0a804f
          ssa_ast: fb826baf59a41e20a7bce001602851154e1ec02c402f7800420fbd9e0fc90db5
          flattened_ast: 876217e6028ab0c0c3dd625fe452ff57bffe7d14d452b73f6e7ea1fed1cb0613
          destructured_ast: ef4d48a81eb6549844f2e3564790c6e496b19927b6b035bc962fc2632a43150a
          inlined_ast: ef4d48a81eb6549844f2e3564790c6e496b19927b6b035bc962fc2632a43150a
          dce_ast: ef4d48a81eb6549844f2e3564790c6e496b19927b6b035bc962fc2632a43150a
=======
        - initial_symbol_table: fbba60efd50b1093fb6948e6ce8e7c7d0cb0d019b5cc5e67ba99cc6f93ecd10f
          type_checked_symbol_table: f85d6095e987e11150f2e4ee93ca898fa85cafa4824f05de40ea3adaba600c4f
          unrolled_symbol_table: f85d6095e987e11150f2e4ee93ca898fa85cafa4824f05de40ea3adaba600c4f
          initial_ast: da4c8262ee2a09b9f6da0da3644fcb7a7e461e8fd6077073bcc7ca533b611db2
          unrolled_ast: da4c8262ee2a09b9f6da0da3644fcb7a7e461e8fd6077073bcc7ca533b611db2
          ssa_ast: 87e0875a75dbacdfe894fa1549c3ec690c0b20fcd29338fba81027fcafdd98f6
          flattened_ast: 8a45f1cecfdbd43f52096f12ecfc12d4f4e409fd14589a81159aaf71bed82611
          destructured_ast: 2e0c8128ea9e788e4fae59c9102a9bee4628c01752457247ac150f3716d9d22a
          inlined_ast: 2e0c8128ea9e788e4fae59c9102a9bee4628c01752457247ac150f3716d9d22a
          dce_ast: 2e0c8128ea9e788e4fae59c9102a9bee4628c01752457247ac150f3716d9d22a
>>>>>>> 1d9197f4
          bytecode: 13cd83b19f077edfeb58e50adbd76dac67742cef9747f50f4bc4bdb3ec3dc38e
          errors: ""
          warnings: ""<|MERGE_RESOLUTION|>--- conflicted
+++ resolved
@@ -3,29 +3,16 @@
 expectation: Pass
 outputs:
   - - compile:
-<<<<<<< HEAD
-        - initial_symbol_table: b97a22b05414293318cc5e850eb9091d26c540cf2eba6b5e3391d35848caba09
-          type_checked_symbol_table: 8a9f1c3bbf519651ab1364af722af5fafd7142ad773338bdbf9bd79a1587b542
-          unrolled_symbol_table: 8a9f1c3bbf519651ab1364af722af5fafd7142ad773338bdbf9bd79a1587b542
-          initial_ast: 8ce0559b69855019d20a0815879613fd189c72724d605bcc3162f1988e0a804f
-          unrolled_ast: 8ce0559b69855019d20a0815879613fd189c72724d605bcc3162f1988e0a804f
-          ssa_ast: fb826baf59a41e20a7bce001602851154e1ec02c402f7800420fbd9e0fc90db5
-          flattened_ast: 876217e6028ab0c0c3dd625fe452ff57bffe7d14d452b73f6e7ea1fed1cb0613
-          destructured_ast: ef4d48a81eb6549844f2e3564790c6e496b19927b6b035bc962fc2632a43150a
-          inlined_ast: ef4d48a81eb6549844f2e3564790c6e496b19927b6b035bc962fc2632a43150a
-          dce_ast: ef4d48a81eb6549844f2e3564790c6e496b19927b6b035bc962fc2632a43150a
-=======
-        - initial_symbol_table: fbba60efd50b1093fb6948e6ce8e7c7d0cb0d019b5cc5e67ba99cc6f93ecd10f
-          type_checked_symbol_table: f85d6095e987e11150f2e4ee93ca898fa85cafa4824f05de40ea3adaba600c4f
-          unrolled_symbol_table: f85d6095e987e11150f2e4ee93ca898fa85cafa4824f05de40ea3adaba600c4f
-          initial_ast: da4c8262ee2a09b9f6da0da3644fcb7a7e461e8fd6077073bcc7ca533b611db2
-          unrolled_ast: da4c8262ee2a09b9f6da0da3644fcb7a7e461e8fd6077073bcc7ca533b611db2
-          ssa_ast: 87e0875a75dbacdfe894fa1549c3ec690c0b20fcd29338fba81027fcafdd98f6
-          flattened_ast: 8a45f1cecfdbd43f52096f12ecfc12d4f4e409fd14589a81159aaf71bed82611
-          destructured_ast: 2e0c8128ea9e788e4fae59c9102a9bee4628c01752457247ac150f3716d9d22a
-          inlined_ast: 2e0c8128ea9e788e4fae59c9102a9bee4628c01752457247ac150f3716d9d22a
-          dce_ast: 2e0c8128ea9e788e4fae59c9102a9bee4628c01752457247ac150f3716d9d22a
->>>>>>> 1d9197f4
+        - initial_symbol_table: ca9e808c60ae417a4faa07a598f018c8b4548813a58a8b73020ebed87d3b5537
+          type_checked_symbol_table: 578f57df100f4af6e07b970fd37b1d9b3a7ce8266a2028c4e04910459ae709e9
+          unrolled_symbol_table: 578f57df100f4af6e07b970fd37b1d9b3a7ce8266a2028c4e04910459ae709e9
+          initial_ast: e2834803a9267cc6c8dbac736ef9c633d825f0fe5e102d2d6cbdd0c9b50c485d
+          unrolled_ast: e2834803a9267cc6c8dbac736ef9c633d825f0fe5e102d2d6cbdd0c9b50c485d
+          ssa_ast: d43ecbee520bbc954201b7586c9b1af00fbc6be6494b50141f333d87c6002361
+          flattened_ast: ecd6d169bb3013ea659ca6fca5c93a991f3d361008b1075d611c12c868b6f58a
+          destructured_ast: ce2eb882bad77eb0c6f6b90f79d104b43b3940b7393336f445d3cdfd75969779
+          inlined_ast: ce2eb882bad77eb0c6f6b90f79d104b43b3940b7393336f445d3cdfd75969779
+          dce_ast: ce2eb882bad77eb0c6f6b90f79d104b43b3940b7393336f445d3cdfd75969779
           bytecode: 13cd83b19f077edfeb58e50adbd76dac67742cef9747f50f4bc4bdb3ec3dc38e
           errors: ""
           warnings: ""