--- conflicted
+++ resolved
@@ -3,29 +3,16 @@
 expectation: Pass
 outputs:
   - - compile:
-<<<<<<< HEAD
-        - initial_symbol_table: 36ef986ed919c0c882e3c597226a90c2b404cca0f7adacfcf595a752410ebe22
-          type_checked_symbol_table: 55ec431915ff03a384b14523e0e184745d2381cbe7449feb6d306b1938a1dd62
-          unrolled_symbol_table: 55ec431915ff03a384b14523e0e184745d2381cbe7449feb6d306b1938a1dd62
-          initial_ast: a8ad3c5520da991c87c44504222f6855aee28d8d264aeca64ce40cde42857437
-          unrolled_ast: a8ad3c5520da991c87c44504222f6855aee28d8d264aeca64ce40cde42857437
-          ssa_ast: d29739a4b179ddadefe51dbfbdff32ace15c4168c0ca48a169be13f60126eeb9
-          flattened_ast: 98a42b22def2de73f594e53b0c8b4b5229eb3ac58ec57bb7c85ea631ecd38b39
-          destructured_ast: f14e04f892f9eacaf1f0008a498f84cbb171c22e535199d693ce1ce959b43ad0
-          inlined_ast: f14e04f892f9eacaf1f0008a498f84cbb171c22e535199d693ce1ce959b43ad0
-          dce_ast: f14e04f892f9eacaf1f0008a498f84cbb171c22e535199d693ce1ce959b43ad0
-=======
-        - initial_symbol_table: e8b52a20f38a9dadbf1f3fde0a80a9aa9d02c7317f54bd1c63e2ba270873df79
-          type_checked_symbol_table: 47dca4cdfe5f3a15c49128f62864dc70e00db4716e0d814fedcff83fac1f5ccd
-          unrolled_symbol_table: 47dca4cdfe5f3a15c49128f62864dc70e00db4716e0d814fedcff83fac1f5ccd
-          initial_ast: 49b95bfe4742c42c96d082e34207cae36373a6c49bb22c41362cd5489b4c7723
-          unrolled_ast: 49b95bfe4742c42c96d082e34207cae36373a6c49bb22c41362cd5489b4c7723
-          ssa_ast: 10c5c7e73b8399684d9f91c92117382367c24c04f33ba718d47e89e3c95e9c65
-          flattened_ast: f41710445887346a5d308709fc626724e0d3c2fcb69f8f47c0dbca9885cf831c
-          destructured_ast: 3a7395993b87469b256da1bb9ca82adea7a577b21f7524ad332ab256830cf473
-          inlined_ast: 3a7395993b87469b256da1bb9ca82adea7a577b21f7524ad332ab256830cf473
-          dce_ast: 3a7395993b87469b256da1bb9ca82adea7a577b21f7524ad332ab256830cf473
->>>>>>> 1d9197f4
+        - initial_symbol_table: 7a887157da38d534a1e2b2ad779ecf2e9072b92fc1fa20d58865570c7c430960
+          type_checked_symbol_table: c82bed5c8db9ad167c817850b8b9f8306f4d476711350a223c1c58012b5e7cc8
+          unrolled_symbol_table: c82bed5c8db9ad167c817850b8b9f8306f4d476711350a223c1c58012b5e7cc8
+          initial_ast: e94196f738525ff8d3109ad09dd7737d5d5d40d7305690f663a671446635d828
+          unrolled_ast: e94196f738525ff8d3109ad09dd7737d5d5d40d7305690f663a671446635d828
+          ssa_ast: 7ade987b7485dd6c281f1c1b99032369fbdee19fb75d18587301855c3a334b3f
+          flattened_ast: 7f0773c4e57b2c25554e6ea4384e8258bbf72fff915218cad09829d385e4ca85
+          destructured_ast: 988cf46b8c5ec4dd2e8a317fd9ddb38366bc71ba2044b6f92d4b901a1f963541
+          inlined_ast: 988cf46b8c5ec4dd2e8a317fd9ddb38366bc71ba2044b6f92d4b901a1f963541
+          dce_ast: 988cf46b8c5ec4dd2e8a317fd9ddb38366bc71ba2044b6f92d4b901a1f963541
           bytecode: 3b16a9ffcba2d86d0099abfc040442550dad3a04f8ba2bbdec05f93ec3c1b6ec
           errors: ""
           warnings: ""