--- conflicted
+++ resolved
@@ -3,29 +3,16 @@
 expectation: Pass
 outputs:
   - - compile:
-<<<<<<< HEAD
-        - initial_symbol_table: 48b42404e656336b958ba7b6d7c377d59fdf0fb680cf48856c09047fca4f99b8
-          type_checked_symbol_table: a66d96ce72ef05fc31af41f9c3f2997534a841b0c6eee74cbaeabff5bb4f699d
-          unrolled_symbol_table: a66d96ce72ef05fc31af41f9c3f2997534a841b0c6eee74cbaeabff5bb4f699d
-          initial_ast: 1679e2a2d77f3f486cab180fa83c3e66aef4e9bdbe061588863242b8e6d8ee43
-          unrolled_ast: 1679e2a2d77f3f486cab180fa83c3e66aef4e9bdbe061588863242b8e6d8ee43
-          ssa_ast: b9cec69360801d6dbd1d3c318681c6685f14ea462d9e42ffbd3290a8bc660f30
-          flattened_ast: 0d72ccd0bb321b835747095502450eb3d7f46916975545f71a6b78f83a2f95a1
-          destructured_ast: 6f6233a87f3b8967dfbc111597e8696903e5aa6432f5079e7c8d08afe0034c1b
-          inlined_ast: 6f6233a87f3b8967dfbc111597e8696903e5aa6432f5079e7c8d08afe0034c1b
-          dce_ast: 6f6233a87f3b8967dfbc111597e8696903e5aa6432f5079e7c8d08afe0034c1b
-=======
-        - initial_symbol_table: b76b5c239a167bc76de70a88b01c6aefcab758d67c592ac3b28aeb32faa20a23
-          type_checked_symbol_table: ae9a43c936ad27768c919e8e4070a927307a6cf90b08d3fa82fad29be285acbf
-          unrolled_symbol_table: ae9a43c936ad27768c919e8e4070a927307a6cf90b08d3fa82fad29be285acbf
-          initial_ast: b4d376e51759730290539558e9632a18a6f59ec7d9ac5306fc5e0b28f234f4ad
-          unrolled_ast: b4d376e51759730290539558e9632a18a6f59ec7d9ac5306fc5e0b28f234f4ad
-          ssa_ast: 2e7da828c06687e16526720ba73727ef5a8e43ae36118828bc31100021594270
-          flattened_ast: 2e16fd53ec37766b0b8829c7e9337d44b4cb4c82d60ea088c3f8c8967e6d909c
-          destructured_ast: acaafc542efcae5c369b195a360c57e7b6e17a4fb69e85e4afad3d221eae74f4
-          inlined_ast: acaafc542efcae5c369b195a360c57e7b6e17a4fb69e85e4afad3d221eae74f4
-          dce_ast: acaafc542efcae5c369b195a360c57e7b6e17a4fb69e85e4afad3d221eae74f4
->>>>>>> 1d9197f4
+        - initial_symbol_table: 2427e1179484b368c737f15f9c9170703b40cc287bb09b7571a1adf03da87e83
+          type_checked_symbol_table: 23cbc35d681c3fb4e50cceacf6be7291434c1681bf452f5efc45ea42a4f0f658
+          unrolled_symbol_table: 23cbc35d681c3fb4e50cceacf6be7291434c1681bf452f5efc45ea42a4f0f658
+          initial_ast: 62d0d89a5f71f4f9b02fcbd99c875f3dde170938b7836db086a8b8993a1e1d33
+          unrolled_ast: 62d0d89a5f71f4f9b02fcbd99c875f3dde170938b7836db086a8b8993a1e1d33
+          ssa_ast: 5a4d113f22deda4de39ae41cbb166a827713a97205a4f51edff749351ccf6c38
+          flattened_ast: 6d70115e9ce84d40da5e7c61833a1f465b38d2f2caf111a37bcf5bc7e047cd06
+          destructured_ast: 71ac1903ac008afbc77a08349f222f17e24d7ca7395f1ea42be71ac7f4b3ffa4
+          inlined_ast: 71ac1903ac008afbc77a08349f222f17e24d7ca7395f1ea42be71ac7f4b3ffa4
+          dce_ast: 71ac1903ac008afbc77a08349f222f17e24d7ca7395f1ea42be71ac7f4b3ffa4
           bytecode: 3394c4bead78f2ab177206a71d03d27cc9e584d5eb7aa587e7a9101911c1e76d
           errors: ""
           warnings: ""