---
namespace: Compile
expectation: Pass
outputs:
  - - compile:
<<<<<<< HEAD
        - initial_symbol_table: c2055f52822c6c4fbd3df96e111f91a2d34eb15656c69025171164c7c04c346f
          type_checked_symbol_table: a51f41c1978a7d0ce9b471ca249632a4b4ec68ffe4514f0b858731356706ebea
          unrolled_symbol_table: a51f41c1978a7d0ce9b471ca249632a4b4ec68ffe4514f0b858731356706ebea
          initial_ast: 43f907a06a9a61391409a447c3f87e37f019aaf711726d5dd1bb6aa48505cafd
          unrolled_ast: 43f907a06a9a61391409a447c3f87e37f019aaf711726d5dd1bb6aa48505cafd
          ssa_ast: 913a4435069fb974adccc15c51036884e451fdc7e4b9fb375fb7757317b2ed0e
          flattened_ast: 79f2302648e9b4fe213147ca910d409df355f586c96e5394f7e6a213bc59b07a
          destructured_ast: e2402fa0793c2a45c87f4f754788c1e3ee38fcd5fb0cd0bd58586089c5da7628
          inlined_ast: e2402fa0793c2a45c87f4f754788c1e3ee38fcd5fb0cd0bd58586089c5da7628
          dce_ast: e2402fa0793c2a45c87f4f754788c1e3ee38fcd5fb0cd0bd58586089c5da7628
=======
        - initial_symbol_table: 25e3eb1be96dc7541af90920a904926a4cd9c82536294eb2bf88e425c9364332
          type_checked_symbol_table: bcf74543ec3abbb7f204014e4d455fcf826aa3d634e1d3e889ecac6fd43b9de9
          unrolled_symbol_table: bcf74543ec3abbb7f204014e4d455fcf826aa3d634e1d3e889ecac6fd43b9de9
          initial_ast: c6c5dffd85f856b20bea0daf940e13791003a5bae4b708b9df8a23c5fb282d50
          unrolled_ast: c6c5dffd85f856b20bea0daf940e13791003a5bae4b708b9df8a23c5fb282d50
          ssa_ast: 6558ed9262c70324d1d02b57dbead8a1a4792f907262f6e8ea457cbb351a687b
          flattened_ast: 6a18e6385f053e58c5c63a9fa300ef61744b049761ed3281a376678af953bfcd
          destructured_ast: 5e0fdbb9ccc1312102c8ab22b576f4694b63f657965a3bb87a10b532b464801d
          inlined_ast: 5e0fdbb9ccc1312102c8ab22b576f4694b63f657965a3bb87a10b532b464801d
          dce_ast: 5e0fdbb9ccc1312102c8ab22b576f4694b63f657965a3bb87a10b532b464801d
>>>>>>> 1d9197f4
          bytecode: 4a3cad0d173991e84e84d40f5868e63fccab04b6561f1de4afef8976a90dbf17
          errors: ""
          warnings: ""<|MERGE_RESOLUTION|>--- conflicted
+++ resolved
@@ -3,29 +3,16 @@
 expectation: Pass
 outputs:
   - - compile:
-<<<<<<< HEAD
-        - initial_symbol_table: c2055f52822c6c4fbd3df96e111f91a2d34eb15656c69025171164c7c04c346f
-          type_checked_symbol_table: a51f41c1978a7d0ce9b471ca249632a4b4ec68ffe4514f0b858731356706ebea
-          unrolled_symbol_table: a51f41c1978a7d0ce9b471ca249632a4b4ec68ffe4514f0b858731356706ebea
-          initial_ast: 43f907a06a9a61391409a447c3f87e37f019aaf711726d5dd1bb6aa48505cafd
-          unrolled_ast: 43f907a06a9a61391409a447c3f87e37f019aaf711726d5dd1bb6aa48505cafd
-          ssa_ast: 913a4435069fb974adccc15c51036884e451fdc7e4b9fb375fb7757317b2ed0e
-          flattened_ast: 79f2302648e9b4fe213147ca910d409df355f586c96e5394f7e6a213bc59b07a
-          destructured_ast: e2402fa0793c2a45c87f4f754788c1e3ee38fcd5fb0cd0bd58586089c5da7628
-          inlined_ast: e2402fa0793c2a45c87f4f754788c1e3ee38fcd5fb0cd0bd58586089c5da7628
-          dce_ast: e2402fa0793c2a45c87f4f754788c1e3ee38fcd5fb0cd0bd58586089c5da7628
-=======
-        - initial_symbol_table: 25e3eb1be96dc7541af90920a904926a4cd9c82536294eb2bf88e425c9364332
-          type_checked_symbol_table: bcf74543ec3abbb7f204014e4d455fcf826aa3d634e1d3e889ecac6fd43b9de9
-          unrolled_symbol_table: bcf74543ec3abbb7f204014e4d455fcf826aa3d634e1d3e889ecac6fd43b9de9
-          initial_ast: c6c5dffd85f856b20bea0daf940e13791003a5bae4b708b9df8a23c5fb282d50
-          unrolled_ast: c6c5dffd85f856b20bea0daf940e13791003a5bae4b708b9df8a23c5fb282d50
-          ssa_ast: 6558ed9262c70324d1d02b57dbead8a1a4792f907262f6e8ea457cbb351a687b
-          flattened_ast: 6a18e6385f053e58c5c63a9fa300ef61744b049761ed3281a376678af953bfcd
-          destructured_ast: 5e0fdbb9ccc1312102c8ab22b576f4694b63f657965a3bb87a10b532b464801d
-          inlined_ast: 5e0fdbb9ccc1312102c8ab22b576f4694b63f657965a3bb87a10b532b464801d
-          dce_ast: 5e0fdbb9ccc1312102c8ab22b576f4694b63f657965a3bb87a10b532b464801d
->>>>>>> 1d9197f4
+        - initial_symbol_table: e50384060e9fc0d4efa2b987729a9efa0b7311ebef5a571230d627bbb7259b7f
+          type_checked_symbol_table: 7d88cbc662b0ce6282b1588805b62cbab92858c5986042a1a47603acadebb634
+          unrolled_symbol_table: 7d88cbc662b0ce6282b1588805b62cbab92858c5986042a1a47603acadebb634
+          initial_ast: fb479598bd2a9a2e872e4c15bfcc7ef32aac85d585e652f3b215ac108b7d87fc
+          unrolled_ast: fb479598bd2a9a2e872e4c15bfcc7ef32aac85d585e652f3b215ac108b7d87fc
+          ssa_ast: 30cbd0b7adc74624ed3575774698fefa154a0a6063f2711e7258c49d96e4139e
+          flattened_ast: e304f3805774bfc301269a8d7b014c8401624b7e7ddd9bc52249ab0393636584
+          destructured_ast: cd6760362f1bbe1f9b05421e7ede600b762845a068848b92155e4a84aaf387f4
+          inlined_ast: cd6760362f1bbe1f9b05421e7ede600b762845a068848b92155e4a84aaf387f4
+          dce_ast: cd6760362f1bbe1f9b05421e7ede600b762845a068848b92155e4a84aaf387f4
           bytecode: 4a3cad0d173991e84e84d40f5868e63fccab04b6561f1de4afef8976a90dbf17
           errors: ""
           warnings: ""