--- conflicted
+++ resolved
@@ -3,29 +3,16 @@
 expectation: Pass
 outputs:
   - - compile:
-<<<<<<< HEAD
-        - initial_symbol_table: fb4311ca1b374715d63002d60a5460943b85b1f3369784aa3d80d36e82c0f015
-          type_checked_symbol_table: f3d10541b6e1549f2e93043e338effe9d53e2adbae384ed8596c61c8618050d2
-          unrolled_symbol_table: f3d10541b6e1549f2e93043e338effe9d53e2adbae384ed8596c61c8618050d2
-          initial_ast: af9b99e128923902ffc8bc630bd90c68e34bc56bede359f97d9ee813205c394f
-          unrolled_ast: af9b99e128923902ffc8bc630bd90c68e34bc56bede359f97d9ee813205c394f
-          ssa_ast: ff267c44b7a18e73f3a3fabbfc543f660cbae978497ead2982fa9d47760670db
-          flattened_ast: 6b268c7e24545e5ee85579404734d20eca8e9ae848a1c6f2e33383478aa2582d
-          destructured_ast: 381dcc57c9f36d0141145797a2bae5cba325105ad2604825eb1d946a247c3a46
-          inlined_ast: 381dcc57c9f36d0141145797a2bae5cba325105ad2604825eb1d946a247c3a46
-          dce_ast: 381dcc57c9f36d0141145797a2bae5cba325105ad2604825eb1d946a247c3a46
-=======
-        - initial_symbol_table: 06560d058b3853a34431e5f1f609a3e762da3452cee9fc7863e6361928a746f3
-          type_checked_symbol_table: 2ddd7ee9c895204bbd933ca128d048d3f26fd5346d25484019e0a580041a1c2b
-          unrolled_symbol_table: 2ddd7ee9c895204bbd933ca128d048d3f26fd5346d25484019e0a580041a1c2b
-          initial_ast: d037beffdf8bdb4df7525c8d3c8ed4a8fffebe5a7a19ead1a28301668ae7fe97
-          unrolled_ast: d037beffdf8bdb4df7525c8d3c8ed4a8fffebe5a7a19ead1a28301668ae7fe97
-          ssa_ast: 197112db1ac39cb24584ea69573104ff85c1d495ad81ad71729f845dae1cceb1
-          flattened_ast: e614a4dd731cbe4cbc34327ed6f110dc50fd91e18ae7758faacd5968e3f92bc3
-          destructured_ast: c4bfae19684ad91f74c1c038b617844d1c1d07ce82beb0c73ae2e6b95e87dcb2
-          inlined_ast: c4bfae19684ad91f74c1c038b617844d1c1d07ce82beb0c73ae2e6b95e87dcb2
-          dce_ast: c4bfae19684ad91f74c1c038b617844d1c1d07ce82beb0c73ae2e6b95e87dcb2
->>>>>>> 1d9197f4
+        - initial_symbol_table: cb3c54aab60e06f54c2c22dce87a5a5c243f424cfbd9f2706ca26715ca340ef7
+          type_checked_symbol_table: 0369a0b0b5cbbd5439e220f01d85a00caae5a31bb77f7e266607c36cdf78beb5
+          unrolled_symbol_table: 0369a0b0b5cbbd5439e220f01d85a00caae5a31bb77f7e266607c36cdf78beb5
+          initial_ast: 9c76a63e38f630e4230e21833c4188d6e8b6c9f597d0ce8db4117cabe2f11e7c
+          unrolled_ast: 9c76a63e38f630e4230e21833c4188d6e8b6c9f597d0ce8db4117cabe2f11e7c
+          ssa_ast: f68364b096fa8d84127d1fe65e90787daf8ba496d2eb31f106dc2afe2bd9a011
+          flattened_ast: 91742bb3d50e0436960f11a9dbcf33d10432d0ed59cde4e5992a5c47efcf3061
+          destructured_ast: 6f93397ecf611474c1023e621f37224cea0ecdd2e58aa7ac4ad0db631c6336a1
+          inlined_ast: 6f93397ecf611474c1023e621f37224cea0ecdd2e58aa7ac4ad0db631c6336a1
+          dce_ast: 6f93397ecf611474c1023e621f37224cea0ecdd2e58aa7ac4ad0db631c6336a1
           bytecode: eee50040aac3f0f43988dcc4e46afc2f734d30f614a2ae6ee1ce88f39b5f2827
           errors: ""
           warnings: ""