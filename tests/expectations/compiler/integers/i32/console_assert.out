--- conflicted
+++ resolved
@@ -3,29 +3,16 @@
 expectation: Pass
 outputs:
   - - compile:
-<<<<<<< HEAD
-        - initial_symbol_table: 66b952ec337d00873d477ad42e8f72428b66832307be8112bda44e3d0f617317
-          type_checked_symbol_table: 8348ba05357363604954cf20e7f5bc78adc56eca98c8aa88cdf7fee449569395
-          unrolled_symbol_table: 8348ba05357363604954cf20e7f5bc78adc56eca98c8aa88cdf7fee449569395
-          initial_ast: 8cb3a2731807f1af13a4153e557da8dcc8e4da4854563874a2f8d9fed69e5e23
-          unrolled_ast: 8cb3a2731807f1af13a4153e557da8dcc8e4da4854563874a2f8d9fed69e5e23
-          ssa_ast: 0dd6203c9ecd2bf11b65e3c43a25267c289dbecdfc1680fb339ca00fc7f149be
-          flattened_ast: bb3e8791f721964afe94bbbafc9818ad16aa37f922ef0ab1fa8f05688df2c3b0
-          destructured_ast: a1453860dde87808786265f45ad5f3ff69cecfbb1761bcf63dccf0d4c39532da
-          inlined_ast: a1453860dde87808786265f45ad5f3ff69cecfbb1761bcf63dccf0d4c39532da
-          dce_ast: a1453860dde87808786265f45ad5f3ff69cecfbb1761bcf63dccf0d4c39532da
-=======
-        - initial_symbol_table: 0658ac703d5b61db8e8b8f64757c74b02534ac13fe579b544b82590a931d7e40
-          type_checked_symbol_table: ab81aa467e48c64712fac93938a790bd8b01c7f4df3e621dcd474e8c5b093b6f
-          unrolled_symbol_table: ab81aa467e48c64712fac93938a790bd8b01c7f4df3e621dcd474e8c5b093b6f
-          initial_ast: e5b56f260311c61456219de2af6d4334cbfc742d8238b043193f007b0f43f8d6
-          unrolled_ast: e5b56f260311c61456219de2af6d4334cbfc742d8238b043193f007b0f43f8d6
-          ssa_ast: faa5f61070ad45e1663b5ab84913e52d70166b2c11550b4c0f4f3d9fe63db1ab
-          flattened_ast: 5bb14b4820976866558c1df7ad24d24fd8f1e9ddef9b41f47783fe77ee3902c8
-          destructured_ast: 62f01d7e58660a9879385dd516b0f2983ee594444d2f9a00f57016cefd51e5c6
-          inlined_ast: 62f01d7e58660a9879385dd516b0f2983ee594444d2f9a00f57016cefd51e5c6
-          dce_ast: 62f01d7e58660a9879385dd516b0f2983ee594444d2f9a00f57016cefd51e5c6
->>>>>>> 1d9197f4
+        - initial_symbol_table: 0802bf46b8d0e4c40fe3b491794e7413e9ff66a0b0d2abf321830355e4b0ef19
+          type_checked_symbol_table: 3dc20ccb47c855777ba239ea813806810f9d95abfc3564a4470c9d591782db42
+          unrolled_symbol_table: 3dc20ccb47c855777ba239ea813806810f9d95abfc3564a4470c9d591782db42
+          initial_ast: d573b8cd6ae8a5242697a9e53a0a1dd714a00228a892dac459123011b1434d92
+          unrolled_ast: d573b8cd6ae8a5242697a9e53a0a1dd714a00228a892dac459123011b1434d92
+          ssa_ast: f97819ab4d51bd7f264bc9ac57501f09571e57f47d6c5c3db739fef24d227a33
+          flattened_ast: 56a418d0009ad0594726fa77691cfe55c0146a4d7453368cf0a54e9ce3b8d31b
+          destructured_ast: 8da2ef91eaf842c9ea0260177963bdb52b037e87ed0a97c1c2561e3e8aae47bd
+          inlined_ast: 8da2ef91eaf842c9ea0260177963bdb52b037e87ed0a97c1c2561e3e8aae47bd
+          dce_ast: 8da2ef91eaf842c9ea0260177963bdb52b037e87ed0a97c1c2561e3e8aae47bd
           bytecode: e8b3b5f71b01963e4df9f24f4f4f47e9976e5e5b099659e6083cef239d37a2d1
           errors: ""
           warnings: ""