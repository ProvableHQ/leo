--- conflicted
+++ resolved
@@ -3,29 +3,16 @@
 expectation: Pass
 outputs:
   - - compile:
-<<<<<<< HEAD
-        - initial_symbol_table: 8c9eac03d79e2d2b8e8dec061dcb37abf15a96cddf903e7d9ced5c996ad5f58d
-          type_checked_symbol_table: 312e9a9a29141a40f09c2c48167a932750196da788d128c179a2d24b49266ee9
-          unrolled_symbol_table: 312e9a9a29141a40f09c2c48167a932750196da788d128c179a2d24b49266ee9
-          initial_ast: 58eb16b3a9df3c3f36b3c10390616642a98affceabaad512cead973dddb58b78
-          unrolled_ast: 58eb16b3a9df3c3f36b3c10390616642a98affceabaad512cead973dddb58b78
-          ssa_ast: 0c8675ac779427136ad5ddcda40f5b4363b9a8fc44e6bf7f24fcefa4acaf5bf4
-          flattened_ast: 5d6a9b810f9d7a3b4003dee5f1bff4ee5ec8db6e7596506559536af83e6b6fd2
-          destructured_ast: 1e5638f438ffd404a721fc8cd8395e5afbfa16448723ea26413df9db509e4fd1
-          inlined_ast: 1e5638f438ffd404a721fc8cd8395e5afbfa16448723ea26413df9db509e4fd1
-          dce_ast: 1e5638f438ffd404a721fc8cd8395e5afbfa16448723ea26413df9db509e4fd1
-=======
-        - initial_symbol_table: f74f808a039d44dd24cc1d703b01e6846055f6e11e16b7252d1df36c6dd2206a
-          type_checked_symbol_table: 11e777a7e4c51a53615fc424e2dd6ef7676cddfb99fa555aef0daadd775d5546
-          unrolled_symbol_table: 11e777a7e4c51a53615fc424e2dd6ef7676cddfb99fa555aef0daadd775d5546
-          initial_ast: a55a2d2de14d4fd3c19193633a09b3babfb8d120d0b7c21bf8c646953eb18335
-          unrolled_ast: a55a2d2de14d4fd3c19193633a09b3babfb8d120d0b7c21bf8c646953eb18335
-          ssa_ast: 74fd9c0efbcc91d9c2b880ed464d68d870caa1ecfdee54e63b5912dd8309cca7
-          flattened_ast: 3f8d676e766f1fcc18b91f33855026762853cd386659fe117e7b87bfaef7de2f
-          destructured_ast: 3a847e957496b72c1d8fc547e60ef5ecccda70b4f80f4e8084af177beba9b858
-          inlined_ast: 3a847e957496b72c1d8fc547e60ef5ecccda70b4f80f4e8084af177beba9b858
-          dce_ast: 3a847e957496b72c1d8fc547e60ef5ecccda70b4f80f4e8084af177beba9b858
->>>>>>> 1d9197f4
+        - initial_symbol_table: 1b7f3cd480494050dfb820aebc0231f7a7d435dde4781101be2ae532c52834bb
+          type_checked_symbol_table: 31541aba8454f5d35c17d3b3e3893b07f6c183758f6e2825f04da69e4f4d1f01
+          unrolled_symbol_table: 31541aba8454f5d35c17d3b3e3893b07f6c183758f6e2825f04da69e4f4d1f01
+          initial_ast: 32fbb4c6f9df36028b9f9a134c3ebfe57f4d56224b844d7c90af0a61a858abbf
+          unrolled_ast: 32fbb4c6f9df36028b9f9a134c3ebfe57f4d56224b844d7c90af0a61a858abbf
+          ssa_ast: 35524d9ad7684059c47302c97fd78c259352211e37fa3a1d1938a83bbbb6581f
+          flattened_ast: fc677cb4bee4ec7b6d9e7de234c3ed93dbc26ccf4e7430bcc748fe8cf8def92d
+          destructured_ast: f3990af79882485cfd8217ff798b72128968c7d2d303a93c98cafbdb2c438f79
+          inlined_ast: f3990af79882485cfd8217ff798b72128968c7d2d303a93c98cafbdb2c438f79
+          dce_ast: f3990af79882485cfd8217ff798b72128968c7d2d303a93c98cafbdb2c438f79
           bytecode: 219e0ef5cb7c0ac1ecb9541920637d11e5f48c5e52adab2060e6ed389647eee4
           errors: ""
           warnings: ""