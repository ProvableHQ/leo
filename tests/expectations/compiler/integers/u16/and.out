--- conflicted
+++ resolved
@@ -3,29 +3,16 @@
 expectation: Pass
 outputs:
   - - compile:
-<<<<<<< HEAD
-        - initial_symbol_table: f6b637ac4638db0248808d38d51e14d0467cd8cb6f300891a91d5feb8e95f9b9
-          type_checked_symbol_table: beabeb621d2e528ab5a89ec75ebc7beab5eea795a6d1b597b35a15c599a61add
-          unrolled_symbol_table: beabeb621d2e528ab5a89ec75ebc7beab5eea795a6d1b597b35a15c599a61add
-          initial_ast: 77e7bd1bb111cba9dc552535251a968e6cf4ff73f11722d202102592650d6f85
-          unrolled_ast: 77e7bd1bb111cba9dc552535251a968e6cf4ff73f11722d202102592650d6f85
-          ssa_ast: e2f03d29a4261d87be8176c57b48a07b44ea083ad7def68c594569398e7c0642
-          flattened_ast: 800377c700caeca70c6482894936a32331afde4b31c4c082474f7f12418112b0
-          destructured_ast: 8fc9e6e7971add226f435f90e9b31b9382d27b2cef13d92dca2373e1f808b3e8
-          inlined_ast: 8fc9e6e7971add226f435f90e9b31b9382d27b2cef13d92dca2373e1f808b3e8
-          dce_ast: 8fc9e6e7971add226f435f90e9b31b9382d27b2cef13d92dca2373e1f808b3e8
-=======
-        - initial_symbol_table: 957ed3f5dd4255bd2fb39d3ca43354a3e6447bd62f72b3e0a700a29747d35f07
-          type_checked_symbol_table: 07851adf53f572f6e48fdee23ad007832eb1bbb2dc115bd085982076776fa00f
-          unrolled_symbol_table: 07851adf53f572f6e48fdee23ad007832eb1bbb2dc115bd085982076776fa00f
-          initial_ast: 4583fa0baeee6524476344c31ad3905146908275a0d5eb9119675df005bf33af
-          unrolled_ast: 4583fa0baeee6524476344c31ad3905146908275a0d5eb9119675df005bf33af
-          ssa_ast: cd9796c64cfbab4f8b8ea148afc62ba238c61b057971f9e07a198acdc745bab9
-          flattened_ast: ad9134b30e16401c193ba58174dd335064d80f6c772b4491bed03a6962494bb2
-          destructured_ast: 4402dd90f6f31225a8471a2d0d4657a9df6bac7596c188e784e3bff2f0efaf64
-          inlined_ast: 4402dd90f6f31225a8471a2d0d4657a9df6bac7596c188e784e3bff2f0efaf64
-          dce_ast: 4402dd90f6f31225a8471a2d0d4657a9df6bac7596c188e784e3bff2f0efaf64
->>>>>>> 1d9197f4
+        - initial_symbol_table: d351774dc0346ec13bb75b6d2cc2d476e7e7155028a73b56e840ee61774ac048
+          type_checked_symbol_table: c77e7aa74118648a422bd50cba8b7946ef133e0bde83e01eb58e3cfa8a6b17b8
+          unrolled_symbol_table: c77e7aa74118648a422bd50cba8b7946ef133e0bde83e01eb58e3cfa8a6b17b8
+          initial_ast: d385bfa59f684e7baf62a91517a12274a1a5331eb3924b76e30a6a04e8728059
+          unrolled_ast: d385bfa59f684e7baf62a91517a12274a1a5331eb3924b76e30a6a04e8728059
+          ssa_ast: 6d0ebbea535eba8896194651ce65c1d6ae1558cf04540dbaf57e3e860b944ee3
+          flattened_ast: d20bf0f1aca0778e057a768ee09ee6f406f0d5159b894a3c38f727515faf38ef
+          destructured_ast: e33f0cad47802a7c6b00493f05ac006b20f193171b0d5387cabfeeff5a393601
+          inlined_ast: e33f0cad47802a7c6b00493f05ac006b20f193171b0d5387cabfeeff5a393601
+          dce_ast: e33f0cad47802a7c6b00493f05ac006b20f193171b0d5387cabfeeff5a393601
           bytecode: 6160eab9fab5c6648122e91366d143924e69bdc272bc606f68be14f22f88cd1a
           errors: ""
           warnings: ""