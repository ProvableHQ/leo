--- conflicted
+++ resolved
@@ -3,29 +3,16 @@
 expectation: Pass
 outputs:
   - - compile:
-<<<<<<< HEAD
-        - initial_symbol_table: aac34aa86818be8fa8979c83109a6cd01ce1b3657106fbb91c052c3d4d2f7059
-          type_checked_symbol_table: 7e8768b4eeb9102a3db736cd9a0ac6d66ec2bd705d8366584f7781340800d608
-          unrolled_symbol_table: 7e8768b4eeb9102a3db736cd9a0ac6d66ec2bd705d8366584f7781340800d608
-          initial_ast: 7b923366c500649b340f103089a640faab635f488289fe8b32a059cd7e77b1fd
-          unrolled_ast: 7b923366c500649b340f103089a640faab635f488289fe8b32a059cd7e77b1fd
-          ssa_ast: 2ee49b4948529bd5baba4691a1d7cd2351779eb5cc6be41be8a1a2da7175f0d0
-          flattened_ast: ddb969db495c1bbc2bfc04d8486c7d120958361965bf5866f1c188f3f2941210
-          destructured_ast: 3a550364e458f5144407c2105c0e8dfaffcf5e0a6faaf007d9d20889297c3bb6
-          inlined_ast: 3a550364e458f5144407c2105c0e8dfaffcf5e0a6faaf007d9d20889297c3bb6
-          dce_ast: 3a550364e458f5144407c2105c0e8dfaffcf5e0a6faaf007d9d20889297c3bb6
-=======
-        - initial_symbol_table: bd448850dff0b06a84eef183cbdd1e41f78f167280a786fd7538b9f5e8e01c8c
-          type_checked_symbol_table: be66a2b83edae9a7177deee808d421f5b5d91bfc24e0fc6b303c2e6c371cff19
-          unrolled_symbol_table: be66a2b83edae9a7177deee808d421f5b5d91bfc24e0fc6b303c2e6c371cff19
-          initial_ast: 53a64e86408acfef8444186f2b6fb9f4ba11818a18c34b178533266abc540dea
-          unrolled_ast: 53a64e86408acfef8444186f2b6fb9f4ba11818a18c34b178533266abc540dea
-          ssa_ast: c91784c2e49c8bd1717b6d45c7de0de15dc2e8a93c14b1eddded6b614745b382
-          flattened_ast: d2b80d712afe8896773b391d48be48ef05edc71508117463769bef5dc82f5337
-          destructured_ast: 61e50f51e53e1b3e4acad5a6d54c685b513db4b7678522f79f2b301b3388f085
-          inlined_ast: 61e50f51e53e1b3e4acad5a6d54c685b513db4b7678522f79f2b301b3388f085
-          dce_ast: 61e50f51e53e1b3e4acad5a6d54c685b513db4b7678522f79f2b301b3388f085
->>>>>>> 1d9197f4
+        - initial_symbol_table: 7f5ebf3e7eef8eae4a42fb3970309cc60492f6074e87077ca40e4622480b7a4c
+          type_checked_symbol_table: a31f5beb6287b8cd5554feb6a1d4429bb041fd54f9b7a17aefd57abe9bfc1845
+          unrolled_symbol_table: a31f5beb6287b8cd5554feb6a1d4429bb041fd54f9b7a17aefd57abe9bfc1845
+          initial_ast: 28b932fa92d65cc3d0dca2682ce57864326342b2e65fa74518780889a439b0b0
+          unrolled_ast: 28b932fa92d65cc3d0dca2682ce57864326342b2e65fa74518780889a439b0b0
+          ssa_ast: 484cb46ec9a6032baaaf2621308d4aef64a761196fbe3996f4a122e606f70fbe
+          flattened_ast: 7e54465f7997799e2c7573da8ef14a4e99640e779d48b23e409a884c8b9b2c3a
+          destructured_ast: 20c848ea976abc67f6e94399fdb9e1cf30d37211fa4ab2e9e277f514355bbd8e
+          inlined_ast: 20c848ea976abc67f6e94399fdb9e1cf30d37211fa4ab2e9e277f514355bbd8e
+          dce_ast: 20c848ea976abc67f6e94399fdb9e1cf30d37211fa4ab2e9e277f514355bbd8e
           bytecode: 113603fb207a83e65ee275be10ad122173cea7a90327c07028eab9fffe449016
           errors: ""
           warnings: ""