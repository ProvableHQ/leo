--- conflicted
+++ resolved
@@ -3,29 +3,16 @@
 expectation: Pass
 outputs:
   - - compile:
-<<<<<<< HEAD
-        - initial_symbol_table: b681f966c95a87258b38318a68e491f61746a959d82cbdc756fbb31e47f82bba
-          type_checked_symbol_table: 620611494d5cb34b734668716dec8e842f0c85b0f79a514c8dda59982328a89e
-          unrolled_symbol_table: 620611494d5cb34b734668716dec8e842f0c85b0f79a514c8dda59982328a89e
-          initial_ast: 6e5a68cf52df4ed256381a38ee6e5a7860273458388690d17dde59c6e5daad95
-          unrolled_ast: 6e5a68cf52df4ed256381a38ee6e5a7860273458388690d17dde59c6e5daad95
-          ssa_ast: 9a4dd101c7e8127ee00de4f3930890dd0230e72d1c6d4c4568b8aef47ad65d49
-          flattened_ast: 63814c602d8c3ef7e8de5b425654752ff0e3d8ca4df3601f8fac6b487adf0976
-          destructured_ast: 2a188dcfb664ddad88c7951f16f3dd27689ef157b9638ffb13c5c672be284c82
-          inlined_ast: 2a188dcfb664ddad88c7951f16f3dd27689ef157b9638ffb13c5c672be284c82
-          dce_ast: 2a188dcfb664ddad88c7951f16f3dd27689ef157b9638ffb13c5c672be284c82
-=======
-        - initial_symbol_table: e757a62763272d24f7a767a8a8e274c922b19a56632711cf86c301729d8aa1e3
-          type_checked_symbol_table: baa75b8f93cfc23a112489143d04816bce5c3dd8039305cc153a2695eccccded
-          unrolled_symbol_table: baa75b8f93cfc23a112489143d04816bce5c3dd8039305cc153a2695eccccded
-          initial_ast: ab12d883db0454a46e3732eb61e1c5ed00c7f470815b8123609befe1e012ccb9
-          unrolled_ast: ab12d883db0454a46e3732eb61e1c5ed00c7f470815b8123609befe1e012ccb9
-          ssa_ast: 8c0fde0f7fae9cb1dce68602113af2396777192dbdd2f36390aaaaf153362815
-          flattened_ast: 1d92a14589858a6d6e447212c07d49c4ca333cc4dfd168ab92a498b1d42a6908
-          destructured_ast: daef33524b28a81b6b7d191f6bf81ebb925b81b88f7db4440dbcd8792ee6225f
-          inlined_ast: daef33524b28a81b6b7d191f6bf81ebb925b81b88f7db4440dbcd8792ee6225f
-          dce_ast: daef33524b28a81b6b7d191f6bf81ebb925b81b88f7db4440dbcd8792ee6225f
->>>>>>> 1d9197f4
+        - initial_symbol_table: e9e2bc945e5933b1790da2bce31724ec2e3587715c6dc34c540ffb046b3b297d
+          type_checked_symbol_table: 28e164b8f42f236e120517dee666d13e33e5f10ccc491e1d344111539af7c5f0
+          unrolled_symbol_table: 28e164b8f42f236e120517dee666d13e33e5f10ccc491e1d344111539af7c5f0
+          initial_ast: a51fbbeb392939ca7c460c2aa394d1e1f8aae25ee359d1a6fdaceaa53997f5c9
+          unrolled_ast: a51fbbeb392939ca7c460c2aa394d1e1f8aae25ee359d1a6fdaceaa53997f5c9
+          ssa_ast: e46167198f67124edfa8e5f577a390cef4148c743cd62c2b49c9f65f79277ca0
+          flattened_ast: 80f2a6674f59707ee2623306ff5ce0dd8fbdc3da0a2a83d217eddf4be7c2febe
+          destructured_ast: 5e99655c6b67404a7e7903f587121b922211731223d601b9bd288eaced55b040
+          inlined_ast: 5e99655c6b67404a7e7903f587121b922211731223d601b9bd288eaced55b040
+          dce_ast: 5e99655c6b67404a7e7903f587121b922211731223d601b9bd288eaced55b040
           bytecode: 17009388ef3907c90aabc4a26d822d5b361f00d4753cca95dda6539866f8d908
           errors: ""
           warnings: ""