---
namespace: Compile
expectation: Pass
outputs:
  - - compile:
<<<<<<< HEAD
        - initial_symbol_table: fe29069cb295e73524bfff0efbfe41a086a1ff5420e746dc23314b1deb5550c7
          type_checked_symbol_table: 4558b95441659581ce3058d5263255319264422d3bd0f7b1dd338032d58a37f6
          unrolled_symbol_table: 4558b95441659581ce3058d5263255319264422d3bd0f7b1dd338032d58a37f6
          initial_ast: 4fbc549dd18d667ac74b26b001c16698d44dd3879ff3ae322bc3673ab572f7ff
          unrolled_ast: 4fbc549dd18d667ac74b26b001c16698d44dd3879ff3ae322bc3673ab572f7ff
          ssa_ast: a4565afe285b0fc9a278e86bdcd7e5e9d640c2f51feb34d4c54a0c069d65fc82
          flattened_ast: bb9d52fd6fbb50397b7b93c9d5e8217d4734c77864c8b0a630bd1b0440cefa09
          destructured_ast: b210969e1a746a33657a29c9baff1f8677ca850d02a5abe1af6a0db8d7aa6c5c
          inlined_ast: b210969e1a746a33657a29c9baff1f8677ca850d02a5abe1af6a0db8d7aa6c5c
          dce_ast: 3f7f0fa1c1bc0cee8c944075aeb842e468464b862d10a3213c8b55bdeb516b40
=======
        - initial_symbol_table: 04c8ca9ee82ccd5cdf03ba673d76f6b41c9acbde675599660bc340ebe3a51973
          type_checked_symbol_table: a2fa7c9628f721e5c3ea44b66037da38a76cb38db032e4b9d36700caaec3e481
          unrolled_symbol_table: a2fa7c9628f721e5c3ea44b66037da38a76cb38db032e4b9d36700caaec3e481
          initial_ast: 30a022d3cf793a9995bb509a51b8abeb288579d1bba1952775e21693f87a87ff
          unrolled_ast: 30a022d3cf793a9995bb509a51b8abeb288579d1bba1952775e21693f87a87ff
          ssa_ast: e4b7cbdfc7679242c0b144cce3b1d7db8ca4d050f4d22decf63e912a41356e8a
          flattened_ast: fc805c7829a6d0d475d3ae736d48e54fe65d43afed02313ab8fabc6e7052e319
          destructured_ast: 70a35d3d2dd47f7f2d8ce4b3ac104ff15446b0bcbc874ca6d2998be6556a7ca3
          inlined_ast: 70a35d3d2dd47f7f2d8ce4b3ac104ff15446b0bcbc874ca6d2998be6556a7ca3
          dce_ast: 929614d1497f8ddfc8aa16bad9174018350e79c0e076caf067408b593536857f
>>>>>>> 1d9197f4
          bytecode: 525aa7ee628bc18ddc77b4d2c0f21cc66858ecbdd517233862c7ba491158c69f
          errors: ""
          warnings: ""<|MERGE_RESOLUTION|>--- conflicted
+++ resolved
@@ -3,29 +3,16 @@
 expectation: Pass
 outputs:
   - - compile:
-<<<<<<< HEAD
-        - initial_symbol_table: fe29069cb295e73524bfff0efbfe41a086a1ff5420e746dc23314b1deb5550c7
-          type_checked_symbol_table: 4558b95441659581ce3058d5263255319264422d3bd0f7b1dd338032d58a37f6
-          unrolled_symbol_table: 4558b95441659581ce3058d5263255319264422d3bd0f7b1dd338032d58a37f6
-          initial_ast: 4fbc549dd18d667ac74b26b001c16698d44dd3879ff3ae322bc3673ab572f7ff
-          unrolled_ast: 4fbc549dd18d667ac74b26b001c16698d44dd3879ff3ae322bc3673ab572f7ff
-          ssa_ast: a4565afe285b0fc9a278e86bdcd7e5e9d640c2f51feb34d4c54a0c069d65fc82
-          flattened_ast: bb9d52fd6fbb50397b7b93c9d5e8217d4734c77864c8b0a630bd1b0440cefa09
-          destructured_ast: b210969e1a746a33657a29c9baff1f8677ca850d02a5abe1af6a0db8d7aa6c5c
-          inlined_ast: b210969e1a746a33657a29c9baff1f8677ca850d02a5abe1af6a0db8d7aa6c5c
-          dce_ast: 3f7f0fa1c1bc0cee8c944075aeb842e468464b862d10a3213c8b55bdeb516b40
-=======
-        - initial_symbol_table: 04c8ca9ee82ccd5cdf03ba673d76f6b41c9acbde675599660bc340ebe3a51973
-          type_checked_symbol_table: a2fa7c9628f721e5c3ea44b66037da38a76cb38db032e4b9d36700caaec3e481
-          unrolled_symbol_table: a2fa7c9628f721e5c3ea44b66037da38a76cb38db032e4b9d36700caaec3e481
-          initial_ast: 30a022d3cf793a9995bb509a51b8abeb288579d1bba1952775e21693f87a87ff
-          unrolled_ast: 30a022d3cf793a9995bb509a51b8abeb288579d1bba1952775e21693f87a87ff
-          ssa_ast: e4b7cbdfc7679242c0b144cce3b1d7db8ca4d050f4d22decf63e912a41356e8a
-          flattened_ast: fc805c7829a6d0d475d3ae736d48e54fe65d43afed02313ab8fabc6e7052e319
-          destructured_ast: 70a35d3d2dd47f7f2d8ce4b3ac104ff15446b0bcbc874ca6d2998be6556a7ca3
-          inlined_ast: 70a35d3d2dd47f7f2d8ce4b3ac104ff15446b0bcbc874ca6d2998be6556a7ca3
-          dce_ast: 929614d1497f8ddfc8aa16bad9174018350e79c0e076caf067408b593536857f
->>>>>>> 1d9197f4
+        - initial_symbol_table: 6f4c9f96c16df23aea5368162160fd3c931c128c3afe6b8c02097da023c54f08
+          type_checked_symbol_table: 949c4f71dbc9556a07c9a4ef06a8217d456c5a689913511d4b733ab286321542
+          unrolled_symbol_table: 949c4f71dbc9556a07c9a4ef06a8217d456c5a689913511d4b733ab286321542
+          initial_ast: e8c1ffed1513ed588bad03e97e624a52cae280d87167bf79d62569423c72180e
+          unrolled_ast: e8c1ffed1513ed588bad03e97e624a52cae280d87167bf79d62569423c72180e
+          ssa_ast: d713cc8f14e36e0134521ffd687dfd398af38643efb5c7205bad1974a20605f5
+          flattened_ast: 93eabab2793b715e24f4d1f83e5adaadeb1ed0eaf6f43f0425d5f96f21a11eea
+          destructured_ast: 477abaf1bee32aa6df5740ab665a24eb4d1acccedf3dcab8eda0d0678558f636
+          inlined_ast: 477abaf1bee32aa6df5740ab665a24eb4d1acccedf3dcab8eda0d0678558f636
+          dce_ast: 2a0caf9aaf58b071308418fc46f96b1393f7646ca329bc6676e860357699ce3b
           bytecode: 525aa7ee628bc18ddc77b4d2c0f21cc66858ecbdd517233862c7ba491158c69f
           errors: ""
           warnings: ""