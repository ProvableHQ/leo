--- conflicted
+++ resolved
@@ -3,29 +3,16 @@
 expectation: Pass
 outputs:
   - - compile:
-<<<<<<< HEAD
-        - initial_symbol_table: 048d12785b65a253303e27b5360a25119c2c98f172883d58cffbc07e49a93e6e
-          type_checked_symbol_table: 45b25983b4fa035c7bb87ba9a0097f18bdfb01a5134827ae97d005d9ed41f649
-          unrolled_symbol_table: 45b25983b4fa035c7bb87ba9a0097f18bdfb01a5134827ae97d005d9ed41f649
-          initial_ast: acc532badf13952758c439543ce89ea45d061535f45ca64f7c6a80043eeee587
-          unrolled_ast: acc532badf13952758c439543ce89ea45d061535f45ca64f7c6a80043eeee587
-          ssa_ast: fdd4d6654fc465b83723dd12a20b0c76f43df09da1b9ad24b3aba0e4a737c718
-          flattened_ast: 8f0b74f08b33302b69822395dc9c4073bcf810e7473befaebf4c6c5a926bf6f4
-          destructured_ast: 1813817d7f22b85b13d6e38e6894157340466088f0c729ed9ad9dbef1c875e14
-          inlined_ast: 1813817d7f22b85b13d6e38e6894157340466088f0c729ed9ad9dbef1c875e14
-          dce_ast: 1813817d7f22b85b13d6e38e6894157340466088f0c729ed9ad9dbef1c875e14
-=======
-        - initial_symbol_table: f98f96993f96f90a3516835c34ee903610c16535ada506891b4d90c65a92edea
-          type_checked_symbol_table: dd48acb5cc9a57cf51410823aae481397e73bd19e86c840dda8ad9b5ab488e01
-          unrolled_symbol_table: dd48acb5cc9a57cf51410823aae481397e73bd19e86c840dda8ad9b5ab488e01
-          initial_ast: 46a1a45004816eee233223bfac0bbc73f185dfdc85992fa4c4931ac09d6faf73
-          unrolled_ast: 46a1a45004816eee233223bfac0bbc73f185dfdc85992fa4c4931ac09d6faf73
-          ssa_ast: 00ac8ee0e1354d4c2d5d0df3be209548dc234d52d0a75b1686fca10308a70f68
-          flattened_ast: ebef90545cdaeff48ef1f41996ad5fe76ce84794dd50711512ddf9fcc10387ae
-          destructured_ast: 6e065a1e368b6f1624efc8cd06c016801b9af51983b0b209ef1d109a506c9304
-          inlined_ast: 6e065a1e368b6f1624efc8cd06c016801b9af51983b0b209ef1d109a506c9304
-          dce_ast: 6e065a1e368b6f1624efc8cd06c016801b9af51983b0b209ef1d109a506c9304
->>>>>>> 1d9197f4
+        - initial_symbol_table: 26967678e99292a22f8f5bfb95e8d8ebdf22b10092b9e224078cb4a7d81dc4c5
+          type_checked_symbol_table: 9b03a5a8a469fb1447ce8a3a99f194d20ca54b3adb58bcc24d808792a5fa40f7
+          unrolled_symbol_table: 9b03a5a8a469fb1447ce8a3a99f194d20ca54b3adb58bcc24d808792a5fa40f7
+          initial_ast: 9caa89e0cba4c18f15c38b23a5e9900bcefec8136de6838cbd5667d9836b862f
+          unrolled_ast: 9caa89e0cba4c18f15c38b23a5e9900bcefec8136de6838cbd5667d9836b862f
+          ssa_ast: 64963113917d17c9887355e5440b51d6d85512fd54bfa536c54cbec21d4fc3b1
+          flattened_ast: 5d5cd3e01fa92f2b34ecaece9cf31a454ba43a54dbfd2c36aed776ab3724028c
+          destructured_ast: 13495b4e09495dfb6e64a253e11985be62574a74463efdc5bd561807e756fb03
+          inlined_ast: 13495b4e09495dfb6e64a253e11985be62574a74463efdc5bd561807e756fb03
+          dce_ast: 13495b4e09495dfb6e64a253e11985be62574a74463efdc5bd561807e756fb03
           bytecode: 3cdd93b31b489b0c21ed940752b5f00fdbde28dc7e52fbe97bd6c0f5b3f2e2e3
           errors: ""
           warnings: ""