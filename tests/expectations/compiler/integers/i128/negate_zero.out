--- conflicted
+++ resolved
@@ -3,29 +3,16 @@
 expectation: Pass
 outputs:
   - - compile:
-<<<<<<< HEAD
-        - initial_symbol_table: 24b9d6f7320cde641797d7c62ef7755a02a5d06e6b2204fa6630f593c6206b93
-          type_checked_symbol_table: 650c189c5be12fbc68f882260c3746745f643d2d8a7a964505ad1f3e9efcfddd
-          unrolled_symbol_table: 650c189c5be12fbc68f882260c3746745f643d2d8a7a964505ad1f3e9efcfddd
-          initial_ast: 74772e5266ebb16bdb461414bf1acf512caeed947ae1a1885d0bf0aa5d8d4989
-          unrolled_ast: 74772e5266ebb16bdb461414bf1acf512caeed947ae1a1885d0bf0aa5d8d4989
-          ssa_ast: 17ea8141f67b35f39a00a753808614f80efb23556e02f8a0d4ba9e16ba4f838f
-          flattened_ast: 0190af0cd1ab106f544575cba3a1c60fcfde4731f3672c6b48348cae6c75f74d
-          destructured_ast: 4a910a28faa4bdcb0caa94550c9ff07a6f121c575b6dc8bb37495a3b67aaf157
-          inlined_ast: 4a910a28faa4bdcb0caa94550c9ff07a6f121c575b6dc8bb37495a3b67aaf157
-          dce_ast: 4a910a28faa4bdcb0caa94550c9ff07a6f121c575b6dc8bb37495a3b67aaf157
-=======
-        - initial_symbol_table: 7644adcaa9a768d53b33c87629ddd9f2c7206ba9e65a3fe75915f83785f754c5
-          type_checked_symbol_table: c22742ec23ec2b180285c86e7d6942afc877f8faf9e4723601f6e5414510a3e8
-          unrolled_symbol_table: c22742ec23ec2b180285c86e7d6942afc877f8faf9e4723601f6e5414510a3e8
-          initial_ast: 6f2c63a362324a5bdd31896d683032b52f9a91a5625c06f4c235e7ef653e7caf
-          unrolled_ast: 6f2c63a362324a5bdd31896d683032b52f9a91a5625c06f4c235e7ef653e7caf
-          ssa_ast: 310df1547bcb91cc7d1b53c5632269265332d6e19967cff06b09a786ec844b87
-          flattened_ast: 4dedb5e743698690e88932fe84c293a68ef14d3c4e52f92b2dae09c689a5e2c1
-          destructured_ast: f338e8ec1b2c78fda2b1b86962a25f9af1825814d143cd92d79a06ea4774a3b1
-          inlined_ast: f338e8ec1b2c78fda2b1b86962a25f9af1825814d143cd92d79a06ea4774a3b1
-          dce_ast: f338e8ec1b2c78fda2b1b86962a25f9af1825814d143cd92d79a06ea4774a3b1
->>>>>>> 1d9197f4
+        - initial_symbol_table: 5c8eeb1dd1d925fcdaecdea92ba33ee89bf509985db403cac215247ed7d92df3
+          type_checked_symbol_table: 3a53a11c2956c5969c4ea29a2fdb6978c39ee66877ab11834a42d277dd6bd79e
+          unrolled_symbol_table: 3a53a11c2956c5969c4ea29a2fdb6978c39ee66877ab11834a42d277dd6bd79e
+          initial_ast: 8a3fdeb4d59d4d1ceadec0b4cf73a54cccbc98fd1ad16ff3426ff39cf790dae4
+          unrolled_ast: 8a3fdeb4d59d4d1ceadec0b4cf73a54cccbc98fd1ad16ff3426ff39cf790dae4
+          ssa_ast: e936be1db4ae61f50fa30639555b1fc3d7f9a1fd885b91b2e6cf18cebbf9cd26
+          flattened_ast: c5d06b4f52dfa0b15092e7e3ec4ddadb59127a342fdf3f5961bb1a3c3d9ab6f2
+          destructured_ast: c09394e0ed26a70f8e85ea229760cbce21e1facaa68b9e2b84a92b0f49afa3fd
+          inlined_ast: c09394e0ed26a70f8e85ea229760cbce21e1facaa68b9e2b84a92b0f49afa3fd
+          dce_ast: c09394e0ed26a70f8e85ea229760cbce21e1facaa68b9e2b84a92b0f49afa3fd
           bytecode: 163f69d6df6294a79a4f27ccb9ed64ebd0e5df96c5205cf176f1201eab229deb
           errors: ""
           warnings: ""