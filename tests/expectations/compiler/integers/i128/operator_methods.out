--- conflicted
+++ resolved
@@ -3,29 +3,16 @@
 expectation: Pass
 outputs:
   - - compile:
-<<<<<<< HEAD
-        - initial_symbol_table: 88ec669c9e4c6e3d0007f3d8eaceb73051c2736549107d2a4fa46cefcc65352b
-          type_checked_symbol_table: 9e304683f00f9caf15282c531b770ea0cd3d0496cba6de1a1b7ac962ca4a6ce7
-          unrolled_symbol_table: 9e304683f00f9caf15282c531b770ea0cd3d0496cba6de1a1b7ac962ca4a6ce7
-          initial_ast: ad5a0404796ea15823d9d3c8446b4649fbbf0acee75ac8ff5cfbd8293a4c0bc4
-          unrolled_ast: ad5a0404796ea15823d9d3c8446b4649fbbf0acee75ac8ff5cfbd8293a4c0bc4
-          ssa_ast: 7d30aac345a00e5ae8a4cc775f63251d10238bf2bfe09eff5f069039a318a73a
-          flattened_ast: 518c87daf31bdfa7d38af9a95530261fa30686ffd89894f095f715c74d40c59f
-          destructured_ast: 3df805c6195ca7825e2871f7f96da1bc8e1172ecbd94a12a893b1de2a90f9b7f
-          inlined_ast: 3df805c6195ca7825e2871f7f96da1bc8e1172ecbd94a12a893b1de2a90f9b7f
-          dce_ast: eb2db604f81838b18989cf1d821d79e2c2e6af751c5780f4e6fb7237fa9c445f
-=======
-        - initial_symbol_table: a56369108533e65e5e8045fa7c1e5e2155e699795a021499337aae9819fcbff6
-          type_checked_symbol_table: b33245735b0e226b25048858193fd1ef20805838fc6c164451beb879b8162a1c
-          unrolled_symbol_table: b33245735b0e226b25048858193fd1ef20805838fc6c164451beb879b8162a1c
-          initial_ast: c162e3e63bf3b5006fcae7828f2d348b021f418e9e2f5a552ac8665a61907763
-          unrolled_ast: c162e3e63bf3b5006fcae7828f2d348b021f418e9e2f5a552ac8665a61907763
-          ssa_ast: bb414bc19c018ef4449efad128431d3751d2f5dca6879860185a4cdc4f835466
-          flattened_ast: c98ae3539ea871eb89a816bd1a9c9a9dbb4c31d15f99aaae8521f367f7354cf5
-          destructured_ast: 8b8334b2e38c3c77f295224ad01ea1ef19aed651910eddbcfb5621a1f45bf05e
-          inlined_ast: 8b8334b2e38c3c77f295224ad01ea1ef19aed651910eddbcfb5621a1f45bf05e
-          dce_ast: ed1b7f10fb9f97fe6527754fb66465ccd806e01658908b17c0073abb5f3e7b05
->>>>>>> 1d9197f4
+        - initial_symbol_table: e116fb5a4b7f59388f0627230e720e88ecf04e5e73506be4b5f6be855a59f20c
+          type_checked_symbol_table: 8413ae27501661233e57dd8c74f57603980235c3ecdb86774949c70a433ff865
+          unrolled_symbol_table: 8413ae27501661233e57dd8c74f57603980235c3ecdb86774949c70a433ff865
+          initial_ast: e7200c2783159f95825f4c782c0f16395f684b5fadf29853d69bb6c3b1e7f0a7
+          unrolled_ast: e7200c2783159f95825f4c782c0f16395f684b5fadf29853d69bb6c3b1e7f0a7
+          ssa_ast: 5a08712fb7e153575ef5f2e870c33632eae472c2bd1bc30a96fb09afd1c7cbe2
+          flattened_ast: 5913f34241ce99c06a12c40d3ce9f1f7b52364820397b91cfdf2851ff015d559
+          destructured_ast: 50c07ff80b06b89bd4283961f54314d9ddc40a6d0aea97675fac3412d8063da4
+          inlined_ast: 50c07ff80b06b89bd4283961f54314d9ddc40a6d0aea97675fac3412d8063da4
+          dce_ast: 0e025972bbd618d52bdca021a50f5a3cd949bcae1100327fe645c0f981dec495
           bytecode: 3f9bcd59307e76bb9f1ec70f6b5aa9d7d279141fd0ac17f03e19ad42c64b292e
           errors: ""
           warnings: ""