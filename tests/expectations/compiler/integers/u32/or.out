--- conflicted
+++ resolved
@@ -3,29 +3,16 @@
 expectation: Pass
 outputs:
   - - compile:
-<<<<<<< HEAD
-        - initial_symbol_table: a6ec7dcf73c05c9a5181380d10c333f2ee08c64dbe10eb35414d3b47c3f99d87
-          type_checked_symbol_table: b4e67af2a30af384f2af1bb217d1558a8ae0e64c83ea0501db92e9c3e458b112
-          unrolled_symbol_table: b4e67af2a30af384f2af1bb217d1558a8ae0e64c83ea0501db92e9c3e458b112
-          initial_ast: d48b059efda9d8aed36aec80fde7db9ef4f1c7712db271d9427f4c047948a231
-          unrolled_ast: d48b059efda9d8aed36aec80fde7db9ef4f1c7712db271d9427f4c047948a231
-          ssa_ast: a8001d66cf029346964204b10e8ee33b3f4d0def782666d1082cbc6e219c9c81
-          flattened_ast: c0237e7013487605c779d17d6cb9acf55cd0cde4654c1b5d0784283a6ab9ba6b
-          destructured_ast: c87db65216ee75ff07effeffcaf6d8e65b8bb9e251b59a7626a1ea2c6b340910
-          inlined_ast: c87db65216ee75ff07effeffcaf6d8e65b8bb9e251b59a7626a1ea2c6b340910
-          dce_ast: c87db65216ee75ff07effeffcaf6d8e65b8bb9e251b59a7626a1ea2c6b340910
-=======
-        - initial_symbol_table: 84b5a53a17881a26f063ef6ed8449c1977e94b5e6d3c64d9b74402243f9980dd
-          type_checked_symbol_table: 82d830d47149d573eaac406bd8248ae48a5ff9c618ce9f799bbb1c6364729a17
-          unrolled_symbol_table: 82d830d47149d573eaac406bd8248ae48a5ff9c618ce9f799bbb1c6364729a17
-          initial_ast: 6e56cd05fbc3ff31b919d55d2a2f4dbabb45bffb1390e2ac6efbe897630ccb7c
-          unrolled_ast: 6e56cd05fbc3ff31b919d55d2a2f4dbabb45bffb1390e2ac6efbe897630ccb7c
-          ssa_ast: d8f968758a620df47571160ff69c8e0284412801641bf2ccaf2ee3351ac2447f
-          flattened_ast: a9380c88f8cc9e2675b54cede9161ac46c365b837b7af63c50e6d2de45c2a2a5
-          destructured_ast: ee7d4dadcd11c4b77d01d47172a8bca1adab9a6cdfb19b639c3761a85af56888
-          inlined_ast: ee7d4dadcd11c4b77d01d47172a8bca1adab9a6cdfb19b639c3761a85af56888
-          dce_ast: ee7d4dadcd11c4b77d01d47172a8bca1adab9a6cdfb19b639c3761a85af56888
->>>>>>> 1d9197f4
+        - initial_symbol_table: b058cf2f1048b8bd7cc7ffa2dc8876f46d575fac7dc84845d89cabc9548c88bc
+          type_checked_symbol_table: a8e159126d8006dbee94a18fe8858a1690e64ef2f4752b36dd2d37e0186b7431
+          unrolled_symbol_table: a8e159126d8006dbee94a18fe8858a1690e64ef2f4752b36dd2d37e0186b7431
+          initial_ast: 38b31379b5de26d47e62b79026bd2a30d48e1d4168549b36209bf2d520c36b7c
+          unrolled_ast: 38b31379b5de26d47e62b79026bd2a30d48e1d4168549b36209bf2d520c36b7c
+          ssa_ast: 792ddcb0cde1dd91e389a91012b01d272a30f870e21eeb3523770bb247166b53
+          flattened_ast: 6512815a953a461db627549033af14734fc4faa37473793926c49975d692dc4b
+          destructured_ast: 94c8a667cad570ebe66cd740c193bec33a968bce3a52a09750001e620a635a0d
+          inlined_ast: 94c8a667cad570ebe66cd740c193bec33a968bce3a52a09750001e620a635a0d
+          dce_ast: 94c8a667cad570ebe66cd740c193bec33a968bce3a52a09750001e620a635a0d
           bytecode: 53c22439941468b3986c9021bd4d3436c1e3ce8aa1ac79e04de9a0d08b16b3eb
           errors: ""
           warnings: ""