--- conflicted
+++ resolved
@@ -3,29 +3,16 @@
 expectation: Pass
 outputs:
   - - compile:
-<<<<<<< HEAD
-        - initial_symbol_table: 02f5c3f518becf24f88cf61faf5c7e7ad2c67651ddf3c4f8de43b3727938abd4
-          type_checked_symbol_table: a1ff920a445d1584358fbe492d670d0ee954c8627ca9e5b623c3c59b710f0697
-          unrolled_symbol_table: a1ff920a445d1584358fbe492d670d0ee954c8627ca9e5b623c3c59b710f0697
-          initial_ast: 2efbff7ad81fbb17ae1585ae8181fccf6415bdb8145286948e6f6f3c9036890d
-          unrolled_ast: 2efbff7ad81fbb17ae1585ae8181fccf6415bdb8145286948e6f6f3c9036890d
-          ssa_ast: 18744de731a83bdb23b859c06384ccd18b61bda64ff7051816d5dbe92a19233a
-          flattened_ast: 353bf8a38add5188c8abf7e1d5f2f526686cd43abbf2b6c6be9f5de44de41d38
-          destructured_ast: acbb4c35c664b6340cacef391e9a8541cd2b22561c0d6da182d97f3b51c07457
-          inlined_ast: acbb4c35c664b6340cacef391e9a8541cd2b22561c0d6da182d97f3b51c07457
-          dce_ast: acbb4c35c664b6340cacef391e9a8541cd2b22561c0d6da182d97f3b51c07457
-=======
-        - initial_symbol_table: 971f450c8092b0fa33a72814b043d274ffeaad3f4a5afcc5f2d000548c3f3ea2
-          type_checked_symbol_table: 65016493dea2eb785f7c1d90cb1ff84f488c674f69e08a076f5e30a03984dfa1
-          unrolled_symbol_table: 65016493dea2eb785f7c1d90cb1ff84f488c674f69e08a076f5e30a03984dfa1
-          initial_ast: 1211ded74539849cc48a75501b69d68f4ebfd82a481c7d95e9e0e97d2480ac44
-          unrolled_ast: 1211ded74539849cc48a75501b69d68f4ebfd82a481c7d95e9e0e97d2480ac44
-          ssa_ast: fa3553d1ef8904edae18a8c9a1854bcb61013143ad8fc9696b9c007e85ca8ded
-          flattened_ast: a05517d653382274c2eff195ef712e868c5f446a77e540437d371a4171e4897a
-          destructured_ast: 566e212dba86fc11f72eeda603163faf69a8ab02265d711e30f524b2947071e5
-          inlined_ast: 566e212dba86fc11f72eeda603163faf69a8ab02265d711e30f524b2947071e5
-          dce_ast: 566e212dba86fc11f72eeda603163faf69a8ab02265d711e30f524b2947071e5
->>>>>>> 1d9197f4
+        - initial_symbol_table: 55845c0ef65dc069d8a9f40f24d894b762d395bc99c75557a05fd7489bd2fa50
+          type_checked_symbol_table: 2caa421f17f91253c7aabe6f63f56bd5631244b88e2fbc76e1b833c610232971
+          unrolled_symbol_table: 2caa421f17f91253c7aabe6f63f56bd5631244b88e2fbc76e1b833c610232971
+          initial_ast: 2e4603710162e7f7f45ecdfa119fb9ec6d443b20f52f111be22d681bd396e57f
+          unrolled_ast: 2e4603710162e7f7f45ecdfa119fb9ec6d443b20f52f111be22d681bd396e57f
+          ssa_ast: f80b5bf28ce2c725b63088fac28efc60e7f1bf3896e38dd2a5c0bd9c6570c8e5
+          flattened_ast: db732de82d289f3f78297a8a17b08fe167cc826a1a5fe64df9734578fa6e86d4
+          destructured_ast: a893d7884474e91a62ae23f42eac4eaa192846e914e60054b258e91eee3c4c55
+          inlined_ast: a893d7884474e91a62ae23f42eac4eaa192846e914e60054b258e91eee3c4c55
+          dce_ast: a893d7884474e91a62ae23f42eac4eaa192846e914e60054b258e91eee3c4c55
           bytecode: c05a2b573d0bcf072a9b4cda004f6e3c44b73fba4238919546eb3703cb05c258
           errors: ""
           warnings: ""