--- conflicted
+++ resolved
@@ -3,11 +3,7 @@
      |
    3 |         let a: [u32; 111111111111111u8] = [1u32]; // overflow
      |                      ^^^^^^^^^^^^^^^^^
-<<<<<<< HEAD
-Error [ETYC0372145]: An array length must be small enough to fit in a `u32` 
-=======
-Error [ETYC0372144]: An array length must be small enough to fit in a `u32`
->>>>>>> b6200c1c
+Error [ETYC0372145]: An array length must be small enough to fit in a `u32`
     --> compiler-test:3:9
      |
    3 |         let a: [u32; 111111111111111u8] = [1u32]; // overflow
@@ -17,11 +13,7 @@
      |
    4 |         let b: [u32; 111111111111111] = [1u32]; // overflow
      |                      ^^^^^^^^^^^^^^^
-<<<<<<< HEAD
-Error [ETYC0372145]: An array length must be small enough to fit in a `u32` 
-=======
-Error [ETYC0372144]: An array length must be small enough to fit in a `u32`
->>>>>>> b6200c1c
+Error [ETYC0372145]: An array length must be small enough to fit in a `u32`
     --> compiler-test:4:9
      |
    4 |         let b: [u32; 111111111111111] = [1u32]; // overflow
