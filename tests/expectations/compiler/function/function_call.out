--- conflicted
+++ resolved
@@ -3,29 +3,16 @@
 expectation: Pass
 outputs:
   - - compile:
-<<<<<<< HEAD
-        - initial_symbol_table: 5d5a25b8289717f78d9d5caa750537e99400015ddc5630def8cdac6ec7bf102d
-          type_checked_symbol_table: 2a968fc9a8c7e8d2d4a03dfdd208f206e3d5867ec2d6b777f5eb1f25fc3e2b81
-          unrolled_symbol_table: 2a968fc9a8c7e8d2d4a03dfdd208f206e3d5867ec2d6b777f5eb1f25fc3e2b81
-          initial_ast: c60b2f25471fe819d5bca460873f6f15c94113e275146c3ef96dd32685b3b956
-          unrolled_ast: c60b2f25471fe819d5bca460873f6f15c94113e275146c3ef96dd32685b3b956
-          ssa_ast: 9a6f602ab1e4716daf20cc56860b43342613a0d670575576d4d5c1af7338d202
-          flattened_ast: 418eea1451e2103df0a1a7da48bae483839dc7856640603035f4bbade1c2a5b0
-          destructured_ast: 8ba0fa023463a01d8b14fdc4cb7f494837662767df300c642ddaa247b71b4d90
-          inlined_ast: e6e35f0bccd1de1b4ce0526a9f49fb5d3b06ef3f822887e8e3c5e2cde5cd7b18
-          dce_ast: e6e35f0bccd1de1b4ce0526a9f49fb5d3b06ef3f822887e8e3c5e2cde5cd7b18
-=======
-        - initial_symbol_table: 178a6fedd5a6e9a68deb3cd74571a320f0d62f5a0283679761cf663d87127c7d
-          type_checked_symbol_table: 12176db81d31ac357544df1e3b484293f976a701b289237b7fcf724db70513d5
-          unrolled_symbol_table: 12176db81d31ac357544df1e3b484293f976a701b289237b7fcf724db70513d5
-          initial_ast: 571e10a8ecb93bad1ed2ed28386333d01003ecf945097d2963778efeb4203139
-          unrolled_ast: 571e10a8ecb93bad1ed2ed28386333d01003ecf945097d2963778efeb4203139
-          ssa_ast: 777d7aabe04efcae0ec3d81e0b08552e0d0d61c7c8f62f5ec647d61f3de3872f
-          flattened_ast: 34516fd527683b3a5bfb97f42a589f7240f58d9dd39eec9b8c2e3347225a4ac4
-          destructured_ast: 424f5a3b9759e838a03ad48f639e7a4b00494a978db13cc57c5f98ecd7b09399
-          inlined_ast: db4bc0e19b6bd49feb198eb69d0bf22673df8436bf602fcaaa5397a79da3baed
-          dce_ast: db4bc0e19b6bd49feb198eb69d0bf22673df8436bf602fcaaa5397a79da3baed
->>>>>>> 1d9197f4
+        - initial_symbol_table: 35c97567764961ff6fbc23d98b890dd313f80812135de16382028f687c32cf2e
+          type_checked_symbol_table: 2e2d79605b8d612b84bef68fbfc07f6a4594cf55b9addeaa197547f1d696de55
+          unrolled_symbol_table: 2e2d79605b8d612b84bef68fbfc07f6a4594cf55b9addeaa197547f1d696de55
+          initial_ast: 8b68fd0f18e8fc74db391751baaa281e3b62ab56208b7d910040d10fb775261a
+          unrolled_ast: 8b68fd0f18e8fc74db391751baaa281e3b62ab56208b7d910040d10fb775261a
+          ssa_ast: 4d36ab9d484d0d7eaec140ff70e1b43f9484a067dc3b5717e0719e78c46754f2
+          flattened_ast: b70445099700e553ea7b08ff344f20111d4bf8872e7ee3c6d7d53fa2120d4330
+          destructured_ast: 4158b11b7cc18331b1e021e6904859d30dc39bb3362f62be25ab7458efc59186
+          inlined_ast: b35e6f20e8c643ef716e553b152d6be6370bf712b6e29572a0069fa105174d54
+          dce_ast: b35e6f20e8c643ef716e553b152d6be6370bf712b6e29572a0069fa105174d54
           bytecode: ce0dbf69a657e1fbc866ccc8c4a1cb4f8080a561d1ba4bafca831cee80a3ef81
           errors: ""
           warnings: ""