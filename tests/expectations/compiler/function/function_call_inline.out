---
namespace: Compile
expectation: Pass
outputs:
  - - compile:
<<<<<<< HEAD
        - initial_symbol_table: 80e11013c8baf64d6125e5ffdd092c74b25b731fbf69a2b8d588f55356ae1802
          type_checked_symbol_table: a7ffae55b5aa8c10c53760b1ee47ebca6e188a3391cdb856fbfb94161f6f3405
          unrolled_symbol_table: a7ffae55b5aa8c10c53760b1ee47ebca6e188a3391cdb856fbfb94161f6f3405
          initial_ast: 167466c1c23f8f4ce0cc7f1d328a238920dcfca3d8f6f6307e51f33e6560c7a3
          unrolled_ast: 167466c1c23f8f4ce0cc7f1d328a238920dcfca3d8f6f6307e51f33e6560c7a3
          ssa_ast: cf1ad0fce170e294a12cb46439c210613e52de9f6272bb024968ab445d18d78e
          flattened_ast: 8ddb9fc8245afd720731f0fe27a413fb04fb6b3528b2e0b8ebaf95b88ee606e5
          destructured_ast: fbf51b0d5bf70b15982e61501eda58bb21f020babb9f04fa10118d8ab5934d7f
          inlined_ast: 714d4e92b8d830390327d90d9937db6132e032b0b4f39be3861143d8710074a4
          dce_ast: 714d4e92b8d830390327d90d9937db6132e032b0b4f39be3861143d8710074a4
=======
        - initial_symbol_table: cb99db344be0ad8f6c0bb7f50fc36019a0952ee222775535ba5d880990776fbc
          type_checked_symbol_table: 04f1a29f927ce2711b2588def175f4f0fca66bb2138ac27b479ad5c24637da29
          unrolled_symbol_table: 04f1a29f927ce2711b2588def175f4f0fca66bb2138ac27b479ad5c24637da29
          initial_ast: 191c1b644bfe751bbbe48880df7684caf951cb95567328f51ec448341b02056f
          unrolled_ast: 191c1b644bfe751bbbe48880df7684caf951cb95567328f51ec448341b02056f
          ssa_ast: baabf256259ba0d24a6ee5ded0c837606e69fb54e7f5cb0905ba7b57ae0b8f85
          flattened_ast: 78e6a413dfefddfff45e5128b56c4afd33d82bc55069480d578d8a3c2413a1d5
          destructured_ast: 77cae9a59eca727f7ad049cc893e10fe99fecdcaafcf70455bb69fda993374da
          inlined_ast: 667252c95dcbcc40b3c058e34fd1308e35574ec99041fb97eb67cf791cb3fc67
          dce_ast: 667252c95dcbcc40b3c058e34fd1308e35574ec99041fb97eb67cf791cb3fc67
>>>>>>> 1d9197f4
          bytecode: 44ea5bc8171ad40715c28c40333b673e70474ef9ba2d8f60d6517c0bfc3539e0
          errors: ""
          warnings: ""<|MERGE_RESOLUTION|>--- conflicted
+++ resolved
@@ -3,29 +3,16 @@
 expectation: Pass
 outputs:
   - - compile:
-<<<<<<< HEAD
-        - initial_symbol_table: 80e11013c8baf64d6125e5ffdd092c74b25b731fbf69a2b8d588f55356ae1802
-          type_checked_symbol_table: a7ffae55b5aa8c10c53760b1ee47ebca6e188a3391cdb856fbfb94161f6f3405
-          unrolled_symbol_table: a7ffae55b5aa8c10c53760b1ee47ebca6e188a3391cdb856fbfb94161f6f3405
-          initial_ast: 167466c1c23f8f4ce0cc7f1d328a238920dcfca3d8f6f6307e51f33e6560c7a3
-          unrolled_ast: 167466c1c23f8f4ce0cc7f1d328a238920dcfca3d8f6f6307e51f33e6560c7a3
-          ssa_ast: cf1ad0fce170e294a12cb46439c210613e52de9f6272bb024968ab445d18d78e
-          flattened_ast: 8ddb9fc8245afd720731f0fe27a413fb04fb6b3528b2e0b8ebaf95b88ee606e5
-          destructured_ast: fbf51b0d5bf70b15982e61501eda58bb21f020babb9f04fa10118d8ab5934d7f
-          inlined_ast: 714d4e92b8d830390327d90d9937db6132e032b0b4f39be3861143d8710074a4
-          dce_ast: 714d4e92b8d830390327d90d9937db6132e032b0b4f39be3861143d8710074a4
-=======
-        - initial_symbol_table: cb99db344be0ad8f6c0bb7f50fc36019a0952ee222775535ba5d880990776fbc
-          type_checked_symbol_table: 04f1a29f927ce2711b2588def175f4f0fca66bb2138ac27b479ad5c24637da29
-          unrolled_symbol_table: 04f1a29f927ce2711b2588def175f4f0fca66bb2138ac27b479ad5c24637da29
-          initial_ast: 191c1b644bfe751bbbe48880df7684caf951cb95567328f51ec448341b02056f
-          unrolled_ast: 191c1b644bfe751bbbe48880df7684caf951cb95567328f51ec448341b02056f
-          ssa_ast: baabf256259ba0d24a6ee5ded0c837606e69fb54e7f5cb0905ba7b57ae0b8f85
-          flattened_ast: 78e6a413dfefddfff45e5128b56c4afd33d82bc55069480d578d8a3c2413a1d5
-          destructured_ast: 77cae9a59eca727f7ad049cc893e10fe99fecdcaafcf70455bb69fda993374da
-          inlined_ast: 667252c95dcbcc40b3c058e34fd1308e35574ec99041fb97eb67cf791cb3fc67
-          dce_ast: 667252c95dcbcc40b3c058e34fd1308e35574ec99041fb97eb67cf791cb3fc67
->>>>>>> 1d9197f4
+        - initial_symbol_table: ed7a63f69dd453aaad2b420c8c66deaa0d1692363890d97e0fb284d49214b661
+          type_checked_symbol_table: b190129467010a5748afb68f59ddbdf275b047c69ffb0b0d75ae175ce34d0326
+          unrolled_symbol_table: b190129467010a5748afb68f59ddbdf275b047c69ffb0b0d75ae175ce34d0326
+          initial_ast: c9a39ba95e3335c1fa6eb924e55371957d21eebefb07c307e48f556d0a80823b
+          unrolled_ast: c9a39ba95e3335c1fa6eb924e55371957d21eebefb07c307e48f556d0a80823b
+          ssa_ast: 020daa90945dd26c4048779015a7bc6b2a3af0570f23c93b94e22cebdf73754b
+          flattened_ast: 211452012c1cca143b4b1eb6af2023b28f4e1dd00bb8a0e39d4aa0b0dddd55de
+          destructured_ast: 4ce99b468132bbf013efe6d727443d9858eb09f38dd9076bfffe0d278414fb4e
+          inlined_ast: 6d2e80a6a49a236cdcccc01c2400a6296d5d1c7ccc0be29db028cf204b9e570a
+          dce_ast: 6d2e80a6a49a236cdcccc01c2400a6296d5d1c7ccc0be29db028cf204b9e570a
           bytecode: 44ea5bc8171ad40715c28c40333b673e70474ef9ba2d8f60d6517c0bfc3539e0
           errors: ""
           warnings: ""