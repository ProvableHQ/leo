--- conflicted
+++ resolved
@@ -3,29 +3,16 @@
 expectation: Pass
 outputs:
   - - compile:
-<<<<<<< HEAD
-        - initial_symbol_table: 544438bd87fd1515b44517a6ce669387437ac603a2f2361ffbdee7c7c9d7d0d7
-          type_checked_symbol_table: 5d1b33880ffe623138ef2573cced174bcbe2d88e7412736612ca2b55cd5a54ef
-          unrolled_symbol_table: 5d1b33880ffe623138ef2573cced174bcbe2d88e7412736612ca2b55cd5a54ef
-          initial_ast: e793791d5a4b1b1bb21ccaae4412f2b778814d528cfe9f4c2d1465bdb3beb77f
-          unrolled_ast: e793791d5a4b1b1bb21ccaae4412f2b778814d528cfe9f4c2d1465bdb3beb77f
-          ssa_ast: 650011c335255ed398bc951fe157dd85386fafe9923ee7994f19783a2adcb8a5
-          flattened_ast: 198b5c8189538fd986f637f3e7309f6921837d7fa9e42f80fdf4ec2e925fbd00
-          destructured_ast: 37866657a1a29a46c6e537d1907eabf4f243559b18dcf0e130a071334258ac9d
-          inlined_ast: d562d3ad9cdd93fb002f68b571c82db07d2b1f32b165abb9584379045a6da72a
-          dce_ast: d562d3ad9cdd93fb002f68b571c82db07d2b1f32b165abb9584379045a6da72a
-=======
-        - initial_symbol_table: 36059b3cf3e98a95194029c30498f0e6675cea27f3bd59308a315685c9e33527
-          type_checked_symbol_table: 978a66cab52b61215b50037f71be9cec2de6698a99a70e3b3869b6d58d777938
-          unrolled_symbol_table: 978a66cab52b61215b50037f71be9cec2de6698a99a70e3b3869b6d58d777938
-          initial_ast: d8bd1e0f834be3f05c0d0010cf5042d12fdcf267f7847c8dd719e95e85967b40
-          unrolled_ast: d8bd1e0f834be3f05c0d0010cf5042d12fdcf267f7847c8dd719e95e85967b40
-          ssa_ast: 3d4024006dc29f9d3997f427d50c6c1f41619b1e7ed61ab4537d5f928d784eac
-          flattened_ast: 8db3a1228972140bacb8fe4a68a9c89d92269f90049a54d8d00bb292cd5a74e2
-          destructured_ast: 7ed055ee40d24bf9ca670c2db14bbe8cb5800c91dda54e162d89638c0a3af64f
-          inlined_ast: 955db1e06e48ec7614d57f01964835e51099bf905595a7688cf8ce41c8667d63
-          dce_ast: 955db1e06e48ec7614d57f01964835e51099bf905595a7688cf8ce41c8667d63
->>>>>>> 1d9197f4
+        - initial_symbol_table: b930b577ec6de5c912f2f527aca1c3e2ce43e1f6aa9c35289024f706013abd14
+          type_checked_symbol_table: 6753971f2ece5d78c158cd346873e57c33479609dcb2c7d9e0132ad87ab21d0e
+          unrolled_symbol_table: 6753971f2ece5d78c158cd346873e57c33479609dcb2c7d9e0132ad87ab21d0e
+          initial_ast: 776475d60a0722c4fc736391d9bac011ad55dc4c55373775641ab22b3dc62b02
+          unrolled_ast: 776475d60a0722c4fc736391d9bac011ad55dc4c55373775641ab22b3dc62b02
+          ssa_ast: 1e73d636efe1a323fee9e8160abcf25ffae1272bcdb5423a0faf8902cf8c1e71
+          flattened_ast: 0504d8c2e2146fcd79bc6b95a133f293f8e06ade0c2d7e510cd241d24e00dafe
+          destructured_ast: 81ab333d3e1b0254ccc68dc62673f1a8844d782dfaf64dc9f769c7b551f9b564
+          inlined_ast: e216dfd94263243f5f11df997138c8a3a8e33374a7aed13a4bf59a367faa57ae
+          dce_ast: e216dfd94263243f5f11df997138c8a3a8e33374a7aed13a4bf59a367faa57ae
           bytecode: ecf52756cc54e0e43ccfeb4db8369ff820a309fd7061bfaad5dcf535b58782b3
           errors: ""
           warnings: ""