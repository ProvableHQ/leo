--- conflicted
+++ resolved
@@ -3,29 +3,16 @@
 expectation: Pass
 outputs:
   - - compile:
-<<<<<<< HEAD
-        - initial_symbol_table: 3e8a854b6e8182bafdf1549a1295ec7f3f6d53cdac8617d7dc6948718cdefdfe
-          type_checked_symbol_table: 79a14ba5d60a10fdfd1ee4db3326453709462c5b5d2293e2f4a1991ac856ae5c
-          unrolled_symbol_table: 79a14ba5d60a10fdfd1ee4db3326453709462c5b5d2293e2f4a1991ac856ae5c
-          initial_ast: 36e487a72849e7ea5bf9cbc59f4b32869446d088acaef18e4061089806ef38f6
-          unrolled_ast: 36e487a72849e7ea5bf9cbc59f4b32869446d088acaef18e4061089806ef38f6
-          ssa_ast: 7bb05c3e16ef5cc34962489166033a2d2106cc716e8f8b34ed5900c60c1c7905
-          flattened_ast: 9bdbcf61f6795c3dc7ba1c783ae74dd3cdb58508a2d388c79bbd1d507541a67b
-          destructured_ast: dddf9b31f1bc9715425d6552371d50976bb6e4b59ca04c8b135af55a8c6ae2fe
-          inlined_ast: 29cc579dabc0c3fe5c86e8a60bcb9302fd79fc2006b220c3d127c351acd856c5
-          dce_ast: 29cc579dabc0c3fe5c86e8a60bcb9302fd79fc2006b220c3d127c351acd856c5
-=======
-        - initial_symbol_table: 57687db506aa6f01079167562d946d56e5fe7f9c6f775f47fb043e85163a0a28
-          type_checked_symbol_table: 69c4f2b566b3100d5504ee9a4d8b296fcb4a296d124fcd321649d74115050bc4
-          unrolled_symbol_table: 69c4f2b566b3100d5504ee9a4d8b296fcb4a296d124fcd321649d74115050bc4
-          initial_ast: 8239eebe5d1ec444570092da968599a07cc2e5e2ba17cd0b4677d0c833474e3f
-          unrolled_ast: 8239eebe5d1ec444570092da968599a07cc2e5e2ba17cd0b4677d0c833474e3f
-          ssa_ast: eb2b468b729df4ee361bce1dbe26e417bb572009b311ccf3b86f72beb0f1a36e
-          flattened_ast: 13616de452d458cf683a76fc30cc120c6febcd4f48dc8e922bb24c7e4092188c
-          destructured_ast: 7ba00c1b525987071b1c50574d646e626b9b91f8fe509d70c0366043f0544d1b
-          inlined_ast: 26cd756c2b905feec4978500e0145f405f0e8c9c3e3296c01f64219fa7ac519c
-          dce_ast: 26cd756c2b905feec4978500e0145f405f0e8c9c3e3296c01f64219fa7ac519c
->>>>>>> 1d9197f4
+        - initial_symbol_table: fe6582b9263c45c7e136548ec18514f5f08303e752df8be178ada8bd3efaa43a
+          type_checked_symbol_table: 89fd00e1312c30e9ca65746e5372a0516c3062b94273be4d0a1f731592a6d409
+          unrolled_symbol_table: 89fd00e1312c30e9ca65746e5372a0516c3062b94273be4d0a1f731592a6d409
+          initial_ast: cef0b29d345936f527e1a8acf6d33cbab795e5e3561b46703bf6529afbfd5325
+          unrolled_ast: cef0b29d345936f527e1a8acf6d33cbab795e5e3561b46703bf6529afbfd5325
+          ssa_ast: 30186fdf7cd60b3df1b6e55ff99ad7757cc3a1166c507fc8f16b9276f82f05aa
+          flattened_ast: f33f65faf05f7bbf8e86435b45e632d30a319ac541b4ff6a59909e59c3028214
+          destructured_ast: 8da1b5fdfd388a779a870e6331bed91cff3dee9ecaef71195aceded5ce14f904
+          inlined_ast: 3d38f21d347cb6782a1e7732f764065fff429ce6dfed789b3b2e641d1b8aeb39
+          dce_ast: 3d38f21d347cb6782a1e7732f764065fff429ce6dfed789b3b2e641d1b8aeb39
           bytecode: 38e21ed198874357b0a83d451d9498a59838a7f5ad979d372a405b5e6e5a4e17
           errors: ""
           warnings: ""