---
namespace: Compile
expectation: Pass
outputs:
  - - compile:
<<<<<<< HEAD
        - initial_symbol_table: 6a20b73c0e5e4700b654ef12f0a5676c0ccb166f611e870bf97dfcd18687bb1c
          type_checked_symbol_table: 4e47e6b55595a0ebe8d5a68d40880ba2a09e859b3a616ab12ffd4101e155bb75
          unrolled_symbol_table: b58f633ffc91f50c37ffc34dc46151b6c61ffff60a89229f9736dc0424c5ac8e
          initial_ast: fe59aa722fcc92ec9b48bff0df5ea474f1fc03a82fa752c0a81522aab2669dfa
          unrolled_ast: fdbfecf4b9e994d951abd0e136eb5514b242ef2f17a182f6a51089520b5562cb
          ssa_ast: 7545307c7da47b7ee1ed23fd1db0d7bef20bc10760a18f16e8b568ec09cb7153
          flattened_ast: 96eb41032b7311825a5da85bc67496351a0b328ac1620c247f21f9bfe73d11af
          destructured_ast: 57d59cc5a2d5bee05f7c671f3676b1789cbf24ffe64741a2839c9effaf732aa8
          inlined_ast: 57d59cc5a2d5bee05f7c671f3676b1789cbf24ffe64741a2839c9effaf732aa8
          dce_ast: 2fed074313f55a8c4133750b2f7b875fd74daed31ed97ff9f26f185251b4a815
=======
        - initial_symbol_table: 87278582c969cc46034f9dc91d8374660d430f90adb7dc86e607561131f1df11
          type_checked_symbol_table: 3f600e3edd7fb552582eabe9531213ce3ffe3e0dd6722c1bbd78c8ff419274c0
          unrolled_symbol_table: aa03cfc52161be5f503acc59acc572ddd756eaebd7a42b5dda7dda4423f6e66b
          initial_ast: 3de2686091b27e333215768f8048249b7b3bba850d7d46f0b49151115765b066
          unrolled_ast: a3ac0b0d6ff52fc78ba7bc04112580aab30947636a84d60ad60e380a0f78e128
          ssa_ast: 51ad3b822a616627eeafed6fc172fcfcbadad23d88db00ba974609b7c7b55abf
          flattened_ast: c6fb6fa146a6257ce5817f2b02e6cd92b70cdf294f8b33a7f005b285a536708c
          destructured_ast: 6c764bed2bb8b1c2282fb41ec1dc7c869cddf556e833b2e3ce8b3f7805f480f1
          inlined_ast: 6c764bed2bb8b1c2282fb41ec1dc7c869cddf556e833b2e3ce8b3f7805f480f1
          dce_ast: 3859ece20ed0f0b7f8f278f9b7951fafc51ac92643b2ad681a2c5158d6fa1920
>>>>>>> 1d9197f4
          bytecode: cca4637103b23653c5a99744693068186bc6d89052df73b09c1601c7f85f0eed
          errors: ""
          warnings: ""<|MERGE_RESOLUTION|>--- conflicted
+++ resolved
@@ -3,29 +3,16 @@
 expectation: Pass
 outputs:
   - - compile:
-<<<<<<< HEAD
-        - initial_symbol_table: 6a20b73c0e5e4700b654ef12f0a5676c0ccb166f611e870bf97dfcd18687bb1c
-          type_checked_symbol_table: 4e47e6b55595a0ebe8d5a68d40880ba2a09e859b3a616ab12ffd4101e155bb75
-          unrolled_symbol_table: b58f633ffc91f50c37ffc34dc46151b6c61ffff60a89229f9736dc0424c5ac8e
-          initial_ast: fe59aa722fcc92ec9b48bff0df5ea474f1fc03a82fa752c0a81522aab2669dfa
-          unrolled_ast: fdbfecf4b9e994d951abd0e136eb5514b242ef2f17a182f6a51089520b5562cb
-          ssa_ast: 7545307c7da47b7ee1ed23fd1db0d7bef20bc10760a18f16e8b568ec09cb7153
-          flattened_ast: 96eb41032b7311825a5da85bc67496351a0b328ac1620c247f21f9bfe73d11af
-          destructured_ast: 57d59cc5a2d5bee05f7c671f3676b1789cbf24ffe64741a2839c9effaf732aa8
-          inlined_ast: 57d59cc5a2d5bee05f7c671f3676b1789cbf24ffe64741a2839c9effaf732aa8
-          dce_ast: 2fed074313f55a8c4133750b2f7b875fd74daed31ed97ff9f26f185251b4a815
-=======
-        - initial_symbol_table: 87278582c969cc46034f9dc91d8374660d430f90adb7dc86e607561131f1df11
-          type_checked_symbol_table: 3f600e3edd7fb552582eabe9531213ce3ffe3e0dd6722c1bbd78c8ff419274c0
-          unrolled_symbol_table: aa03cfc52161be5f503acc59acc572ddd756eaebd7a42b5dda7dda4423f6e66b
-          initial_ast: 3de2686091b27e333215768f8048249b7b3bba850d7d46f0b49151115765b066
-          unrolled_ast: a3ac0b0d6ff52fc78ba7bc04112580aab30947636a84d60ad60e380a0f78e128
-          ssa_ast: 51ad3b822a616627eeafed6fc172fcfcbadad23d88db00ba974609b7c7b55abf
-          flattened_ast: c6fb6fa146a6257ce5817f2b02e6cd92b70cdf294f8b33a7f005b285a536708c
-          destructured_ast: 6c764bed2bb8b1c2282fb41ec1dc7c869cddf556e833b2e3ce8b3f7805f480f1
-          inlined_ast: 6c764bed2bb8b1c2282fb41ec1dc7c869cddf556e833b2e3ce8b3f7805f480f1
-          dce_ast: 3859ece20ed0f0b7f8f278f9b7951fafc51ac92643b2ad681a2c5158d6fa1920
->>>>>>> 1d9197f4
+        - initial_symbol_table: 9dff67a7c8fe11726dabdd3e46bfde8428fa0b721a16e68666ef364610ae56ea
+          type_checked_symbol_table: c29f92316145afc961424e33fc71957604128a4c97f03750fb49a73f552ac27c
+          unrolled_symbol_table: 7b41e8912a857d2573d4ac81030de767704fbb1c5f288b3204cfdc407f593b4f
+          initial_ast: fddba4f56016625454f5d5da3fa81487ea9b30358b35269f8bf700976590cfb9
+          unrolled_ast: 02947c30c03d6e87c8afedbfb9dca639248a1777bfb4b9265ee62eb6280b617e
+          ssa_ast: 108f90cd2f8b1a79ec0ae244985a9213392e72eeed6caa8ef41ba5950ab11ef9
+          flattened_ast: 48ce9c5f60818c67cb02f0627c0c04feabf2eb17aa7a4314b334102b15a3f65e
+          destructured_ast: 59982ab4709732bc012791803270488fcf58444158cd0c736babe82138c1970b
+          inlined_ast: 59982ab4709732bc012791803270488fcf58444158cd0c736babe82138c1970b
+          dce_ast: 57f7c5aa1e4a6de27de6e215a500c2f0831d0cb282dc4d022ab907fec73a64b8
           bytecode: cca4637103b23653c5a99744693068186bc6d89052df73b09c1601c7f85f0eed
           errors: ""
           warnings: ""