--- conflicted
+++ resolved
@@ -28,37 +28,19 @@
 {
   "transitions": [
     {
-<<<<<<< HEAD
-      "id": "au1w9lepysl5d8yqqx3qwg99z9rc98cunqpgc6h3ltcyc0rka4dxyzqdv0uks",
-=======
       "id": "au1remvn4zg6p9e6wc8ht4vh9ha379vfrmxcgkax2jjnqfrhwk67vpskfnq53",
->>>>>>> c1c10223
-      "program": "metadata.aleo",
-      "function": "is_block_height",
-      "inputs": [
-        {
-          "type": "private",
-<<<<<<< HEAD
-          "id": "8251335107986090464537827569892612192567102860515983896886908503358857489363field",
-          "value": "ciphertext1qyqt2z79u2hcpgyj9jdttxtle3r7k7hfqu3jawr2gq9ugjk80pft2zcrrn0yh"
-=======
+      "program": "metadata.aleo",
+      "function": "is_block_height",
+      "inputs": [
+        {
+          "type": "private",
           "id": "1004764442344358918170487079541818914235613707742766510253708073264857071509field",
           "value": "ciphertext1qyqrlghmgpqyt67lgze20yvs5aw3028jl6x7gz54qrpkj4eqxwcfyrsa86035"
->>>>>>> c1c10223
-        }
-      ],
-      "outputs": [
-        {
-          "type": "future",
-<<<<<<< HEAD
-          "id": "4191033810438574857752308403382471127316126220254771648573978357419978332727field",
-          "value": "{\n  program_id: metadata.aleo,\n  function_name: is_block_height,\n  arguments: [\n    2u32\n  ]\n}"
-        }
-      ],
-      "tpk": "3493162089311875169499010060254958642807971406252554894109618734098667842207group",
-      "tcm": "597309805660370668985681680814094312344487474253783221394793727893575725827field",
-      "scm": "3384964041778392429819446387828171736691734920366771188088431875860295784732field"
-=======
+        }
+      ],
+      "outputs": [
+        {
+          "type": "future",
           "id": "5779526186540552505360159582875956899258466019820907369962001702738840499400field",
           "value": "{\n  program_id: metadata.aleo,\n  function_name: is_block_height,\n  arguments: [\n    2u32\n  ]\n}"
         }
@@ -66,50 +48,31 @@
       "tpk": "5175861696291749078152021801112211804056977849656147794696905391784017377066group",
       "tcm": "848661356051333308146167298564346871251968692324441285514486591478104533468field",
       "scm": "3771876383517304648869467638820656344146248602598556768849431079042704704031field"
->>>>>>> c1c10223
-    }
-  ],
-  "global_state_root": "sr1qqqqqqqqqqqqqqqqqqqqqqqqqqqqqqqqqqqqqqqqqqqqqqqqqqqq6gk0xu"
-}
-
-verified: true
-status: rejected
-errors:
-warnings:
-{
-  "transitions": [
-    {
-<<<<<<< HEAD
-      "id": "au1muj94qwrdvxdew897jx3jcyxdd8k6zvj0wrycgqjdrfvxd76py8q0alh0t",
-=======
+    }
+  ],
+  "global_state_root": "sr1qqqqqqqqqqqqqqqqqqqqqqqqqqqqqqqqqqqqqqqqqqqqqqqqqqqq6gk0xu"
+}
+
+verified: true
+status: rejected
+errors:
+warnings:
+{
+  "transitions": [
+    {
       "id": "au1q3j5pavmcfe20lnqxmsjaahl47a0xrdpe6pa8y78dh8pdcdsnqxs0vfw47",
->>>>>>> c1c10223
-      "program": "metadata.aleo",
-      "function": "is_block_height",
-      "inputs": [
-        {
-          "type": "private",
-<<<<<<< HEAD
-          "id": "2699719125949194067862876222989311528865868163317957683155330285746328588304field",
-          "value": "ciphertext1qyqys5zz32vt6agqa9pgz67gp35sqfgwezaks4md9xk80mpyvmhpqzc4nct3u"
-=======
+      "program": "metadata.aleo",
+      "function": "is_block_height",
+      "inputs": [
+        {
+          "type": "private",
           "id": "2104741772381904034745695868905188517827854075026716182287904821120968701406field",
           "value": "ciphertext1qyqg7yzh63r7afr5hamwajp54plqg8kh0j4h4p936079fgjwyg8rqpggp3m0e"
->>>>>>> c1c10223
-        }
-      ],
-      "outputs": [
-        {
-          "type": "future",
-<<<<<<< HEAD
-          "id": "4660923745270440059031104999750689945341549570033478988145055396127707360640field",
-          "value": "{\n  program_id: metadata.aleo,\n  function_name: is_block_height,\n  arguments: [\n    3u32\n  ]\n}"
-        }
-      ],
-      "tpk": "1305075128466393787607910538950163893073412724501492146984709510664330551827group",
-      "tcm": "7640449859907966751539156590324523749269831355464151927374586571633551922369field",
-      "scm": "2623974531562187446428096715821301887884412560103040428915630668452710951745field"
-=======
+        }
+      ],
+      "outputs": [
+        {
+          "type": "future",
           "id": "6465497627620338055630390806761315574063502769240219037507766095228901315644field",
           "value": "{\n  program_id: metadata.aleo,\n  function_name: is_block_height,\n  arguments: [\n    3u32\n  ]\n}"
         }
@@ -117,50 +80,31 @@
       "tpk": "4424898323763454026997900817985327610460901225928798050026838641184189653516group",
       "tcm": "7879485188146356387048519203831563255361329563507919646569409374074154828784field",
       "scm": "4910532417423323276123971172337178744046208904774827738118774066451454726736field"
->>>>>>> c1c10223
-    }
-  ],
-  "global_state_root": "sr1qqqqqqqqqqqqqqqqqqqqqqqqqqqqqqqqqqqqqqqqqqqqqqqqqqqq6gk0xu"
-}
-
-verified: true
-status: rejected
-errors:
-warnings:
-{
-  "transitions": [
-    {
-<<<<<<< HEAD
-      "id": "au1qw37j6ae5rk5t08vu7hpaufnl8yawauwfwpguyhshlczk05zmsysw29gqc",
-=======
+    }
+  ],
+  "global_state_root": "sr1qqqqqqqqqqqqqqqqqqqqqqqqqqqqqqqqqqqqqqqqqqqqqqqqqqqq6gk0xu"
+}
+
+verified: true
+status: rejected
+errors:
+warnings:
+{
+  "transitions": [
+    {
       "id": "au1x5xl60h7ayxvf5rqr6xa8lszfaqxs4eurr7s6u84795w0tchnggq56tftg",
->>>>>>> c1c10223
-      "program": "metadata.aleo",
-      "function": "is_block_height",
-      "inputs": [
-        {
-          "type": "private",
-<<<<<<< HEAD
-          "id": "7586642463242654313925449693828582627733954501979390691476550428784671363640field",
-          "value": "ciphertext1qyqxt6v06a6tf2dan38ezmk8u5k8pzfjy54hpvqk26ual4jdysxy6zgc6e5v9"
-=======
+      "program": "metadata.aleo",
+      "function": "is_block_height",
+      "inputs": [
+        {
+          "type": "private",
           "id": "1333344857135695973857792484280744572626568057093074727920035393041588147309field",
           "value": "ciphertext1qyq09fp3x74udh6an2c8aflsnhkmte2nekdck9wmhzn2qp45fsnh5ps46rmxt"
->>>>>>> c1c10223
-        }
-      ],
-      "outputs": [
-        {
-          "type": "future",
-<<<<<<< HEAD
-          "id": "4231912781925495556241884599464039088318626185945392262946742601215149202611field",
-          "value": "{\n  program_id: metadata.aleo,\n  function_name: is_block_height,\n  arguments: [\n    4u32\n  ]\n}"
-        }
-      ],
-      "tpk": "2197622986016708521789157298586524198868093122476946814769746055892500105741group",
-      "tcm": "5288906723177903431682400466173469251777913742061314444856571836520435300531field",
-      "scm": "176014534795807157592447658250740859876417855812987242840310372406092294480field"
-=======
+        }
+      ],
+      "outputs": [
+        {
+          "type": "future",
           "id": "7466419648948091930981778736204878870624112405383498815873868947033818772873field",
           "value": "{\n  program_id: metadata.aleo,\n  function_name: is_block_height,\n  arguments: [\n    4u32\n  ]\n}"
         }
@@ -168,50 +112,31 @@
       "tpk": "1806561769404005563654690513527057361479800091283948616211832274142433056706group",
       "tcm": "5579598000404490648534292894495443381772292580146991412068602211659309626553field",
       "scm": "6548593039659875042683578524657058547821131928440053305792743056713572674014field"
->>>>>>> c1c10223
-    }
-  ],
-  "global_state_root": "sr1qqqqqqqqqqqqqqqqqqqqqqqqqqqqqqqqqqqqqqqqqqqqqqqqqqqq6gk0xu"
-}
-
-verified: true
-status: rejected
-errors:
-warnings:
-{
-  "transitions": [
-    {
-<<<<<<< HEAD
-      "id": "au1j8aq73jq0q6eqjvm0m30pymj6wnrtrt7wws0t0je8je50grm9u8qfpk4cm",
-=======
+    }
+  ],
+  "global_state_root": "sr1qqqqqqqqqqqqqqqqqqqqqqqqqqqqqqqqqqqqqqqqqqqqqqqqqqqq6gk0xu"
+}
+
+verified: true
+status: rejected
+errors:
+warnings:
+{
+  "transitions": [
+    {
       "id": "au1s89zyee8h5lkeq79qht7mdxs84nk433utk5ry8pnucqyra3vwqpqekdh9u",
->>>>>>> c1c10223
-      "program": "metadata.aleo",
-      "function": "is_block_height",
-      "inputs": [
-        {
-          "type": "private",
-<<<<<<< HEAD
-          "id": "3745481735532840852584201851455235257005276339137793227903813416849660072102field",
-          "value": "ciphertext1qyqp9cydprr58c722kl0p5yp2nrlpeuu6zcdh5rapq7e6q4eleum6zqmqkw5m"
-=======
+      "program": "metadata.aleo",
+      "function": "is_block_height",
+      "inputs": [
+        {
+          "type": "private",
           "id": "7405621376382503312731000996666756743393528774291373965940386747359134432795field",
           "value": "ciphertext1qyqqgugvg703twlrqsmd8t9syrshajlltk9u8f0f8znm3j7xmpxn2yqn233jr"
->>>>>>> c1c10223
-        }
-      ],
-      "outputs": [
-        {
-          "type": "future",
-<<<<<<< HEAD
-          "id": "4789966737548526824598122729365440495713271789941705974145839660854087694516field",
-          "value": "{\n  program_id: metadata.aleo,\n  function_name: is_block_height,\n  arguments: [\n    0u32\n  ]\n}"
-        }
-      ],
-      "tpk": "4909051113350174019113994928189032458537099397195564824724647759348476873233group",
-      "tcm": "2064311919420843963759797608071033528267586514434798756178125123244751173039field",
-      "scm": "7060058814550206414651542469986278024663053980006265618348338667701406907638field"
-=======
+        }
+      ],
+      "outputs": [
+        {
+          "type": "future",
           "id": "2894770407914744002568600619093580475197736851852356026212329783238213364679field",
           "value": "{\n  program_id: metadata.aleo,\n  function_name: is_block_height,\n  arguments: [\n    0u32\n  ]\n}"
         }
@@ -219,50 +144,31 @@
       "tpk": "4683061786673309843145215168942840680532910242530918402595594297555403848552group",
       "tcm": "8368223550475998516938356685869759191529419456278773570284836348108341685341field",
       "scm": "678751589074823792940070695446027490143848698364288238160407889601129842498field"
->>>>>>> c1c10223
-    }
-  ],
-  "global_state_root": "sr1qqqqqqqqqqqqqqqqqqqqqqqqqqqqqqqqqqqqqqqqqqqqqqqqqqqq6gk0xu"
-}
-
-verified: true
-status: rejected
-errors:
-warnings:
-{
-  "transitions": [
-    {
-<<<<<<< HEAD
-      "id": "au1gxyfzasn9v5msfjgjtfj02dx85x6nqpsqhu428ky09k2p87upsyqptd3uq",
-=======
+    }
+  ],
+  "global_state_root": "sr1qqqqqqqqqqqqqqqqqqqqqqqqqqqqqqqqqqqqqqqqqqqqqqqqqqqq6gk0xu"
+}
+
+verified: true
+status: rejected
+errors:
+warnings:
+{
+  "transitions": [
+    {
       "id": "au1qjm6rewpe80efn5dq5kvsq3sfqldeq8k0akdn4q2mpxrf4yslc9q04garm",
->>>>>>> c1c10223
-      "program": "metadata.aleo",
-      "function": "is_network_id",
-      "inputs": [
-        {
-          "type": "private",
-<<<<<<< HEAD
-          "id": "4675804462939655039468952559899212434220492626633930511158936108345327244600field",
-          "value": "ciphertext1qyqyygg00z3qu2d7yg8xqkdg6vyff8w8xycamxf4v94rqcq3qywl6qcnklmxt"
-=======
+      "program": "metadata.aleo",
+      "function": "is_network_id",
+      "inputs": [
+        {
+          "type": "private",
           "id": "5359922264188991357216930157667938855032120913784482147619992624237882344746field",
           "value": "ciphertext1qyqzpzsuc2vfapft4zjz4cmvachlfkegq3jnlg3dg5h7e3ezr62qvqcf5tyn4"
->>>>>>> c1c10223
-        }
-      ],
-      "outputs": [
-        {
-          "type": "future",
-<<<<<<< HEAD
-          "id": "3891190476510857091245076003224872030676571594216957734737939390219476113839field",
-          "value": "{\n  program_id: metadata.aleo,\n  function_name: is_network_id,\n  arguments: [\n    0u16\n  ]\n}"
-        }
-      ],
-      "tpk": "1219467163752830739400790910662367484923220006358231931099877697589205792733group",
-      "tcm": "6422988984994263485737067141512134170185977315390113440876185744988465788246field",
-      "scm": "7360962743573481357591833595241871901407451572470816262460418167475490825817field"
-=======
+        }
+      ],
+      "outputs": [
+        {
+          "type": "future",
           "id": "3832664263190475140818532089766883319320877511232811391669066567903575129959field",
           "value": "{\n  program_id: metadata.aleo,\n  function_name: is_network_id,\n  arguments: [\n    0u16\n  ]\n}"
         }
@@ -270,7 +176,6 @@
       "tpk": "7996644204359403875908896306476906835382399077932196561405526448995434289816group",
       "tcm": "3203053218364882988371756833839621644037161778838176021189089884764010870351field",
       "scm": "2684532826207878774368494951010821948860994476553664188980665522220489316023field"
->>>>>>> c1c10223
     }
   ],
   "global_state_root": "sr1qqqqqqqqqqqqqqqqqqqqqqqqqqqqqqqqqqqqqqqqqqqqqqqqqqqq6gk0xu"
@@ -283,37 +188,19 @@
 {
   "transitions": [
     {
-<<<<<<< HEAD
-      "id": "au10aagc4a2v95anpgx6h3mlrlsnf2my0l5277kqw20tr8vt6auhq9sp9wqwk",
-=======
       "id": "au142mc5dl60wvh0zwyrrzrj4kel96j7wnw9xvjz259dv8aarx7sqgqh2tu64",
->>>>>>> c1c10223
-      "program": "metadata.aleo",
-      "function": "is_network_id",
-      "inputs": [
-        {
-          "type": "private",
-<<<<<<< HEAD
-          "id": "3742892175480747887516519164853978013665673301595408001906978599014613677093field",
-          "value": "ciphertext1qyqpx2gsw8exwnry3jrq5jcyx2xn6djqjmdwjezuygvdu6muaezccqsm5fh8l"
-=======
+      "program": "metadata.aleo",
+      "function": "is_network_id",
+      "inputs": [
+        {
+          "type": "private",
           "id": "2941694788500436897827498802687432781367565910167234096635795780916700425596field",
           "value": "ciphertext1qyqwgy84yjphgn2g8rj2f9p0s2teyvsfez2fke9cucz5rlg8hlsazrsffaq4c"
->>>>>>> c1c10223
-        }
-      ],
-      "outputs": [
-        {
-          "type": "future",
-<<<<<<< HEAD
-          "id": "1451046304773239801081661414350851146715674868603051041673486766548522443716field",
-          "value": "{\n  program_id: metadata.aleo,\n  function_name: is_network_id,\n  arguments: [\n    1u16\n  ]\n}"
-        }
-      ],
-      "tpk": "2825581961113234287565464288740678298944576595338955878367509127097515313308group",
-      "tcm": "1719077588343228552205662296629132216371880049652225624379350375225728631671field",
-      "scm": "6450770668056537108888226466615892604576224066895770152850548804985786175134field"
-=======
+        }
+      ],
+      "outputs": [
+        {
+          "type": "future",
           "id": "5666612606623125417271654155676530315435618270458618280744062528276119219788field",
           "value": "{\n  program_id: metadata.aleo,\n  function_name: is_network_id,\n  arguments: [\n    1u16\n  ]\n}"
         }
@@ -321,50 +208,31 @@
       "tpk": "5602589711601954381091314759932722302283317200326812683603559545253657413904group",
       "tcm": "5369894589541142988564306949394349968427379467319546003913135600022960111086field",
       "scm": "1413642361566461829017917358125363383692360703518660295565036240653922668130field"
->>>>>>> c1c10223
-    }
-  ],
-  "global_state_root": "sr1qqqqqqqqqqqqqqqqqqqqqqqqqqqqqqqqqqqqqqqqqqqqqqqqqqqq6gk0xu"
-}
-
-verified: true
-status: rejected
-errors:
-warnings:
-{
-  "transitions": [
-    {
-<<<<<<< HEAD
-      "id": "au140v5lex0furd99nhwpul30vhl6qd2h66ypx4a0m8z33l9uqur5rqat3j0d",
-=======
+    }
+  ],
+  "global_state_root": "sr1qqqqqqqqqqqqqqqqqqqqqqqqqqqqqqqqqqqqqqqqqqqqqqqqqqqq6gk0xu"
+}
+
+verified: true
+status: rejected
+errors:
+warnings:
+{
+  "transitions": [
+    {
       "id": "au1uk2wrxuzj7xrasl4znk8xza24ha9zwzf753tfx0umw9fach4tq8qx558pf",
->>>>>>> c1c10223
-      "program": "metadata.aleo",
-      "function": "is_network_id",
-      "inputs": [
-        {
-          "type": "private",
-<<<<<<< HEAD
-          "id": "1458592964633042392289387286205611607195233843879972828357115063497152946140field",
-          "value": "ciphertext1qyqrx37uv9suvt9kkj73ujmdedue3ydjhsjx0prm4eewjk9a67pgqyqs8mmye"
-=======
+      "program": "metadata.aleo",
+      "function": "is_network_id",
+      "inputs": [
+        {
+          "type": "private",
           "id": "5538071755198516565775520152749289423845037091299982192343562914465725166944field",
           "value": "ciphertext1qyqfkcsdjptg98k2v6awjn4p57yffr7zj96nkg0h2vaynynutdm8gqq87e45x"
->>>>>>> c1c10223
-        }
-      ],
-      "outputs": [
-        {
-          "type": "future",
-<<<<<<< HEAD
-          "id": "7051295839473656967427217686427735278608409522383685056460970349866339245817field",
-          "value": "{\n  program_id: metadata.aleo,\n  function_name: is_network_id,\n  arguments: [\n    2u16\n  ]\n}"
-        }
-      ],
-      "tpk": "4654565914382326538024856564867700922441987033599497290048351493530945108007group",
-      "tcm": "7075844147755384129359651596747731536725647096971637682707381991397429697876field",
-      "scm": "4060251623563858413248089369562952562139208039026783712432686632108482226737field"
-=======
+        }
+      ],
+      "outputs": [
+        {
+          "type": "future",
           "id": "6990253759318947295855643087943191670672894178219863836573085225864151721210field",
           "value": "{\n  program_id: metadata.aleo,\n  function_name: is_network_id,\n  arguments: [\n    2u16\n  ]\n}"
         }
@@ -372,7 +240,6 @@
       "tpk": "4198584437681784661590815189587311668407374541892177176779754753815743424656group",
       "tcm": "2455290040093729150057841034861329519158698356140011490962326570317359781223field",
       "scm": "4356541841299176284064404960321640928955279306758718591796931395815492410251field"
->>>>>>> c1c10223
     }
   ],
   "global_state_root": "sr1qqqqqqqqqqqqqqqqqqqqqqqqqqqqqqqqqqqqqqqqqqqqqqqqqqqq6gk0xu"
