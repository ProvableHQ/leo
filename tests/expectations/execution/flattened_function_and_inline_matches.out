program test.aleo;

struct Extra:
    c as u8;

struct Data:
    a as u8;
    b as u8;
    c as Extra;

function bar:
    input r0 as boolean.private;
    input r1 as boolean.private;
    input r2 as u8.private;
    input r3 as u8.private;
    cast r2 into r4 as Extra;
    cast r2 r3 r4 into r5 as Data;
    cast r2 into r6 as Extra;
    cast r2 r3 r6 into r7 as Data;
    is.eq r2 r3 into r8;
    add r2 r3 into r9;
    sub r2 r3 into r10;
    add r9 r5.a into r11;
    add r10 r5.b into r12;
    ternary r8 r7.c.c r7.c.c into r13;
    cast r13 into r14 as Extra;
    ternary r8 r7.a r7.a into r15;
    ternary r8 r7.b r7.b into r16;
    cast r15 r16 r14 into r17 as Data;
    ternary r8 r2 r11 into r18;
    ternary r8 r3 r12 into r19;
    cast r18 into r20 as Extra;
    cast r18 r17.c.c r20 into r21 as Data;
    is.eq r18 r17.c.c into r22;
    add r18 r17.c.c into r23;
    sub r18 r17.c.c into r24;
    add r23 r17.a into r25;
    add r24 r17.b into r26;
    ternary r22 r21.c.c r21.c.c into r27;
    cast r27 into r28 as Extra;
    ternary r22 r21.a r21.a into r29;
    ternary r22 r21.b r21.b into r30;
    cast r29 r30 r28 into r31 as Data;
    ternary r22 r18 r25 into r32;
    ternary r22 r17.c.c r26 into r33;
    cast r19 into r34 as Extra;
    cast r19 r17.b r34 into r35 as Data;
    is.eq r19 r17.b into r36;
    add r19 r17.b into r37;
    sub r19 r17.b into r38;
    add r37 r17.a into r39;
    add r38 r17.b into r40;
    ternary r36 r35.c.c r35.c.c into r41;
    cast r41 into r42 as Extra;
    ternary r36 r35.a r35.a into r43;
    ternary r36 r35.b r35.b into r44;
    cast r43 r44 r42 into r45 as Data;
    ternary r36 r19 r39 into r46;
    ternary r36 r17.b r40 into r47;
    cast r17.a into r48 as Extra;
    cast r17.a r19 r48 into r49 as Data;
    is.eq r17.a r19 into r50;
    add r17.a r19 into r51;
    sub r17.a r19 into r52;
    add r51 r17.a into r53;
    add r52 r17.b into r54;
    ternary r50 r49.c.c r49.c.c into r55;
    cast r55 into r56 as Extra;
    ternary r50 r49.a r49.a into r57;
    ternary r50 r49.b r49.b into r58;
    cast r57 r58 r56 into r59 as Data;
    ternary r50 r17.a r53 into r60;
    ternary r50 r19 r54 into r61;
    ternary r1 r46 r60 into r62;
    ternary r1 r47 r61 into r63;
    ternary r1 r45.c.c r59.c.c into r64;
    cast r64 into r65 as Extra;
    ternary r1 r45.a r59.a into r66;
    ternary r1 r45.b r59.b into r67;
    cast r66 r67 r65 into r68 as Data;
    ternary r0 r32 r62 into r69;
    ternary r0 r33 r63 into r70;
    ternary r0 r31.c.c r68.c.c into r71;
    cast r71 into r72 as Extra;
    ternary r0 r31.a r68.a into r73;
    ternary r0 r31.b r68.b into r74;
    cast r73 r74 r72 into r75 as Data;
    output r69 as u8.private;
    output r70 as u8.private;
    output r75 as Data.private;

closure floo:
    input r0 as u8;
    input r1 as u8;
    input r2 as Data;
    cast r0 into r3 as Extra;
    cast r0 r1 r3 into r4 as Data;
    is.eq r0 r1 into r5;
    add r0 r1 into r6;
    sub r0 r1 into r7;
    add r6 r2.a into r8;
    add r7 r2.b into r9;
    ternary r5 r4.c.c r4.c.c into r10;
    cast r10 into r11 as Extra;
    ternary r5 r4.a r4.a into r12;
    ternary r5 r4.b r4.b into r13;
    cast r12 r13 r11 into r14 as Data;
    ternary r5 r0 r8 into r15;
    ternary r5 r1 r9 into r16;
    output r15 as u8;
    output r16 as u8;
    output r14 as Data;

function blar:
    input r0 as boolean.private;
    input r1 as boolean.private;
    input r2 as u8.private;
    input r3 as u8.private;
    cast r2 into r4 as Extra;
    cast r2 r3 r4 into r5 as Data;
    call floo r2 r3 r5 into r6 r7 r8;
    call floo r6 r8.c.c r8 into r9 r10 r11;
    call floo r7 r8.b r8 into r12 r13 r14;
    call floo r8.a r7 r8 into r15 r16 r17;
    ternary r1 r12 r15 into r18;
    ternary r1 r13 r16 into r19;
    ternary r1 r14.c.c r17.c.c into r20;
    cast r20 into r21 as Extra;
    ternary r1 r14.a r17.a into r22;
    ternary r1 r14.b r17.b into r23;
    cast r22 r23 r21 into r24 as Data;
    ternary r0 r9 r18 into r25;
    ternary r0 r10 r19 into r26;
    ternary r0 r11.c.c r24.c.c into r27;
    cast r27 into r28 as Extra;
    ternary r0 r11.a r24.a into r29;
    ternary r0 r11.b r24.b into r30;
    cast r29 r30 r28 into r31 as Data;
    output r25 as u8.private;
    output r26 as u8.private;
    output r31 as Data.private;

constructor:
    assert.eq edition 0u16;
verified: true
status: accepted
{
  "transitions": [
    {
<<<<<<< HEAD
      "id": "au15g8tk9hd87cwjuccertar345k0pfzc7znfmdqva3vku2qe9hey8s8exqgz",
=======
      "id": "au1ujnaj5f5mfy5ee30lwh008h2my9qz922szwhmd559sftzqm2kcysgxxdg7",
>>>>>>> 7152ab29
      "program": "test.aleo",
      "function": "bar",
      "inputs": [
        {
          "type": "private",
<<<<<<< HEAD
          "id": "8087485051022054270995473847604802375172377184311492409387640698365881911653field",
          "value": "ciphertext1qyqxz05e29dtcxxpe62u9exev23x88js6e4r6eflu399krfedsxlxpc8hyc7l"
        },
        {
          "type": "private",
          "id": "1762103903506533947770296826230452900904041468413610486944497078373600303943field",
          "value": "ciphertext1qyq8esty62yrl28mudz58dp3spx2qwkhtaq5t52n6387c8cseejfgqcdgl2vm"
        },
        {
          "type": "private",
          "id": "4060882977450286762891662755674034977936607885608418554583957688244953287372field",
          "value": "ciphertext1qyqqcpsaaahh0lcz7dtm8veycsj39xn9x6mqyg4rmekl2hj2qmxj2qs0gar86"
        },
        {
          "type": "private",
          "id": "3649527004787568461500577085878254163216957603165240330660245483639862688818field",
          "value": "ciphertext1qyqthz6slr4yxq4566k4kxnl4qj2ppr9muxr5jwvt980l3wkkjznxpgw03mud"
=======
          "id": "5094702666947169760096506071913670413064800958621757828072736663530277534698field",
          "value": "ciphertext1qyqxz2rzdtlcurrcmd9nnsst072rqg9f87tgr65a0wq9unuzfn2lszqvqdtnn"
        },
        {
          "type": "private",
          "id": "3262559844538689461582491449057084307444475230156999583670345316154294196426field",
          "value": "ciphertext1qyqrms3kxj78xwj6dh37fzmay5uvwnvs0zdzfqh5t8e8j9ezcrjvkpsw6hjz0"
        },
        {
          "type": "private",
          "id": "6911681908428370738292857213909046327591017390005892024866039442427370493449field",
          "value": "ciphertext1qyqdyjt2ekgce6nxukz20u67u9zykppxfcr2zcuzaclf7tvm5ammkzqdnx3wr"
        },
        {
          "type": "private",
          "id": "869958963841077735944636529411836853891361196426752782942775225543587777363field",
          "value": "ciphertext1qyqgw4f5cqc4ltly43me5pgp5cf8yq6xg4sthhvtps3n8m5zqhttwpcxk4jgh"
>>>>>>> 7152ab29
        }
      ],
      "outputs": [
        {
          "type": "private",
<<<<<<< HEAD
          "id": "8011918883553257859238046578434182882747974480606113930245448141454632421770field",
          "value": "ciphertext1qyq9gt5f5399zh6jhd0t2wur0unuhrsck4crre40gkhcp2rdkvg27qqh7t0ls"
        },
        {
          "type": "private",
          "id": "8370292506211731835883566705990911700167789598343625767293689065190719789420field",
          "value": "ciphertext1qyq90qslh2p346r58zr3x54xhzj3ng4s52uv8r842a8ul8wf57vlwrchvaz0t"
        },
        {
          "type": "private",
          "id": "531767777399167341591331826516340697591579891433634636394652189175014504565field",
          "value": "ciphertext1qyq9h0fdwyp7stztmr63ca68pza7qe6qvzmqu2qr4c38ksv03t7kvpgdjk8gq"
        }
      ],
      "tpk": "4670688212372421114631005565732846657467809811527081882544500748171909345434group",
      "tcm": "2264511877573072721701510206089090905852314419083634559581009308380035313588field",
      "scm": "8087598493058591837040900202386618059099736669761157410046806408949699151796field"
=======
          "id": "8424736921182788884402960451708545861663634442828662240411581301049648354872field",
          "value": "ciphertext1qyqy5ua47dj6cgld6kyhrrr2egwh09e0ndanyknzlqqlfvx289pfzpgu2a466"
        },
        {
          "type": "private",
          "id": "7297706551118854742133191711936530642410107573875591040594804280321486948635field",
          "value": "ciphertext1qyqxyjywkte2y5uk6zlu8s9v0t85vu88tj3hze4fd8z6t9dssgk4jzswc9pjz"
        },
        {
          "type": "private",
          "id": "694661926930916540534432549655101494483143827875223480226950669444707011937field",
          "value": "ciphertext1qyqr94en4klxadv2ldq5ghrnly3nv3z4jr0c5h6cryl7qk4tmshxkzcw37xhf"
        }
      ],
      "tpk": "1647326534570190869526511692036029835793485304762551878523730212444022003462group",
      "tcm": "8361131198643110274357598539107535843638807303278926921741138461546277258380field",
      "scm": "6315535954879828455724059116063075109428767135722148385521563079514769136604field"
>>>>>>> 7152ab29
    }
  ],
  "global_state_root": "sr1qqqqqqqqqqqqqqqqqqqqqqqqqqqqqqqqqqqqqqqqqqqqqqqqqqqq6gk0xu"
}

verified: true
status: accepted
{
  "transitions": [
    {
<<<<<<< HEAD
      "id": "au1fmzcx59f0qd6eqfmepv7f5grlwjlyjqmev8g98y6jax3c0c5pvqsh74cts",
=======
      "id": "au13uxdxgfqne68dkmwuefcsqjdm4lzn7aqp2kpdayaxepg56plqqgqrjas05",
>>>>>>> 7152ab29
      "program": "test.aleo",
      "function": "bar",
      "inputs": [
        {
          "type": "private",
<<<<<<< HEAD
          "id": "4317279734126034143988713137321852861989983227462427346209211503286732272997field",
          "value": "ciphertext1qyq9k8c9nus89ux3nc02yt8kj8x3ee4cn2j36rrjx22htw36r5545ygm2msk2"
        },
        {
          "type": "private",
          "id": "6461326318458117352141929365866783260060490588162190137643636935325861057762field",
          "value": "ciphertext1qyqdhzgkcsq9y4jwgxlz4pshk6c4dpvn82pzmv3q3mscnvallv37xrg26c5ca"
        },
        {
          "type": "private",
          "id": "3635307074284730475078863610362303302035078084537334404788833230715712085681field",
          "value": "ciphertext1qyq0x6w8kjksnjdu9sfvvc7zpvgdwtlsc9lr7cvlhvqradjpwesh6zgppy3py"
        },
        {
          "type": "private",
          "id": "4524345486903030755612815450414421002645179413211894968059331909624519883399field",
          "value": "ciphertext1qyqyrxqw2rq69l9n48fhtvhsre6604wu56jdsxgqtkhh62mphm4r6zqs4ur2q"
=======
          "id": "4328266880800064352490529157711465918840748377599445937371559318310701958721field",
          "value": "ciphertext1qyqg8zru7660fga9fgrqrvcpcs6pmtk9n07wnym0mgy9jv2v3nl5zzqpra32g"
        },
        {
          "type": "private",
          "id": "6849992055621038565342303544094076147346859872649951429221214354113491308055field",
          "value": "ciphertext1qyqqagyn8c5pyka7el6laru4s23vw50azk254j33q4w8v9k5a4t7kpc90qvw3"
        },
        {
          "type": "private",
          "id": "3982672540004516431252836685339009633650951529861541852026824871765339872516field",
          "value": "ciphertext1qyqpk59kgc6tp3q7w6l39a7zscr49u080yspmj8h9j8xn8wrlacqkqqpg2tsf"
        },
        {
          "type": "private",
          "id": "5232375263658317397262181400319257933849574408589156243140618419549425581699field",
          "value": "ciphertext1qyqwymxvwvruk0pgeeefucm9gmd8q89ydsnt5lzhudrgt498w3z3uqsmree00"
>>>>>>> 7152ab29
        }
      ],
      "outputs": [
        {
          "type": "private",
<<<<<<< HEAD
          "id": "3628700232856298527859459235024409574506306792572158218466040134861647411877field",
          "value": "ciphertext1qyqttz0xhplckj5ewud6yjvtzvh3y75zd8e4a4xwxjuh4krpkh2mkyqy5mck9"
        },
        {
          "type": "private",
          "id": "2865265274291215437076515075153349486885959863663834762129433679665599690071field",
          "value": "ciphertext1qyqtkllrp44fvk3km24s53yppjendgymmdc2qhe5ulfstm6r90ngcyqjpj3y2"
        },
        {
          "type": "private",
          "id": "8127853724915613937687149654090891668780186990487748440145612362619350919717field",
          "value": "ciphertext1qyqz8n6rdux65awe7msvzwezv6yq7xek6vrc3g2g26rnusjafvfv5qqur8l2z"
        }
      ],
      "tpk": "2345953610746378938052008990921864974717076947323576313389403421252842237628group",
      "tcm": "5389216677562131392997105245083739430639077748062767605387782628957666239565field",
      "scm": "8246420734301820518315294952812306322508782015515680163110314895408816901908field"
=======
          "id": "1726810985144074976870616639134432417989367921085950943077905507258438790058field",
          "value": "ciphertext1qyq8lx6pug6nq2mkcu34dp9yd6h3ssthhexr4xjdpvqajk0ukfx2xpg00s3f2"
        },
        {
          "type": "private",
          "id": "1873198542004982634226800798914569124722783889846058688642772784605277615399field",
          "value": "ciphertext1qyqf3q78f8f79f02sytp2lgg4203zz3f7780vrvh23n2qxfpfecajzqdec7es"
        },
        {
          "type": "private",
          "id": "962707860111155290965696095284225551208079417885407878216013578864375008338field",
          "value": "ciphertext1qyq8l2d9l9mft3s9gxkp0qthtqh4wt078xfzgc0k2drtm299dytryqqt6sfgk"
        }
      ],
      "tpk": "209923920366316979358835823024524595725466082699377569762700210131035917463group",
      "tcm": "4972663126249935768762313800081143256565302075358692358234187986117099072922field",
      "scm": "4173904850343490045907797727384617256297345307958493992977439426479269378380field"
>>>>>>> 7152ab29
    }
  ],
  "global_state_root": "sr1qqqqqqqqqqqqqqqqqqqqqqqqqqqqqqqqqqqqqqqqqqqqqqqqqqqq6gk0xu"
}

verified: true
status: accepted
{
  "transitions": [
    {
      "id": "au1avppwnwzvcs07tk6dph2h7le32cggxmp9whu6fmhse55w4kl9vrqhng4je",
      "program": "test.aleo",
      "function": "bar",
      "inputs": [
        {
          "type": "private",
          "id": "2600297708056677290025715698463598974250422018645539613231605938551151445725field",
          "value": "ciphertext1qyq2gxt676e0cxzxnx0vcuwjuv0y40d6hwex60zcxgzs2hazxj5qzzqjdrm9z"
        },
        {
          "type": "private",
          "id": "2665630193193974457135957275155574606249678523968983887245018528390335128964field",
          "value": "ciphertext1qyq2pfqlhtqm4qk2atwsfjf0a2n3qdrxjraseve6vh5sagec96dasqc3fcsra"
        },
        {
          "type": "private",
          "id": "8323072245459727617025025525885278787538453050764596526665799160996717527047field",
          "value": "ciphertext1qyqwnn9h0chfv2t2d3f59hgj3c90ffs8w6w93flejlamn4t534l3gzq6waw8p"
        },
        {
          "type": "private",
          "id": "2819583213870373955002381691362418167185718047778966851778756547140621697910field",
          "value": "ciphertext1qyqtjanlrqwrc5qyqyzt6t2yjxztw5ayqqrme2qml4x7yaz02ewxgqc5lt38m"
        }
      ],
      "outputs": [
        {
          "type": "private",
          "id": "3048788333297460359984963063648936480836597566287892409154844449641186737300field",
          "value": "ciphertext1qyqf5727aj52genxaka0c3zfg8yzk7r3zffy04dg64wgr7e7ndq6sqs4umzme"
        },
        {
          "type": "private",
          "id": "3196732304474252706093281787875831693315578652754216784169254431795283145862field",
          "value": "ciphertext1qyqxvqv9p7ndra962wppsn7kg7w5px8h3rszz500utc8emceyykgyzsmrkhuq"
        },
        {
          "type": "private",
          "id": "7832859274607466195152645015723386486663547116749913365637927564444870339453field",
          "value": "ciphertext1qyqy74na4thvlx6khnrv4yss74yhyft8yj4vup2dxervufgeg2tlcps85vx52"
        }
      ],
      "tpk": "2212520095251337374271478179233508854557215148321160988835653438313223789287group",
      "tcm": "2956519061869382561367963670331281219000789151317783342788348782626353914738field",
      "scm": "247694869180079092374264154856073845952241901842801456749153642534573613194field"
    }
  ],
  "global_state_root": "sr1qqqqqqqqqqqqqqqqqqqqqqqqqqqqqqqqqqqqqqqqqqqqqqqqqqqq6gk0xu"
}

verified: true
status: accepted
{
  "transitions": [
    {
      "id": "au10q4fuex5htssa98nl89cpg2eafz8twza8sgx8vptr70z05a3sgrswc60em",
      "program": "test.aleo",
      "function": "bar",
      "inputs": [
        {
          "type": "private",
          "id": "1270827507914818616098977819990949058539284725749935155783519947926306781301field",
          "value": "ciphertext1qyq8yq76nxm27dg8vxgdywu78q3k4ah6k48qq9w7dwtctq6m9lmmcqcgrdxvw"
        },
        {
          "type": "private",
          "id": "172122738185549007129564736718924457582011902825129500048253309068773877251field",
          "value": "ciphertext1qyqqzmkyx7cqnnwazf73zt3j962pack6fnhfjpc42cwfyhjgpc622rg4kvxvl"
        },
        {
          "type": "private",
          "id": "5723388757960052581038175895289167692316157442211535500152424941886120917010field",
          "value": "ciphertext1qyqwtcnpqmfch9paahscspx20x5anu6kr09ezzq7g5gscytudpg6qpcf4xytl"
        },
        {
          "type": "private",
          "id": "3884008400560554327085621223165614734980074679544486343113251192101546765787field",
          "value": "ciphertext1qyq844adyu6nkgcwua7jtluc0asjaaryxmmgv3g6d5r7eq5jj3pfcqslhnvta"
        }
      ],
      "outputs": [
        {
          "type": "private",
          "id": "2599921047174815623095350865755913376726008973150382056585997983969229112981field",
          "value": "ciphertext1qyqqtjhawx3wphxc0h6rmnsvq6dgyuzzmh8q3cs4stf25hhgpzwnzrqyn228c"
        },
        {
          "type": "private",
          "id": "6912544820317342727142306165713968823598615660237363168958560451141039947097field",
          "value": "ciphertext1qyqqrpdwgkhppu25qyz6dqlurlrzv7fp5rhjudtfr2zhwukuqlhcgpg426kgg"
        },
        {
          "type": "private",
          "id": "1016563042998199286755964829418635799040204085441983172622032857728399966675field",
          "value": "ciphertext1qyqw8hh903hxmst2stw390u5xm4utng7th5h2ssdrgyl0l5ay7t2yps9zrt3h"
        }
      ],
      "tpk": "8442070282502259839542253942952559328012792219572773269252572639738697953380group",
      "tcm": "2839826135466798698897554784608780933995186218723904876596855015245219491406field",
      "scm": "6140831542030767675891046829947073839166067257022938412232825561674936305302field"
    }
  ],
  "global_state_root": "sr1qqqqqqqqqqqqqqqqqqqqqqqqqqqqqqqqqqqqqqqqqqqqqqqqqqqq6gk0xu"
}

verified: true
status: accepted
{
  "transitions": [
    {
      "id": "au1u5tjzmj8xh0en8znmk2wrs4cdvzhhnvgwrkqe5rqz8ztuum3svxs5qlh29",
      "program": "test.aleo",
      "function": "blar",
      "inputs": [
        {
          "type": "private",
          "id": "8283800696764790756186928966829509347450857194039651776014080619494959405472field",
          "value": "ciphertext1qyq0yh76esjjws48kxg7599f2n9pmcfwe3fk8cp7l69kc5ldfav26zge396pp"
        },
        {
          "type": "private",
          "id": "366039694337552348810468503936080321424485791292404376428778430206860043065field",
          "value": "ciphertext1qyqxvrl8stveaax8k8kl2pg3hukafhr8hnxqv02xwmhqzpyw78fn6zscv26wa"
        },
        {
          "type": "private",
          "id": "4726479793280892942471861894674511672852567593728451860791323786569490203630field",
          "value": "ciphertext1qyqv0zjd7nmpcngacqx0de58vjzlthxc234f686spl5s2gezz4qckrqu5juxu"
        },
        {
          "type": "private",
          "id": "3950061940896510373496789855282373786823239193497130213699721732629001683406field",
          "value": "ciphertext1qyq279gyddctt8w3jmkuax65s390xlevfy672fjhjdjp938nnq0d2qq38nlpr"
        }
      ],
      "outputs": [
        {
          "type": "private",
          "id": "1038079765604815692824459692372067782180985987511844759089409939988457983597field",
          "value": "ciphertext1qyqppvkqfa2prmxgdtfx6lmnlq7uuqjxe02kzzcfszdf544r5zwt5yqjgnvf6"
        },
        {
          "type": "private",
          "id": "5637489850610704956658201628852641052734499561631758160212119746906643645684field",
          "value": "ciphertext1qyqdn7kayegd4gavmlq8cu65e2n38tdy9e2vc0mcj4mjrdrnm5ydcpc0n49m7"
        },
        {
          "type": "private",
          "id": "1327900208615263569843335705047864043316596840026495600983503012484482464516field",
          "value": "ciphertext1qyqtsujurdcaaxdgz2an2lrgfth2kzjczdpkhlau0f3zumucnr8mzrgdg4x7s"
        }
      ],
      "tpk": "5580294811095179187918001294326329007277497657174260026735762416141831547433group",
      "tcm": "2448318717161183363277307268108663793946239552526093517889658114399126789640field",
      "scm": "7717779431744736913413260810909049791356464488560833756915065855935293171512field"
    }
  ],
  "global_state_root": "sr1qqqqqqqqqqqqqqqqqqqqqqqqqqqqqqqqqqqqqqqqqqqqqqqqqqqq6gk0xu"
}

verified: true
status: accepted
{
  "transitions": [
    {
      "id": "au1s4m9a9rdnp7s7n8a6ltgxfyzqxyafqrhu6xx08eskwg2qusk8g9qmf5cza",
      "program": "test.aleo",
      "function": "blar",
      "inputs": [
        {
          "type": "private",
          "id": "2184571242994597501681873790052027149054816448463690563382459159629137083961field",
          "value": "ciphertext1qyq2a5504rzn69p45ynugqhqak807kz5d0dkx7cm9fpuuqgxm8y47qg0vjeym"
        },
        {
          "type": "private",
          "id": "4346676820290046991837650091615177250131088589211688203373924031024684108132field",
          "value": "ciphertext1qyqrv5t4tkcs6mkyl5lu5ukeph6x5wcytxgxdnth9w3frc8s4pnlxqgmk8g9y"
        },
        {
          "type": "private",
          "id": "5888647399382752862179397108154146233144240645532631140112731629084640280663field",
          "value": "ciphertext1qyq2hh49t2s7qmzmlm89vvn96x9c0seg9lr3mpa6tlw3aj4uh5m0uqstkqa5v"
        },
        {
          "type": "private",
          "id": "6161663737720064901518958473814200029094724805773424355876669682226232978319field",
          "value": "ciphertext1qyqzzahrun276gls5gg2qu7htvu64p9phvp6tznkcs26fml2uqjvkqgu56w7c"
        }
      ],
      "outputs": [
        {
          "type": "private",
          "id": "4257565266415180350786201644513413735317236407004288634769744895762298762430field",
          "value": "ciphertext1qyq9ekkfr8a0c32954j2j2wnr8ptwtg3dtnvf5nx9ghklkku5gcl5zglu9cm2"
        },
        {
          "type": "private",
          "id": "5570519781846680083084596283621811267204945841629802257915725750714957224388field",
          "value": "ciphertext1qyq2udh8wa9uj2hj37499x0cx385glte64945zuxh0vpk9vauzlxgzcftwhp4"
        },
        {
          "type": "private",
          "id": "6175248133644541805690993043352062660735155884484454696178526716818821590262field",
          "value": "ciphertext1qyq0g8g6hwegeyg8q9amg9vhlrfgf7q8vztrjg0mvsuyqu85adz8spq20m8vh"
        }
      ],
      "tpk": "7696311697116279411808993051037017634052823980182280935438173415922543293497group",
      "tcm": "1172410621849956710808066332538705208689108990390337425703003938641530429281field",
      "scm": "1454242865450940770529174741983662768690178719314551086244267847174509554202field"
    }
  ],
  "global_state_root": "sr1qqqqqqqqqqqqqqqqqqqqqqqqqqqqqqqqqqqqqqqqqqqqqqqqqqqq6gk0xu"
}

verified: true
status: accepted
{
  "transitions": [
    {
      "id": "au1rskvs9vastknnt376cywlzktqff68w5edv2pyymm5j5vcmlz9qzsxmrcwa",
      "program": "test.aleo",
      "function": "blar",
      "inputs": [
        {
          "type": "private",
          "id": "2531266337955679168539580117058306204709775106370473751965315921048160873477field",
          "value": "ciphertext1qyqf202wqflnrhd320m2hj0svvw7yqaj7yu3d605zp9s7xekq56lkpccggpmu"
        },
        {
          "type": "private",
          "id": "8297484818947794958344609107928313928269553186410007255942070642049606898384field",
          "value": "ciphertext1qyqwuqhfsh73xcw53mpfsrh5acf9f8u929fcfukha7s7whywu9jexrsuhg82d"
        },
        {
          "type": "private",
          "id": "496768580031094110967035296518223551814902529746497968136226224428411139455field",
          "value": "ciphertext1qyqv4v7jw7q5ewfrceyq6m7ulynqptntyctr75mxxnl8gqzyss9m5yqry483e"
        },
        {
          "type": "private",
          "id": "1780826251345579085179409295577515638776653341204241692876846652528324064002field",
          "value": "ciphertext1qyqvpjnu43w9fa03jq738xtuhvsx9y78ju2xu89cln9nz23deysk5zch69k6q"
        }
      ],
      "outputs": [
        {
          "type": "private",
          "id": "4938622627162305348653516087113089972268185944080887816783709935937703352352field",
          "value": "ciphertext1qyqxearsytnt33937fpc6znmg8l8dwqnkglax3yj64nlcanfngzdsrcvjc994"
        },
        {
          "type": "private",
          "id": "1864937490430609394668794569943688716118579979266854699906608272874190045849field",
          "value": "ciphertext1qyq23c9rlfkpw604wka0v38qvaf4hpk9tmjd34ppgm9ch8r40xlr5ygcf5jta"
        },
        {
          "type": "private",
          "id": "1005096078900372314836954167799315176003297828472577465873640632813438429419field",
          "value": "ciphertext1qyqqqh9xw0p5k9gwahgnpykm7dvqu3kyh6vguatjz9pmgyr6m63akyqwf4xn6"
        }
      ],
      "tpk": "5107437517334747601924660364012940148962660121483096076423409382591837416046group",
      "tcm": "2360636429389728009556539094646741235280715776318090482655158828694810459934field",
      "scm": "3712724556452147154821092394091482588992861787626326443248590342435705234095field"
    }
  ],
  "global_state_root": "sr1qqqqqqqqqqqqqqqqqqqqqqqqqqqqqqqqqqqqqqqqqqqqqqqqqqqq6gk0xu"
}

verified: true
status: accepted
{
  "transitions": [
    {
      "id": "au1qlap2nr40ly7kswkkqg7dac4v0fcaq8f82e5t6e38la5z8ck2yqq7paf3l",
      "program": "test.aleo",
      "function": "blar",
      "inputs": [
        {
          "type": "private",
          "id": "513993618262624282744604221128961128041733087699341117197887917443518877561field",
          "value": "ciphertext1qyqd432rcppyzte0y9h5sv3jxshm2tfuhcvxmd43lpq5e24e7xt2cqqe6u0c8"
        },
        {
          "type": "private",
          "id": "8028157319280526882581883471143159805525060383472752471088461176098724307154field",
          "value": "ciphertext1qyqfd96ns2qcfh63hmyell044u58ch4qjc970w8w9ff9akltmqdauqclcr7zu"
        },
        {
          "type": "private",
          "id": "2850209470553008920332955416434175093309958349764483615856966228277133697744field",
          "value": "ciphertext1qyq8hm4394ez0gl2472hva7p0uh3jfcclhkdw9y68vv4ak4cdp3y2qqrhglue"
        },
        {
          "type": "private",
          "id": "6434847885016844454445112875084007022000808012316763146569046033510615859493field",
          "value": "ciphertext1qyqzqpy2284dee90359fhxh6h8su60np4fl5fdhxvu7rgf07pxwnxpcs3mhpa"
        }
      ],
      "outputs": [
        {
          "type": "private",
          "id": "5220992093618098172145503105071923874411476755456906332336574845562460707966field",
          "value": "ciphertext1qyqvhvtt4d9z2phmgkptc5s3gue3eez4typxlhdaprzp76vmqctgkrgr4ds6s"
        },
        {
          "type": "private",
          "id": "3391151985061033502647684630140587739081724709776627106288060153644275344260field",
          "value": "ciphertext1qyqdsje8p26mj8msrqq3ehd76lsnrgu5dvrucmwhlvty0dnv5996szgkmlcty"
        },
        {
          "type": "private",
          "id": "1452711161867306520070437164454509988515812110440878856756233761736710109644field",
          "value": "ciphertext1qyqdv8ujcjlpegjth9weaaythltxplw7kg7cnrffjte7lxfc9lfsuqc5k7hr6"
        }
      ],
      "tpk": "3237674655732871311124846112147032973572125790280382231557508450245230281764group",
      "tcm": "4013105795086186656738226875343755227136875077381545430251263155019495791943field",
      "scm": "2756757569409246212217727684225427747585305141878290490714494464571230262326field"
    }
  ],
  "global_state_root": "sr1qqqqqqqqqqqqqqqqqqqqqqqqqqqqqqqqqqqqqqqqqqqqqqqqqqqq6gk0xu"
}
<|MERGE_RESOLUTION|>--- conflicted
+++ resolved
@@ -147,359 +147,271 @@
 {
   "transitions": [
     {
-<<<<<<< HEAD
-      "id": "au15g8tk9hd87cwjuccertar345k0pfzc7znfmdqva3vku2qe9hey8s8exqgz",
-=======
-      "id": "au1ujnaj5f5mfy5ee30lwh008h2my9qz922szwhmd559sftzqm2kcysgxxdg7",
->>>>>>> 7152ab29
+      "id": "au1e35sa3ng0efrqfpjy0gcehnfx9g4l08u5qulaa94jl766e0shs8sc3kthl",
       "program": "test.aleo",
       "function": "bar",
       "inputs": [
         {
           "type": "private",
-<<<<<<< HEAD
-          "id": "8087485051022054270995473847604802375172377184311492409387640698365881911653field",
-          "value": "ciphertext1qyqxz05e29dtcxxpe62u9exev23x88js6e4r6eflu399krfedsxlxpc8hyc7l"
-        },
-        {
-          "type": "private",
-          "id": "1762103903506533947770296826230452900904041468413610486944497078373600303943field",
-          "value": "ciphertext1qyq8esty62yrl28mudz58dp3spx2qwkhtaq5t52n6387c8cseejfgqcdgl2vm"
-        },
-        {
-          "type": "private",
-          "id": "4060882977450286762891662755674034977936607885608418554583957688244953287372field",
-          "value": "ciphertext1qyqqcpsaaahh0lcz7dtm8veycsj39xn9x6mqyg4rmekl2hj2qmxj2qs0gar86"
-        },
-        {
-          "type": "private",
-          "id": "3649527004787568461500577085878254163216957603165240330660245483639862688818field",
-          "value": "ciphertext1qyqthz6slr4yxq4566k4kxnl4qj2ppr9muxr5jwvt980l3wkkjznxpgw03mud"
-=======
-          "id": "5094702666947169760096506071913670413064800958621757828072736663530277534698field",
-          "value": "ciphertext1qyqxz2rzdtlcurrcmd9nnsst072rqg9f87tgr65a0wq9unuzfn2lszqvqdtnn"
-        },
-        {
-          "type": "private",
-          "id": "3262559844538689461582491449057084307444475230156999583670345316154294196426field",
-          "value": "ciphertext1qyqrms3kxj78xwj6dh37fzmay5uvwnvs0zdzfqh5t8e8j9ezcrjvkpsw6hjz0"
-        },
-        {
-          "type": "private",
-          "id": "6911681908428370738292857213909046327591017390005892024866039442427370493449field",
-          "value": "ciphertext1qyqdyjt2ekgce6nxukz20u67u9zykppxfcr2zcuzaclf7tvm5ammkzqdnx3wr"
-        },
-        {
-          "type": "private",
-          "id": "869958963841077735944636529411836853891361196426752782942775225543587777363field",
-          "value": "ciphertext1qyqgw4f5cqc4ltly43me5pgp5cf8yq6xg4sthhvtps3n8m5zqhttwpcxk4jgh"
->>>>>>> 7152ab29
-        }
-      ],
-      "outputs": [
-        {
-          "type": "private",
-<<<<<<< HEAD
-          "id": "8011918883553257859238046578434182882747974480606113930245448141454632421770field",
-          "value": "ciphertext1qyq9gt5f5399zh6jhd0t2wur0unuhrsck4crre40gkhcp2rdkvg27qqh7t0ls"
-        },
-        {
-          "type": "private",
-          "id": "8370292506211731835883566705990911700167789598343625767293689065190719789420field",
-          "value": "ciphertext1qyq90qslh2p346r58zr3x54xhzj3ng4s52uv8r842a8ul8wf57vlwrchvaz0t"
-        },
-        {
-          "type": "private",
-          "id": "531767777399167341591331826516340697591579891433634636394652189175014504565field",
-          "value": "ciphertext1qyq9h0fdwyp7stztmr63ca68pza7qe6qvzmqu2qr4c38ksv03t7kvpgdjk8gq"
-        }
-      ],
-      "tpk": "4670688212372421114631005565732846657467809811527081882544500748171909345434group",
-      "tcm": "2264511877573072721701510206089090905852314419083634559581009308380035313588field",
-      "scm": "8087598493058591837040900202386618059099736669761157410046806408949699151796field"
-=======
-          "id": "8424736921182788884402960451708545861663634442828662240411581301049648354872field",
-          "value": "ciphertext1qyqy5ua47dj6cgld6kyhrrr2egwh09e0ndanyknzlqqlfvx289pfzpgu2a466"
-        },
-        {
-          "type": "private",
-          "id": "7297706551118854742133191711936530642410107573875591040594804280321486948635field",
-          "value": "ciphertext1qyqxyjywkte2y5uk6zlu8s9v0t85vu88tj3hze4fd8z6t9dssgk4jzswc9pjz"
-        },
-        {
-          "type": "private",
-          "id": "694661926930916540534432549655101494483143827875223480226950669444707011937field",
-          "value": "ciphertext1qyqr94en4klxadv2ldq5ghrnly3nv3z4jr0c5h6cryl7qk4tmshxkzcw37xhf"
-        }
-      ],
-      "tpk": "1647326534570190869526511692036029835793485304762551878523730212444022003462group",
-      "tcm": "8361131198643110274357598539107535843638807303278926921741138461546277258380field",
-      "scm": "6315535954879828455724059116063075109428767135722148385521563079514769136604field"
->>>>>>> 7152ab29
-    }
-  ],
-  "global_state_root": "sr1qqqqqqqqqqqqqqqqqqqqqqqqqqqqqqqqqqqqqqqqqqqqqqqqqqqq6gk0xu"
-}
-
-verified: true
-status: accepted
-{
-  "transitions": [
-    {
-<<<<<<< HEAD
-      "id": "au1fmzcx59f0qd6eqfmepv7f5grlwjlyjqmev8g98y6jax3c0c5pvqsh74cts",
-=======
-      "id": "au13uxdxgfqne68dkmwuefcsqjdm4lzn7aqp2kpdayaxepg56plqqgqrjas05",
->>>>>>> 7152ab29
+          "id": "4313992162088035150380725701320973935583771536795862034021559294388283406196field",
+          "value": "ciphertext1qyq2c0zg552hq08ms95rkvmdjsjh6axysdycyhjh2cl36wdjqpk5kpsrynfj5"
+        },
+        {
+          "type": "private",
+          "id": "5660490270020565532505203542488805723963205469795642328274555450177028551568field",
+          "value": "ciphertext1qyqr2qchzhjrkl9enwfrrg547ntgygh0k0h02d5ertra2q38rhjgjzqg8tppe"
+        },
+        {
+          "type": "private",
+          "id": "8221574777088117115507431978808101611291137742577035185205917062030979416375field",
+          "value": "ciphertext1qyqfdk7kz7pl9dywhlnsc0khfnz4r9zhpzcg9aw7agxq82c35yaxwrsc9lycc"
+        },
+        {
+          "type": "private",
+          "id": "370693106464497599576056589781096756779399387359653939529546002742155801732field",
+          "value": "ciphertext1qyqpy0kvrsmgekscqrhvxh4vr6nphudkxh2wj8rn6xpyv95fjkdtzzc9mt0jj"
+        }
+      ],
+      "outputs": [
+        {
+          "type": "private",
+          "id": "4139151809293808775331414048053707587699194448568656516929290528396042652651field",
+          "value": "ciphertext1qyq2c5ejhddmhajtgpa5scw9fp99pfru2l9vqw6mqdp32ajzc0wfqqqwm95mq"
+        },
+        {
+          "type": "private",
+          "id": "4690985391062134800650866804313733713646197089791177744983311715469882606518field",
+          "value": "ciphertext1qyq2ppqaw9j7fam7rkfwudrdv0e6gdmas42xyvtaps0u44rp8eqrvqqfd453s"
+        },
+        {
+          "type": "private",
+          "id": "2694911612807484290206885614825247772879383159703650076612471582671555487555field",
+          "value": "ciphertext1qyqqgfl9mkg9t78zpmmaf4jlax9ldwt64f6flz480ajhptvgt84rjqq75vq5d"
+        }
+      ],
+      "tpk": "7123952565308361782425118806567569311947872659430657577089075139960496809044group",
+      "tcm": "3430153062966307368667492658394481071261290275135194011244039535987344183460field",
+      "scm": "7993060580658647071301743353487598175709151124808046335968749125416260434552field"
+    }
+  ],
+  "global_state_root": "sr1qqqqqqqqqqqqqqqqqqqqqqqqqqqqqqqqqqqqqqqqqqqqqqqqqqqq6gk0xu"
+}
+
+verified: true
+status: accepted
+{
+  "transitions": [
+    {
+      "id": "au1htpt5m37rgp2ksqtzs8zlr3h0mkffjve34u5ynkmuqz7ud6tvc8sw9rpdp",
       "program": "test.aleo",
       "function": "bar",
       "inputs": [
         {
           "type": "private",
-<<<<<<< HEAD
-          "id": "4317279734126034143988713137321852861989983227462427346209211503286732272997field",
-          "value": "ciphertext1qyq9k8c9nus89ux3nc02yt8kj8x3ee4cn2j36rrjx22htw36r5545ygm2msk2"
-        },
-        {
-          "type": "private",
-          "id": "6461326318458117352141929365866783260060490588162190137643636935325861057762field",
-          "value": "ciphertext1qyqdhzgkcsq9y4jwgxlz4pshk6c4dpvn82pzmv3q3mscnvallv37xrg26c5ca"
-        },
-        {
-          "type": "private",
-          "id": "3635307074284730475078863610362303302035078084537334404788833230715712085681field",
-          "value": "ciphertext1qyq0x6w8kjksnjdu9sfvvc7zpvgdwtlsc9lr7cvlhvqradjpwesh6zgppy3py"
-        },
-        {
-          "type": "private",
-          "id": "4524345486903030755612815450414421002645179413211894968059331909624519883399field",
-          "value": "ciphertext1qyqyrxqw2rq69l9n48fhtvhsre6604wu56jdsxgqtkhh62mphm4r6zqs4ur2q"
-=======
-          "id": "4328266880800064352490529157711465918840748377599445937371559318310701958721field",
-          "value": "ciphertext1qyqg8zru7660fga9fgrqrvcpcs6pmtk9n07wnym0mgy9jv2v3nl5zzqpra32g"
-        },
-        {
-          "type": "private",
-          "id": "6849992055621038565342303544094076147346859872649951429221214354113491308055field",
-          "value": "ciphertext1qyqqagyn8c5pyka7el6laru4s23vw50azk254j33q4w8v9k5a4t7kpc90qvw3"
-        },
-        {
-          "type": "private",
-          "id": "3982672540004516431252836685339009633650951529861541852026824871765339872516field",
-          "value": "ciphertext1qyqpk59kgc6tp3q7w6l39a7zscr49u080yspmj8h9j8xn8wrlacqkqqpg2tsf"
-        },
-        {
-          "type": "private",
-          "id": "5232375263658317397262181400319257933849574408589156243140618419549425581699field",
-          "value": "ciphertext1qyqwymxvwvruk0pgeeefucm9gmd8q89ydsnt5lzhudrgt498w3z3uqsmree00"
->>>>>>> 7152ab29
-        }
-      ],
-      "outputs": [
-        {
-          "type": "private",
-<<<<<<< HEAD
-          "id": "3628700232856298527859459235024409574506306792572158218466040134861647411877field",
-          "value": "ciphertext1qyqttz0xhplckj5ewud6yjvtzvh3y75zd8e4a4xwxjuh4krpkh2mkyqy5mck9"
-        },
-        {
-          "type": "private",
-          "id": "2865265274291215437076515075153349486885959863663834762129433679665599690071field",
-          "value": "ciphertext1qyqtkllrp44fvk3km24s53yppjendgymmdc2qhe5ulfstm6r90ngcyqjpj3y2"
-        },
-        {
-          "type": "private",
-          "id": "8127853724915613937687149654090891668780186990487748440145612362619350919717field",
-          "value": "ciphertext1qyqz8n6rdux65awe7msvzwezv6yq7xek6vrc3g2g26rnusjafvfv5qqur8l2z"
-        }
-      ],
-      "tpk": "2345953610746378938052008990921864974717076947323576313389403421252842237628group",
-      "tcm": "5389216677562131392997105245083739430639077748062767605387782628957666239565field",
-      "scm": "8246420734301820518315294952812306322508782015515680163110314895408816901908field"
-=======
-          "id": "1726810985144074976870616639134432417989367921085950943077905507258438790058field",
-          "value": "ciphertext1qyq8lx6pug6nq2mkcu34dp9yd6h3ssthhexr4xjdpvqajk0ukfx2xpg00s3f2"
-        },
-        {
-          "type": "private",
-          "id": "1873198542004982634226800798914569124722783889846058688642772784605277615399field",
-          "value": "ciphertext1qyqf3q78f8f79f02sytp2lgg4203zz3f7780vrvh23n2qxfpfecajzqdec7es"
-        },
-        {
-          "type": "private",
-          "id": "962707860111155290965696095284225551208079417885407878216013578864375008338field",
-          "value": "ciphertext1qyq8l2d9l9mft3s9gxkp0qthtqh4wt078xfzgc0k2drtm299dytryqqt6sfgk"
-        }
-      ],
-      "tpk": "209923920366316979358835823024524595725466082699377569762700210131035917463group",
-      "tcm": "4972663126249935768762313800081143256565302075358692358234187986117099072922field",
-      "scm": "4173904850343490045907797727384617256297345307958493992977439426479269378380field"
->>>>>>> 7152ab29
-    }
-  ],
-  "global_state_root": "sr1qqqqqqqqqqqqqqqqqqqqqqqqqqqqqqqqqqqqqqqqqqqqqqqqqqqq6gk0xu"
-}
-
-verified: true
-status: accepted
-{
-  "transitions": [
-    {
-      "id": "au1avppwnwzvcs07tk6dph2h7le32cggxmp9whu6fmhse55w4kl9vrqhng4je",
+          "id": "5489439295698528722336980620122655694880235415787679089390407756412607574859field",
+          "value": "ciphertext1qyqgmzpd79dvshtfwp0jftm3vfzuwxz44mk7qpnj634n4lw35mmfkzsylrqmd"
+        },
+        {
+          "type": "private",
+          "id": "390402812533753540977654251553908892690329005770431892436300149092716776473field",
+          "value": "ciphertext1qyqzqmwsehdus9jwxty0umrxdxx68wen6wksg5y9tnvjtpl5dsefcqstgp3dl"
+        },
+        {
+          "type": "private",
+          "id": "5858563944746054906393356939013930957604213231181787470543506114945607661130field",
+          "value": "ciphertext1qyqrrh4tmuj7glthe3jrndlwy5wv7kam6kefy49gnjn5a6g92hwmvpcfk7nea"
+        },
+        {
+          "type": "private",
+          "id": "5621193211081627517753181973967081875142738728953599367162195906088183976548field",
+          "value": "ciphertext1qyq8y6vl9zvdtxelq3vwnsmw2yqu0h2aj4dl2v36frxn52n0qkhazqsufh22k"
+        }
+      ],
+      "outputs": [
+        {
+          "type": "private",
+          "id": "6579050620134666749120798398808042413175054267576831990379041597334670204986field",
+          "value": "ciphertext1qyqgvy5h4uzx5kqznj70m9kh74kpfkzxulrczxdqnqcxmh7gt568xyq4v9t5k"
+        },
+        {
+          "type": "private",
+          "id": "1844940895335203670860601543624172947382628065561596469498573782724259824213field",
+          "value": "ciphertext1qyqy8mhpqkmd3s2vlfpkqwjy8hg0p55kmvs23jhxuem4f8s9x59ykpcshphee"
+        },
+        {
+          "type": "private",
+          "id": "7695383575125777307538533425262649996327650545531168007501960272505142723895field",
+          "value": "ciphertext1qyq02vt3av5r2syrujpaa2gmag6ku7wvx5cmzneapvt0ydhutq3uczg7slqjr"
+        }
+      ],
+      "tpk": "2893844751435036019515893989441839272575422187686356176127178103379524429041group",
+      "tcm": "6415854228263869359394693519059621568317880982550641905705445655089237162952field",
+      "scm": "3056019767694286721253926706943696508890086732611984380605786846284750606695field"
+    }
+  ],
+  "global_state_root": "sr1qqqqqqqqqqqqqqqqqqqqqqqqqqqqqqqqqqqqqqqqqqqqqqqqqqqq6gk0xu"
+}
+
+verified: true
+status: accepted
+{
+  "transitions": [
+    {
+      "id": "au1x5eeuh9gxwaz2vpv4tcth9q54c9f6gpyeh5x7lqukwj8zypqfufqdedgku",
       "program": "test.aleo",
       "function": "bar",
       "inputs": [
         {
           "type": "private",
-          "id": "2600297708056677290025715698463598974250422018645539613231605938551151445725field",
-          "value": "ciphertext1qyq2gxt676e0cxzxnx0vcuwjuv0y40d6hwex60zcxgzs2hazxj5qzzqjdrm9z"
-        },
-        {
-          "type": "private",
-          "id": "2665630193193974457135957275155574606249678523968983887245018528390335128964field",
-          "value": "ciphertext1qyq2pfqlhtqm4qk2atwsfjf0a2n3qdrxjraseve6vh5sagec96dasqc3fcsra"
-        },
-        {
-          "type": "private",
-          "id": "8323072245459727617025025525885278787538453050764596526665799160996717527047field",
-          "value": "ciphertext1qyqwnn9h0chfv2t2d3f59hgj3c90ffs8w6w93flejlamn4t534l3gzq6waw8p"
-        },
-        {
-          "type": "private",
-          "id": "2819583213870373955002381691362418167185718047778966851778756547140621697910field",
-          "value": "ciphertext1qyqtjanlrqwrc5qyqyzt6t2yjxztw5ayqqrme2qml4x7yaz02ewxgqc5lt38m"
-        }
-      ],
-      "outputs": [
-        {
-          "type": "private",
-          "id": "3048788333297460359984963063648936480836597566287892409154844449641186737300field",
-          "value": "ciphertext1qyqf5727aj52genxaka0c3zfg8yzk7r3zffy04dg64wgr7e7ndq6sqs4umzme"
-        },
-        {
-          "type": "private",
-          "id": "3196732304474252706093281787875831693315578652754216784169254431795283145862field",
-          "value": "ciphertext1qyqxvqv9p7ndra962wppsn7kg7w5px8h3rszz500utc8emceyykgyzsmrkhuq"
-        },
-        {
-          "type": "private",
-          "id": "7832859274607466195152645015723386486663547116749913365637927564444870339453field",
-          "value": "ciphertext1qyqy74na4thvlx6khnrv4yss74yhyft8yj4vup2dxervufgeg2tlcps85vx52"
-        }
-      ],
-      "tpk": "2212520095251337374271478179233508854557215148321160988835653438313223789287group",
-      "tcm": "2956519061869382561367963670331281219000789151317783342788348782626353914738field",
-      "scm": "247694869180079092374264154856073845952241901842801456749153642534573613194field"
-    }
-  ],
-  "global_state_root": "sr1qqqqqqqqqqqqqqqqqqqqqqqqqqqqqqqqqqqqqqqqqqqqqqqqqqqq6gk0xu"
-}
-
-verified: true
-status: accepted
-{
-  "transitions": [
-    {
-      "id": "au10q4fuex5htssa98nl89cpg2eafz8twza8sgx8vptr70z05a3sgrswc60em",
+          "id": "6846016791938044798474088276198497230124864356580942585997075391937767046849field",
+          "value": "ciphertext1qyq9c5mqe4kd6fhewc2j8fn00rs7qhd95xx4emzm3nhtpkdd8h6vvrgsxzp8a"
+        },
+        {
+          "type": "private",
+          "id": "5757119715859673310610785964315152589989973882168283908399787565912176857552field",
+          "value": "ciphertext1qyqwvugtqcchxjezm4lkl0qnluwtp0dv5aq50rc35jg2x7ly8ftquzglyc3mh"
+        },
+        {
+          "type": "private",
+          "id": "6724629613304861406216479796050497835209143118639629477088876481930159942578field",
+          "value": "ciphertext1qyqpjmwewtucjwhv0umu04srnezd7q8l7a0xyy6lwkmkfwsah9cwkqqgfeuzu"
+        },
+        {
+          "type": "private",
+          "id": "1525923836648008257376288242637854459143566533623866144251003394891689632203field",
+          "value": "ciphertext1qyqz3aj7nwvr84vc74znpwz9nd9anw9f5ucfpj39zjgt0v0ntf03gqshv4yfv"
+        }
+      ],
+      "outputs": [
+        {
+          "type": "private",
+          "id": "1544383018041731791617142565916685135817765560587973299326509756205506321776field",
+          "value": "ciphertext1qyqr39xdvyw303vdtpywmc3u0s0auvcve9jvumldgd5nmxpqalufvygc8xxt4"
+        },
+        {
+          "type": "private",
+          "id": "2463105488333765618642561913376117628035128713973176605464801042120729530053field",
+          "value": "ciphertext1qyqfep4kvugfpvqyg8llq9vgq9s2nm3ulx97lqqf4segqym8mqp4cqswu9ud5"
+        },
+        {
+          "type": "private",
+          "id": "1261043222925916737675770939878307856729851480837475885031344657205576454316field",
+          "value": "ciphertext1qyqq2hsxapxg6703nr4de6md8x4ss8u6zss3u0s43qx85rl8h9dlxyqrdk6kx"
+        }
+      ],
+      "tpk": "1360584484795297131092137577881923631914598890059781868080904344226004853008group",
+      "tcm": "3983500824201282727868271975759055642970819622238085227718868367775401048636field",
+      "scm": "2681027750479115696700982229454449016817905952824874769349165550024483718375field"
+    }
+  ],
+  "global_state_root": "sr1qqqqqqqqqqqqqqqqqqqqqqqqqqqqqqqqqqqqqqqqqqqqqqqqqqqq6gk0xu"
+}
+
+verified: true
+status: accepted
+{
+  "transitions": [
+    {
+      "id": "au1ylnkkve6x9yalmpl0xtjjjg64spfqsfw67ymwsqfh6ttu44tyufqu0mpks",
       "program": "test.aleo",
       "function": "bar",
       "inputs": [
         {
           "type": "private",
-          "id": "1270827507914818616098977819990949058539284725749935155783519947926306781301field",
-          "value": "ciphertext1qyq8yq76nxm27dg8vxgdywu78q3k4ah6k48qq9w7dwtctq6m9lmmcqcgrdxvw"
-        },
-        {
-          "type": "private",
-          "id": "172122738185549007129564736718924457582011902825129500048253309068773877251field",
-          "value": "ciphertext1qyqqzmkyx7cqnnwazf73zt3j962pack6fnhfjpc42cwfyhjgpc622rg4kvxvl"
-        },
-        {
-          "type": "private",
-          "id": "5723388757960052581038175895289167692316157442211535500152424941886120917010field",
-          "value": "ciphertext1qyqwtcnpqmfch9paahscspx20x5anu6kr09ezzq7g5gscytudpg6qpcf4xytl"
-        },
-        {
-          "type": "private",
-          "id": "3884008400560554327085621223165614734980074679544486343113251192101546765787field",
-          "value": "ciphertext1qyq844adyu6nkgcwua7jtluc0asjaaryxmmgv3g6d5r7eq5jj3pfcqslhnvta"
-        }
-      ],
-      "outputs": [
-        {
-          "type": "private",
-          "id": "2599921047174815623095350865755913376726008973150382056585997983969229112981field",
-          "value": "ciphertext1qyqqtjhawx3wphxc0h6rmnsvq6dgyuzzmh8q3cs4stf25hhgpzwnzrqyn228c"
-        },
-        {
-          "type": "private",
-          "id": "6912544820317342727142306165713968823598615660237363168958560451141039947097field",
-          "value": "ciphertext1qyqqrpdwgkhppu25qyz6dqlurlrzv7fp5rhjudtfr2zhwukuqlhcgpg426kgg"
-        },
-        {
-          "type": "private",
-          "id": "1016563042998199286755964829418635799040204085441983172622032857728399966675field",
-          "value": "ciphertext1qyqw8hh903hxmst2stw390u5xm4utng7th5h2ssdrgyl0l5ay7t2yps9zrt3h"
-        }
-      ],
-      "tpk": "8442070282502259839542253942952559328012792219572773269252572639738697953380group",
-      "tcm": "2839826135466798698897554784608780933995186218723904876596855015245219491406field",
-      "scm": "6140831542030767675891046829947073839166067257022938412232825561674936305302field"
-    }
-  ],
-  "global_state_root": "sr1qqqqqqqqqqqqqqqqqqqqqqqqqqqqqqqqqqqqqqqqqqqqqqqqqqqq6gk0xu"
-}
-
-verified: true
-status: accepted
-{
-  "transitions": [
-    {
-      "id": "au1u5tjzmj8xh0en8znmk2wrs4cdvzhhnvgwrkqe5rqz8ztuum3svxs5qlh29",
+          "id": "6260564486688590691594550722094520609931525544969855190509371437920465668379field",
+          "value": "ciphertext1qyqtmytt0gmyzyysdstew3dfs6969u72jwungak0xxl56hn2fch0gyqj75vvx"
+        },
+        {
+          "type": "private",
+          "id": "538358551267179268963549450180431020995154718083445890979927702228907136168field",
+          "value": "ciphertext1qyqwdpf2wu6v3sh0h0q33gdta2fcuem27d00f2mxqkptdeq0a0nnsyqc8924m"
+        },
+        {
+          "type": "private",
+          "id": "3820234095016693891437573174296988585493904674042674369498363724678776053944field",
+          "value": "ciphertext1qyqwxw2ze3ndvlnj0h8hk6p7azpkq255uzfkkaqj080qw2q9dskzszsyfjjmj"
+        },
+        {
+          "type": "private",
+          "id": "14127816937903437994326329090401767739723543114636247206351184315479781557field",
+          "value": "ciphertext1qyqdv4pr4lh9wzcge32klj9k5rnnv9jah07qh8mxvxdyu2w3qdj77rgt7rpzh"
+        }
+      ],
+      "outputs": [
+        {
+          "type": "private",
+          "id": "2534268897761018046841376367714153775751445152523101781221382725983036509767field",
+          "value": "ciphertext1qyq08h0q6at60vvaxrk6zc2c2dh4sttpxxed8qp08aersegfwpuz2rg2p4gc2"
+        },
+        {
+          "type": "private",
+          "id": "808163019692164864524173042004607876318810431982864582285349901606852591950field",
+          "value": "ciphertext1qyqdy6hjc32dd38gkffm0x073hj9lyvdnq80ecygn2dk9qk5ug5rsrs4veutr"
+        },
+        {
+          "type": "private",
+          "id": "5510337447646707121971818333371625281222553469861709763910747781260146695027field",
+          "value": "ciphertext1qyqth5t50mxqycgccqhlk4xaras06mmzc7rr50jzq4t0uyvg9qu86yqkj498y"
+        }
+      ],
+      "tpk": "1733016808595989865339292029225666059427334808110461555657197262500455672887group",
+      "tcm": "5547891796977786614334014544654610019845384010462016895301528955270057305818field",
+      "scm": "5659766985551838985702221292953285013933068737735728378966463744699511485491field"
+    }
+  ],
+  "global_state_root": "sr1qqqqqqqqqqqqqqqqqqqqqqqqqqqqqqqqqqqqqqqqqqqqqqqqqqqq6gk0xu"
+}
+
+verified: true
+status: accepted
+{
+  "transitions": [
+    {
+      "id": "au1flwllzd5ax2gyee7yqkuyc8tfzu04seewvlx7ggnhg00v0ghjuqspgkwwz",
       "program": "test.aleo",
       "function": "blar",
       "inputs": [
         {
           "type": "private",
-          "id": "8283800696764790756186928966829509347450857194039651776014080619494959405472field",
-          "value": "ciphertext1qyq0yh76esjjws48kxg7599f2n9pmcfwe3fk8cp7l69kc5ldfav26zge396pp"
-        },
-        {
-          "type": "private",
-          "id": "366039694337552348810468503936080321424485791292404376428778430206860043065field",
-          "value": "ciphertext1qyqxvrl8stveaax8k8kl2pg3hukafhr8hnxqv02xwmhqzpyw78fn6zscv26wa"
-        },
-        {
-          "type": "private",
-          "id": "4726479793280892942471861894674511672852567593728451860791323786569490203630field",
-          "value": "ciphertext1qyqv0zjd7nmpcngacqx0de58vjzlthxc234f686spl5s2gezz4qckrqu5juxu"
-        },
-        {
-          "type": "private",
-          "id": "3950061940896510373496789855282373786823239193497130213699721732629001683406field",
-          "value": "ciphertext1qyq279gyddctt8w3jmkuax65s390xlevfy672fjhjdjp938nnq0d2qq38nlpr"
-        }
-      ],
-      "outputs": [
-        {
-          "type": "private",
-          "id": "1038079765604815692824459692372067782180985987511844759089409939988457983597field",
-          "value": "ciphertext1qyqppvkqfa2prmxgdtfx6lmnlq7uuqjxe02kzzcfszdf544r5zwt5yqjgnvf6"
-        },
-        {
-          "type": "private",
-          "id": "5637489850610704956658201628852641052734499561631758160212119746906643645684field",
-          "value": "ciphertext1qyqdn7kayegd4gavmlq8cu65e2n38tdy9e2vc0mcj4mjrdrnm5ydcpc0n49m7"
-        },
-        {
-          "type": "private",
-          "id": "1327900208615263569843335705047864043316596840026495600983503012484482464516field",
-          "value": "ciphertext1qyqtsujurdcaaxdgz2an2lrgfth2kzjczdpkhlau0f3zumucnr8mzrgdg4x7s"
-        }
-      ],
-      "tpk": "5580294811095179187918001294326329007277497657174260026735762416141831547433group",
-      "tcm": "2448318717161183363277307268108663793946239552526093517889658114399126789640field",
-      "scm": "7717779431744736913413260810909049791356464488560833756915065855935293171512field"
+          "id": "2633955133379760241948903977610707381479055719225540038997536592875551913434field",
+          "value": "ciphertext1qyqww3ld720lx8xpaxnuvmj0cf4npv76gl7usvg8guszfyff0g6hkrspqza7t"
+        },
+        {
+          "type": "private",
+          "id": "7448922504384938172298002557775946799311460014909540543688860947580270472929field",
+          "value": "ciphertext1qyqdteu9hak3uzytzmhexwsl38dhm6h7qwj9k49zsd5xm567uax9gqgr4ttn9"
+        },
+        {
+          "type": "private",
+          "id": "7179541172857801154455189585268347729828673962236111815171636815957450088755field",
+          "value": "ciphertext1qyqd85lfv9fxp6zs3q994t26trk6kvrnze6kwqj3uuglkcxasyy9zygsf57v6"
+        },
+        {
+          "type": "private",
+          "id": "8396696287750257788762551261252748115534053402912943839088608779002131806813field",
+          "value": "ciphertext1qyq9un67fn7zj7dc9haud423phvuelxd7g6t8kd0g3g925slucgmwpgjytqjc"
+        }
+      ],
+      "outputs": [
+        {
+          "type": "private",
+          "id": "3467800026172117808865347458915831413571594656711552665216574020626810318083field",
+          "value": "ciphertext1qyqxtucpdygpc2y2ypwhzhecw7dc7nf0k4ue8kxgj0s36x2t0eunjysyg0e6g"
+        },
+        {
+          "type": "private",
+          "id": "2088030820072636465648213814351448346485832794382957973946092243771137296303field",
+          "value": "ciphertext1qyq8vmsh2hru5rt32muxgakzrwmzrxp4t6meecu5qnnr3wuqhgu9zqcgzkfu9"
+        },
+        {
+          "type": "private",
+          "id": "8408011482733679423106696059278142420744401381250301935112275354253674690375field",
+          "value": "ciphertext1qyqrulv85th7u45y2d2enwvd4clsr9f32vxavsq7evfnjqa6gatkyyq46uuws"
+        }
+      ],
+      "tpk": "208194287435575232177988523141383651653330355544941022833620028592896706297group",
+      "tcm": "4351177929854889611594880861291716471068605735920718276744806010372182308371field",
+      "scm": "7432236715563272347810410385040038134175428158388436954634148329555430080617field"
     }
   ],
   "global_state_root": "sr1qqqqqqqqqqqqqqqqqqqqqqqqqqqqqqqqqqqqqqqqqqqqqqqqqqqq6gk0xu"
