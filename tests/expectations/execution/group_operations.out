program test.aleo;

function main:
    input r0 as group.private;
    cast r0 into r1 as group.x;
    cast r0 into r2 as field;
    cast r0 into r3 as group.x;
    assert.eq r1 r2;
    assert.eq r1 r3;
    cast r0 into r4 as group.y;
    cast r0 into r5 as group.y;
    assert.eq r4 r5;
    output r1 as field.private;
    output r4 as field.private;

constructor:
    assert.eq edition 0u16;
verified: true
status: accepted
{
  "transitions": [
    {
<<<<<<< HEAD
      "id": "au168qcxfzj34a2kewmgyf3fdcyqhtp4jdne8xws267rq6fxhlhqugs485dkn",
=======
      "id": "au1t0gkcgs7khqxlg4yqasw2lxf6k8qk9pkvqt44av4u026jzw085xq845fdu",
>>>>>>> 7152ab29
      "program": "test.aleo",
      "function": "main",
      "inputs": [
        {
          "type": "private",
<<<<<<< HEAD
          "id": "1913781249132353289095625310122094175319296864601213864417044034007619462288field",
          "value": "ciphertext1qgqv8x6j6juss95gxzkk5rryfzt3dtj0ggrg7wjkdxgu6scunaazjrhn46wfqhe0lw8p5cnhvnl8qu7lpgdz4ud27zls9x4nsce0k6j5zygdgcrs"
=======
          "id": "2646541203755321473232641525221064647952380006608133662853594713530710187561field",
          "value": "ciphertext1qgq868ccasq5j96rx2ga4kldcx3c2uufcxzetnwvrat60yz2zyjjkrezmykhtv5m0pa7wnxns5gfa09v3rjvldvkh392yjalkgxf4zrxps0mljas"
>>>>>>> 7152ab29
        }
      ],
      "outputs": [
        {
          "type": "private",
<<<<<<< HEAD
          "id": "4817684957091549287981677410239986098456445604752642381460488757063985419177field",
          "value": "ciphertext1qgqxnd6tmjn2ula7r47ne3rharesv6j8edqx8uwj2zxvsqhel6etqywnfnvaqjs7jvm2vey56zpq30kxln84hcthmgr5lwku4xptr6wzqv8v8pzk"
        },
        {
          "type": "private",
          "id": "7532152561420496233296544262847864666811774114450293391167065412638310530976field",
          "value": "ciphertext1qgqvytlhfm66xcsx4rl4e5fmmlyflknu6vcflgc57s89twn6lavxwrzxw7p2vuqcxtzfhdvq6u5z3xuwk6pxuyxu8xlg9k58fww627mfpqa5pzvv"
        }
      ],
      "tpk": "5437532593930192046628216518779757816390256886129132837314832761728482977380group",
      "tcm": "4408733621877709010149355452324137206493303993567961718272156210491353822158field",
      "scm": "6217463405019230631338539726748696214779472927108011927415375506134562751908field"
=======
          "id": "4643736602623648980412625263752395631813542474201790353140940070696565820878field",
          "value": "ciphertext1qgqxgawdeka9fsn5ugvvyjc5w5pc9aadceg6e6wnjm2kj2eqlrspvp3vrzj7yn4dpnlahus8fqq3p6dt3uxr6w9l2p46vnyj09j449fnqqvrrr53"
        },
        {
          "type": "private",
          "id": "4542034711861631894332397137509936422082301909438382721722481246161517455257field",
          "value": "ciphertext1qgqq6r7es55zxtqq6ue3h0qsmxhhmsxspg6gz7lrkk5f4qqus404gyd5ylflu73wjetqjwqeej8j0rxylh63s3nx4y8673crujp448u7p5vxzz26"
        }
      ],
      "tpk": "4882743570445341726620077478577102280855320113774942204872742266821207697604group",
      "tcm": "5018667622457603975228608012860145720148149473407318168842184331561135237786field",
      "scm": "5512066215730384480579974031891378370456789752265258457116347819010387517472field"
>>>>>>> 7152ab29
    }
  ],
  "global_state_root": "sr1qqqqqqqqqqqqqqqqqqqqqqqqqqqqqqqqqqqqqqqqqqqqqqqqqqqq6gk0xu"
}

verified: true
status: accepted
{
  "transitions": [
    {
<<<<<<< HEAD
      "id": "au1t2hlfjygmkf4cpxprgd5r8578ynwsemm9vaehwmmlmadezgx0sxq4jmh2n",
=======
      "id": "au192y5xrrnde4jzcvc9ql6gsj5np0vs0gmevrulhxf6c2qg03995fqykr3d0",
>>>>>>> 7152ab29
      "program": "test.aleo",
      "function": "main",
      "inputs": [
        {
          "type": "private",
<<<<<<< HEAD
          "id": "3342306294184798906373914419953515965567970231924691341272183823222558688999field",
          "value": "ciphertext1qgqz4078m2uxrun5ajpncygzke46w7epd8jjl3gsncyz07jnyxlm2zx8jsy4lsr4hwfk30jxkynd2n7zyzs2twaq0x5yl6mpklrjcv6fpvzn5x7y"
=======
          "id": "743285569885155745469298058097987635526358452935203153989966516831535199740field",
          "value": "ciphertext1qgq29wgy9329pzr8f49hg3d6s6k0kuksn33h2qw9575lg34lg2n0vrdp56l8vc2dpvu8x4dma36vml994ek2ev29ze5eswwxgmams0crqyp5jrwm"
>>>>>>> 7152ab29
        }
      ],
      "outputs": [
        {
          "type": "private",
<<<<<<< HEAD
          "id": "8439856778440221724494446179789108871492626907572401863754865256627871454253field",
          "value": "ciphertext1qgqvac8fdtsknwm4tcynlhrwj76rlke2t7zc94q3z3ymz260zfnt2q93scchwhq8ru93cnvgp9vy8wspue8vk3tc2uhfxqpjjvvarrm0qvgzvt2y"
        },
        {
          "type": "private",
          "id": "6841238384979447868635212907580131193631793519376881028842523542248902240224field",
          "value": "ciphertext1qgqqw07jmprw268kftpy6vmp54hdkuy4gzfd2yvyvrq6jn5em7lguqcpark5f6zg0eq9qs8dnewl76a6sw8c0ttw2dms4q6ttmhm0cv5quh8fg7n"
        }
      ],
      "tpk": "1415782223407345957153653547487572228430263079465322854329858134696558389group",
      "tcm": "3562440549861463897064679824591955356700201257558043650240897784457667641432field",
      "scm": "1931140614753601923563065003552530572058164017319719956475069823132256843943field"
=======
          "id": "2162114286580202806766919822717107266721980128160442397057758414632545921065field",
          "value": "ciphertext1qgqtja0d8hgeemuvezqfw9n6xm9zwfxmt9jnp5xw343vnyzqul9fgpguv3s8fhje0n746lc6y4pnhhst7ptgtn5qnkmnzqfzyg9x6urzps2nffch"
        },
        {
          "type": "private",
          "id": "7127930012711901730559699951300474590613815996464359805073507679286544083365field",
          "value": "ciphertext1qgqdc4kczxw4l5grwr52meuvzdtwace9wlkplh788tl4z6ztqn7dgrzgvkkqfy0k02pwtctr9ml9z8xj8f504xzgnlpquyqg8dmj6zkfps3gnm7p"
        }
      ],
      "tpk": "1239423761263998501725340376467139741276777311797856277396840440489597877894group",
      "tcm": "5472923504004960381457777490708024190729276139362400584915000374181015780242field",
      "scm": "1533491233655967385784543928299323261719959642387012798367516343811590743686field"
>>>>>>> 7152ab29
    }
  ],
  "global_state_root": "sr1qqqqqqqqqqqqqqqqqqqqqqqqqqqqqqqqqqqqqqqqqqqqqqqqqqqq6gk0xu"
}
<|MERGE_RESOLUTION|>--- conflicted
+++ resolved
@@ -20,55 +20,31 @@
 {
   "transitions": [
     {
-<<<<<<< HEAD
-      "id": "au168qcxfzj34a2kewmgyf3fdcyqhtp4jdne8xws267rq6fxhlhqugs485dkn",
-=======
-      "id": "au1t0gkcgs7khqxlg4yqasw2lxf6k8qk9pkvqt44av4u026jzw085xq845fdu",
->>>>>>> 7152ab29
+      "id": "au1gntea3gxqay79wrf6juszkfwt2p0nt5lvlsuussy5hzu8rgvju8qjukrwu",
       "program": "test.aleo",
       "function": "main",
       "inputs": [
         {
           "type": "private",
-<<<<<<< HEAD
-          "id": "1913781249132353289095625310122094175319296864601213864417044034007619462288field",
-          "value": "ciphertext1qgqv8x6j6juss95gxzkk5rryfzt3dtj0ggrg7wjkdxgu6scunaazjrhn46wfqhe0lw8p5cnhvnl8qu7lpgdz4ud27zls9x4nsce0k6j5zygdgcrs"
-=======
-          "id": "2646541203755321473232641525221064647952380006608133662853594713530710187561field",
-          "value": "ciphertext1qgq868ccasq5j96rx2ga4kldcx3c2uufcxzetnwvrat60yz2zyjjkrezmykhtv5m0pa7wnxns5gfa09v3rjvldvkh392yjalkgxf4zrxps0mljas"
->>>>>>> 7152ab29
+          "id": "3919791646834707674934954655973042607420264613220556084500451463284659546660field",
+          "value": "ciphertext1qgqt7f0w0w2tsl2lkdv3nf9tssk3cp9mrzy22f4x9a6z2wlmlmqq5yx5a65hlg5qv3x08hv923kg4jq7xv7wr3ag92z6rq4zeu0g5h35qvazy09k"
         }
       ],
       "outputs": [
         {
           "type": "private",
-<<<<<<< HEAD
-          "id": "4817684957091549287981677410239986098456445604752642381460488757063985419177field",
-          "value": "ciphertext1qgqxnd6tmjn2ula7r47ne3rharesv6j8edqx8uwj2zxvsqhel6etqywnfnvaqjs7jvm2vey56zpq30kxln84hcthmgr5lwku4xptr6wzqv8v8pzk"
+          "id": "3714180842174145834313357910679558187810786029603688748321986213238534504794field",
+          "value": "ciphertext1qgqyvv6ck9fd8a90d9sd7c5jylzqzr4suxk9df7sqtq246lfuuvdkq84e73a3znmq6ukhc69j3uxky66rgg2yvq2xeh52y435m6hg8hgpg7t8g8d"
         },
         {
           "type": "private",
-          "id": "7532152561420496233296544262847864666811774114450293391167065412638310530976field",
-          "value": "ciphertext1qgqvytlhfm66xcsx4rl4e5fmmlyflknu6vcflgc57s89twn6lavxwrzxw7p2vuqcxtzfhdvq6u5z3xuwk6pxuyxu8xlg9k58fww627mfpqa5pzvv"
+          "id": "245199920102940965463953229160652732895543244032041032657464378627492649482field",
+          "value": "ciphertext1qgq9xzl7ej5t7wa3dyexwrfu07uwkxslx6yswxk5qj4n3rfqpq67upk62l0z4esghjncavwxtngkgvsfltuwaltqp7drtcq90d4y00rnq55370mq"
         }
       ],
-      "tpk": "5437532593930192046628216518779757816390256886129132837314832761728482977380group",
-      "tcm": "4408733621877709010149355452324137206493303993567961718272156210491353822158field",
-      "scm": "6217463405019230631338539726748696214779472927108011927415375506134562751908field"
-=======
-          "id": "4643736602623648980412625263752395631813542474201790353140940070696565820878field",
-          "value": "ciphertext1qgqxgawdeka9fsn5ugvvyjc5w5pc9aadceg6e6wnjm2kj2eqlrspvp3vrzj7yn4dpnlahus8fqq3p6dt3uxr6w9l2p46vnyj09j449fnqqvrrr53"
-        },
-        {
-          "type": "private",
-          "id": "4542034711861631894332397137509936422082301909438382721722481246161517455257field",
-          "value": "ciphertext1qgqq6r7es55zxtqq6ue3h0qsmxhhmsxspg6gz7lrkk5f4qqus404gyd5ylflu73wjetqjwqeej8j0rxylh63s3nx4y8673crujp448u7p5vxzz26"
-        }
-      ],
-      "tpk": "4882743570445341726620077478577102280855320113774942204872742266821207697604group",
-      "tcm": "5018667622457603975228608012860145720148149473407318168842184331561135237786field",
-      "scm": "5512066215730384480579974031891378370456789752265258457116347819010387517472field"
->>>>>>> 7152ab29
+      "tpk": "7789460519933272245868491598547732403357728335721028342451995973391624885933group",
+      "tcm": "3521814965577817561892644182727599043000655248988985911929982298063324570535field",
+      "scm": "604466676358608717012611437395379869242648422755133198766744888242263464755field"
     }
   ],
   "global_state_root": "sr1qqqqqqqqqqqqqqqqqqqqqqqqqqqqqqqqqqqqqqqqqqqqqqqqqqqq6gk0xu"
@@ -79,55 +55,31 @@
 {
   "transitions": [
     {
-<<<<<<< HEAD
-      "id": "au1t2hlfjygmkf4cpxprgd5r8578ynwsemm9vaehwmmlmadezgx0sxq4jmh2n",
-=======
-      "id": "au192y5xrrnde4jzcvc9ql6gsj5np0vs0gmevrulhxf6c2qg03995fqykr3d0",
->>>>>>> 7152ab29
+      "id": "au1x8zpsfw45w7jux0d3lm69z082shzx0qq9m66gvra54v62djqdvrq552zj6",
       "program": "test.aleo",
       "function": "main",
       "inputs": [
         {
           "type": "private",
-<<<<<<< HEAD
-          "id": "3342306294184798906373914419953515965567970231924691341272183823222558688999field",
-          "value": "ciphertext1qgqz4078m2uxrun5ajpncygzke46w7epd8jjl3gsncyz07jnyxlm2zx8jsy4lsr4hwfk30jxkynd2n7zyzs2twaq0x5yl6mpklrjcv6fpvzn5x7y"
-=======
-          "id": "743285569885155745469298058097987635526358452935203153989966516831535199740field",
-          "value": "ciphertext1qgq29wgy9329pzr8f49hg3d6s6k0kuksn33h2qw9575lg34lg2n0vrdp56l8vc2dpvu8x4dma36vml994ek2ev29ze5eswwxgmams0crqyp5jrwm"
->>>>>>> 7152ab29
+          "id": "3077607459119410944408002315726751103615419792494217269895000761439492066847field",
+          "value": "ciphertext1qgq95cwfn5ye9n7mqgp4pak6dlhysd7cejt66s7j6qw5pf0dfzysuqp3vlcgmlxvwkher8a6yhvwcvux8e0ndtwuhrdxxjuaw7m4gsfyqq2uyryx"
         }
       ],
       "outputs": [
         {
           "type": "private",
-<<<<<<< HEAD
-          "id": "8439856778440221724494446179789108871492626907572401863754865256627871454253field",
-          "value": "ciphertext1qgqvac8fdtsknwm4tcynlhrwj76rlke2t7zc94q3z3ymz260zfnt2q93scchwhq8ru93cnvgp9vy8wspue8vk3tc2uhfxqpjjvvarrm0qvgzvt2y"
+          "id": "4594892976347366634020936988828011755856063601619084395895755645990059307977field",
+          "value": "ciphertext1qgqzqgf43dahv2qfx0qtp3sma8ty5etqtjyrn60p9k58f7d8xdt0yrtszazgex8rm87hqnvar2ankstpx208vnnt593lxyt6zasadn8hqc64zxze"
         },
         {
           "type": "private",
-          "id": "6841238384979447868635212907580131193631793519376881028842523542248902240224field",
-          "value": "ciphertext1qgqqw07jmprw268kftpy6vmp54hdkuy4gzfd2yvyvrq6jn5em7lguqcpark5f6zg0eq9qs8dnewl76a6sw8c0ttw2dms4q6ttmhm0cv5quh8fg7n"
+          "id": "4065451829030981136141188484559559100062540047735504814286020057394286996023field",
+          "value": "ciphertext1qgq2xxt7v95lmggxdeyfx2en62wyjkw5k96khdkxnw57rz9g9t3lvzu2td3hk7gw5ft7m863hclsscaq39etjpf270k09wy3zp603tamp5y06juk"
         }
       ],
-      "tpk": "1415782223407345957153653547487572228430263079465322854329858134696558389group",
-      "tcm": "3562440549861463897064679824591955356700201257558043650240897784457667641432field",
-      "scm": "1931140614753601923563065003552530572058164017319719956475069823132256843943field"
-=======
-          "id": "2162114286580202806766919822717107266721980128160442397057758414632545921065field",
-          "value": "ciphertext1qgqtja0d8hgeemuvezqfw9n6xm9zwfxmt9jnp5xw343vnyzqul9fgpguv3s8fhje0n746lc6y4pnhhst7ptgtn5qnkmnzqfzyg9x6urzps2nffch"
-        },
-        {
-          "type": "private",
-          "id": "7127930012711901730559699951300474590613815996464359805073507679286544083365field",
-          "value": "ciphertext1qgqdc4kczxw4l5grwr52meuvzdtwace9wlkplh788tl4z6ztqn7dgrzgvkkqfy0k02pwtctr9ml9z8xj8f504xzgnlpquyqg8dmj6zkfps3gnm7p"
-        }
-      ],
-      "tpk": "1239423761263998501725340376467139741276777311797856277396840440489597877894group",
-      "tcm": "5472923504004960381457777490708024190729276139362400584915000374181015780242field",
-      "scm": "1533491233655967385784543928299323261719959642387012798367516343811590743686field"
->>>>>>> 7152ab29
+      "tpk": "5795077617442643238350825366256168819234139786312704692671288995343059469391group",
+      "tcm": "3347558307155399396907419005795885080726186584243898595092811511538576944255field",
+      "scm": "5594482156805909822176714580161203782967832630866589698194693992956077581527field"
     }
   ],
   "global_state_root": "sr1qqqqqqqqqqqqqqqqqqqqqqqqqqqqqqqqqqqqqqqqqqqqqqqqqqqq6gk0xu"
