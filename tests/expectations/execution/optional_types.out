--- conflicted
+++ resolved
@@ -206,251 +206,223 @@
 {
   "transitions": [
     {
-<<<<<<< HEAD
-      "id": "au1fuc8nxhx9qgeh8fwuavkdmtrrpwfr9jylvh6p2vde5x29mx76gzqrvklg9",
-=======
-      "id": "au1j7j8gdhhx874dzxhc63hg07nnayjr03jg8dgqav0qk0wr24d2gqqdk0p3t",
->>>>>>> 7152ab29
+      "id": "au136tagfvaf3sxgvak2q3n84jmta2yy5clr6lefnnrvrlsxgzvkv9sahams0",
       "program": "all_types.aleo",
       "function": "optional_basic_primitives",
       "inputs": [],
       "outputs": [
         {
           "type": "private",
-<<<<<<< HEAD
-          "id": "3309194570735646905700631931296571042556811751933365652455202157216835655298field",
-          "value": "ciphertext1qyq90scl5ht9z53m6kcvfxyku0v5uhhv0tuul4wnkp23nqzmr6z45rqkk0fpk"
-        }
-      ],
-      "tpk": "2415597687875864464573881446772256259277995056059838820677625792296401632956group",
-      "tcm": "7030616420779954453202522695381761571266035039024289043304784858376983631346field",
-      "scm": "3936933350473325683667474309316199471088087623872846294952761378365987359295field"
-=======
-          "id": "293700904726263931534585443782934154972727574456066706932285712866390261594field",
-          "value": "ciphertext1qyqraaculv00707jlcw8j6f503kuljfqtcarjx35wxer0ldk5h8vyrgfg8w3v"
-        }
-      ],
-      "tpk": "1377580615867629188610123861846471856225761167726887391778088137732402321636group",
-      "tcm": "731239258238050415663425101936923334101737233895034267979570170631806357734field",
-      "scm": "314402000066656352842717715102190448217670589293420953696732690060757755939field"
->>>>>>> 7152ab29
-    }
-  ],
-  "global_state_root": "sr1qqqqqqqqqqqqqqqqqqqqqqqqqqqqqqqqqqqqqqqqqqqqqqqqqqqq6gk0xu"
-}
-
-verified: true
-status: accepted
-{
-  "transitions": [
-    {
-<<<<<<< HEAD
-      "id": "au10nqg705lmfqq4hmj8aayjk70j73vnu4ccxal74a4c7wyjykaks8sf8ml7d",
-=======
-      "id": "au1fuwcej57m3fv2z5udul6r0fdupr7zpmsj68fhr73y7f8nyaqvv9qcvmh4m",
->>>>>>> 7152ab29
+          "id": "2601215692614856085038855928040848032597789677409541904645117423664448650813field",
+          "value": "ciphertext1qyqv7ga5trjcswm5v9w8cp2r3j350tz8a0ahnhpgjznzesxw829k7rgmq2hl9"
+        }
+      ],
+      "tpk": "6436250505729030327561312370514985398391203870244299067437496960585219711134group",
+      "tcm": "5598012722759062928202960694337682154750003852737662174753247311981057631334field",
+      "scm": "2802007035778210620307543289028508671504868802455176135001652758235595148912field"
+    }
+  ],
+  "global_state_root": "sr1qqqqqqqqqqqqqqqqqqqqqqqqqqqqqqqqqqqqqqqqqqqqqqqqqqqq6gk0xu"
+}
+
+verified: true
+status: accepted
+{
+  "transitions": [
+    {
+      "id": "au1gd69kk86puwtg4f5zvxa6r6ua9uf3xwrygl3ktcraufmjvwafspq36lu3k",
       "program": "all_types.aleo",
       "function": "array_of_optionals",
       "inputs": [],
       "outputs": [
         {
           "type": "private",
-<<<<<<< HEAD
-          "id": "5535989363752379003548191036263852093021543829106054891829253583699768841031field",
-          "value": "ciphertext1qyqwsz7wxufl5l7h3t84q7d8ny4zddqjsnxntumpelgzqjj9zlstuqqnqzhpa"
-        }
-      ],
-      "tpk": "5466505310294086924103545360731590025026200720728371644332209498202660949024group",
-      "tcm": "1953578802671817876821875836970287188082753230488288335979815221105281278268field",
-      "scm": "3077554771235291623934426301173437571081379403479720366015815056426622056911field"
-=======
-          "id": "3861257445432248610338146150097020454250316655109728110621739371893073732145field",
-          "value": "ciphertext1qyqqtdhqse0kn35ktpmfplh8ltnhd6gkjank2xszjr273k4kuu4ykzgkgewvu"
-        }
-      ],
-      "tpk": "3083613894965051299582963922148983525410110170147544408975690181584828678387group",
-      "tcm": "526128153165088030140487692800399925795305023343705375691283761217028923062field",
-      "scm": "222986230915761789213425651972558435632103247037009930650410581129262023224field"
->>>>>>> 7152ab29
-    }
-  ],
-  "global_state_root": "sr1qqqqqqqqqqqqqqqqqqqqqqqqqqqqqqqqqqqqqqqqqqqqqqqqqqqq6gk0xu"
-}
-
-verified: true
-status: accepted
-{
-  "transitions": [
-    {
-      "id": "au15lxq0dzw4pvhva4uz966jx8meedf5pduaf2lgy9erj3mzt7a5gpsq0dajp",
+          "id": "2149749916105601420044831516907384125447683208206161391261938759239920428969field",
+          "value": "ciphertext1qyq8vje8yr3n37xpx6lv8sffaja73h6egynsm2sc07upgqrmg4nkvzgh4cvfs"
+        }
+      ],
+      "tpk": "6786135613619843748146614580089562483895036696711585156953209952956860676041group",
+      "tcm": "6407685360286932042211028631660080432142764188188039268613005835108370846188field",
+      "scm": "4868417000827980165156721392525551216603527886799024241341899532694170066746field"
+    }
+  ],
+  "global_state_root": "sr1qqqqqqqqqqqqqqqqqqqqqqqqqqqqqqqqqqqqqqqqqqqqqqqqqqqq6gk0xu"
+}
+
+verified: true
+status: accepted
+{
+  "transitions": [
+    {
+      "id": "au1s4us7djxtnsxvw66vzzpnqd63txpyafs9y5sjrmccpgwesed0v8srm824f",
       "program": "all_types.aleo",
       "function": "optional_array",
       "inputs": [],
       "outputs": [
         {
           "type": "private",
-          "id": "3338231952673354668153140100729914110435986004992164868098456718858196553385field",
-          "value": "ciphertext1qyqzv4fjtc30fq987w8vu6ahva2thttf7026tw33jc6hme3er40muyg4t9ugu"
-        }
-      ],
-      "tpk": "4992035945666664908061453332740615848169879702876390314624888179955435569547group",
-      "tcm": "3810617196216387173190075999251790995021271756824199539373498589995979552208field",
-      "scm": "3213875867725384973184303058159290629068215106403570968848656153679073078964field"
-    }
-  ],
-  "global_state_root": "sr1qqqqqqqqqqqqqqqqqqqqqqqqqqqqqqqqqqqqqqqqqqqqqqqqqqqq6gk0xu"
-}
-
-verified: true
-status: accepted
-{
-  "transitions": [
-    {
-      "id": "au1xfvsujcpzrsjvv4zwnvmuwhd9y3u08yxyq0lz2ne3kxw9rak2ygslj25zz",
+          "id": "3455666462057586983405955319399191419770843186268746811266971239437723998307field",
+          "value": "ciphertext1qyqfgwmn0wz0s766sfq5wskhhhvq2srsy2jexaxpd3vjc5hksqv5syguc3u0c"
+        }
+      ],
+      "tpk": "8191546365494449229401516388481043144655589173963588590944159348037087855025group",
+      "tcm": "8046240212188331625358725707776239735269026822733856529176775015360561937656field",
+      "scm": "2014050716866634138966875710420931753046444864710769839418540621410826778576field"
+    }
+  ],
+  "global_state_root": "sr1qqqqqqqqqqqqqqqqqqqqqqqqqqqqqqqqqqqqqqqqqqqqqqqqqqqq6gk0xu"
+}
+
+verified: true
+status: accepted
+{
+  "transitions": [
+    {
+      "id": "au1r9x833emkej8yrk0tjznyl5a96h6td7058s8r5k3q6e9q6u6k5yq7r8x2p",
       "program": "all_types.aleo",
       "function": "optional_struct_field",
       "inputs": [],
       "outputs": [
         {
           "type": "private",
-          "id": "7163172993379756429047357662517872973635099904127199998349353808804083163836field",
-          "value": "ciphertext1qyq9rrx5hzutfu3c7cr62lr3q7jquh68d40z78v8zdtf9u2vclns5zca9j0cn"
-        }
-      ],
-      "tpk": "5664984702487408174999842195162338402954764243480477531714159675012802402250group",
-      "tcm": "5730257958854767184941154943815313702085565561868828946368342126372862990517field",
-      "scm": "1448984613864406657913023728372949128389034604712458287572565011547859776332field"
-    }
-  ],
-  "global_state_root": "sr1qqqqqqqqqqqqqqqqqqqqqqqqqqqqqqqqqqqqqqqqqqqqqqqqqqqq6gk0xu"
-}
-
-verified: true
-status: accepted
-{
-  "transitions": [
-    {
-      "id": "au1n2y82esrwfn3fp8skjs9slvjjqcaquwy9kz9a59h2dh2cdvd7cqqmhfts8",
+          "id": "4105569341380744293624662384686652516879508864911300079638996613685027165392field",
+          "value": "ciphertext1qyqxa99k8jjrsxtn6l6sxlpsqx4xpwnv3tjnepge662a0mx6lrukuqgdwjnap"
+        }
+      ],
+      "tpk": "4877838345181325883827558671281373550857926792444056396585216165970432239467group",
+      "tcm": "8439925514848762466688326976376142902739786938622236636633231609901594560196field",
+      "scm": "8028448733154396976620603174671657708725815500189185292785432988058042146848field"
+    }
+  ],
+  "global_state_root": "sr1qqqqqqqqqqqqqqqqqqqqqqqqqqqqqqqqqqqqqqqqqqqqqqqqqqqq6gk0xu"
+}
+
+verified: true
+status: accepted
+{
+  "transitions": [
+    {
+      "id": "au173fjrr4ajq4rqfs5pnnkydxqmxl4f45kjp8fjadye0k03dedmgpqr655wt",
       "program": "all_types.aleo",
       "function": "optional_struct",
       "inputs": [],
       "outputs": [
         {
           "type": "private",
-          "id": "3200365395389875441482352262327913835445800731680207329579552565869155913021field",
-          "value": "ciphertext1qyqq8lzj0u9q456ve0ss4ew0k0tukkfv9e0vwellcwwdx0c4sjnaypgpu9n3j"
-        }
-      ],
-      "tpk": "5716346167061947876039353832410009417710171858479578869841312711073176286056group",
-      "tcm": "4545325222683698250345203315811523755714393663174710516132245353640494220950field",
-      "scm": "3751601472167538964022384145938981290214743145450081360113128036365710796120field"
-    }
-  ],
-  "global_state_root": "sr1qqqqqqqqqqqqqqqqqqqqqqqqqqqqqqqqqqqqqqqqqqqqqqqqqqqq6gk0xu"
-}
-
-verified: true
-status: accepted
-{
-  "transitions": [
-    {
-      "id": "au1l9xkl3djwu2urz7cmpjuulnmvhgze3rlm9fqnq9ehq5vca2lrqgqwvk0sg",
+          "id": "6082260092756690594855284232256480839051989258380292649706677058450111159891field",
+          "value": "ciphertext1qyqzu297ga8lqhwdt4ag353ftj29e7ectje8ncwup2y39let9kp7yrcs8wpeq"
+        }
+      ],
+      "tpk": "4135025974138612617261046774461402712019420122105546996744996614359607664247group",
+      "tcm": "3705469511728816695989358826219302358361849544077628566493049642336732299283field",
+      "scm": "5836476873390401550928241349458644496695772233774092343017116844891757847513field"
+    }
+  ],
+  "global_state_root": "sr1qqqqqqqqqqqqqqqqqqqqqqqqqqqqqqqqqqqqqqqqqqqqqqqqqqqq6gk0xu"
+}
+
+verified: true
+status: accepted
+{
+  "transitions": [
+    {
+      "id": "au1xk289xfmps4x7dxc0qkhw6jk85jzlqel5km66x0yakycpgfvdgqqc5r0un",
       "program": "all_types.aleo",
       "function": "array_of_optional_structs",
       "inputs": [],
       "outputs": [
         {
           "type": "private",
-          "id": "7523592130461002041732877271190035337682137052357592132521134302637956368005field",
-          "value": "ciphertext1qyqggwhn37mlgmz8ljne83jpxl5wkd67ceec4yrkrgt37agcqdgt5qsu8268v"
-        }
-      ],
-      "tpk": "556800128497712643687090848279892806139543069358649061616143407627195846389group",
-      "tcm": "689219327633666947350993834087701359625723040876198597147883022104574478226field",
-      "scm": "5287624562745835022975780757772758206748572089518394980160983858882548260610field"
-    }
-  ],
-  "global_state_root": "sr1qqqqqqqqqqqqqqqqqqqqqqqqqqqqqqqqqqqqqqqqqqqqqqqqqqqq6gk0xu"
-}
-
-verified: true
-status: accepted
-{
-  "transitions": [
-    {
-      "id": "au1eq6jrfc6aksn5c09tzt7ey2p98ufq73ekrckzwuunf89vrs7ugrqlj35gy",
+          "id": "324463623834985510916849806973830314502313967395121675708492650314655147992field",
+          "value": "ciphertext1qyqxjaxjcxd2sfje3rlkc5x80p63ws99pap0ea6wcsr8ztqkfq3czqg9t2utn"
+        }
+      ],
+      "tpk": "6496535265321109031029060098856298027858333263459100343007460696876835767432group",
+      "tcm": "926098341429471817322625708353250205134422914426293724514836796053988667216field",
+      "scm": "4114269927895187194633538980108352893441497499085254434006322953148750415149field"
+    }
+  ],
+  "global_state_root": "sr1qqqqqqqqqqqqqqqqqqqqqqqqqqqqqqqqqqqqqqqqqqqqqqqqqqqq6gk0xu"
+}
+
+verified: true
+status: accepted
+{
+  "transitions": [
+    {
+      "id": "au1ngvzgfq3zv96z0ug5zzshuju247f7u5k5365076lfmryj0x3pcqqz79ear",
       "program": "all_types.aleo",
       "function": "nested_optional_structs",
       "inputs": [],
       "outputs": [
         {
           "type": "private",
-          "id": "3329507399497536454161852859614960018681101885787998376800406213233225918788field",
-          "value": "ciphertext1qyq2str4yce2tgkql80xhfjhmcuq7ne2t66h7cshs3ne4y8448jv5ygf2gkpr"
-        }
-      ],
-      "tpk": "400902385254709873795896857423261102196649937170597371486022035263922532820group",
-      "tcm": "5418687594143978278629941107957170628076585443551316118182906694679252450494field",
-      "scm": "2725178225702072881634035291100141934989014265084304638024545458406419345909field"
-    }
-  ],
-  "global_state_root": "sr1qqqqqqqqqqqqqqqqqqqqqqqqqqqqqqqqqqqqqqqqqqqqqqqqqqqq6gk0xu"
-}
-
-verified: true
-status: accepted
-{
-  "transitions": [
-    {
-      "id": "au1f3sez0czg9l029z6wwj90rx7dzl7elnnu9gysgfht4msm0x745qs643w9y",
+          "id": "2656007234008086588979994848998536846442386140512433002575439243471208011437field",
+          "value": "ciphertext1qyqzg9rlte672xczdh5m9yjpp5q3fs439f4twckjc3akr49ygues7qcvgzh97"
+        }
+      ],
+      "tpk": "2261227453945003598263461379146391274177136306629169660358771596122812570996group",
+      "tcm": "5554256120492743867151681764642827853054452209759420357299484427620560265058field",
+      "scm": "209964094582281996778484636175196610356142815072943500240824064949375117104field"
+    }
+  ],
+  "global_state_root": "sr1qqqqqqqqqqqqqqqqqqqqqqqqqqqqqqqqqqqqqqqqqqqqqqqqqqqq6gk0xu"
+}
+
+verified: true
+status: accepted
+{
+  "transitions": [
+    {
+      "id": "au146g8fz294752ufmwsq2syrww0r54m28m9hy45yg85hgl4w0pfgqqahm0m5",
       "program": "all_types.aleo",
       "function": "tuples_with_optional_elements",
       "inputs": [],
       "outputs": [
         {
           "type": "private",
-          "id": "4154192667696752976305978251255381627401900599007707583304289582347714996938field",
-          "value": "ciphertext1qyq8ys8mt5f5uxn948dn7e0wpws4shj26zywwkkgzzy902gqxtlhkqcn4dmuk"
-        }
-      ],
-      "tpk": "10926576121576149496477219119721819123915930082097658239022427275501546844group",
-      "tcm": "1342630757455154053568917696755419164931066786648734807951084014150709649827field",
-      "scm": "6989069330670487938019095497905918336876017297134394921142477370290659658383field"
-    }
-  ],
-  "global_state_root": "sr1qqqqqqqqqqqqqqqqqqqqqqqqqqqqqqqqqqqqqqqqqqqqqqqqqqqq6gk0xu"
-}
-
-verified: true
-status: accepted
-{
-  "transitions": [
-    {
-      "id": "au1ey4myydfp06fpdlv3yh32fk236w265pznan6vtzqum75c24g6q9qctpeq9",
+          "id": "3141309502009903367933533388700325646690320877694298508353471724458088313133field",
+          "value": "ciphertext1qyqvltca2skjs2c8r6j7ra7pu0gghg86e4fanhwanfsjuexqt5kz7qckn4n03"
+        }
+      ],
+      "tpk": "2227698038741924746581939728715608003629119259813872257725277359168031465910group",
+      "tcm": "5831426835574479832155682599727483960612566430794219073650056826402038447803field",
+      "scm": "1261648328259358643240919449648989366412674394411414795744504155107411138175field"
+    }
+  ],
+  "global_state_root": "sr1qqqqqqqqqqqqqqqqqqqqqqqqqqqqqqqqqqqqqqqqqqqqqqqqqqqq6gk0xu"
+}
+
+verified: true
+status: accepted
+{
+  "transitions": [
+    {
+      "id": "au1c8uas7yunq6w27n0ecqvjq9y78zvxhs9ums29fthdwmh38qtcuzs95smw3",
       "program": "all_types.aleo",
       "function": "optional_misc_primitive_types",
       "inputs": [],
       "outputs": [
         {
           "type": "private",
-          "id": "3459365869179049740860113214466800204381291640599301848464120971502408704253field",
-          "value": "ciphertext1qgqyw2leuwglxg8pej5ut2wfjskklh84hppk9hlwsj6f2n6zpfs2qp742uctlwvmul3hgr4kvkfldtm0yy6kwwpd3hqyl7hqxrnw69q7qc46h5kq"
+          "id": "1180262416597255810781168434758483212171796561909263419941341581272999447098field",
+          "value": "ciphertext1qgqraz6gmfe3qum54739vcvefne7rfv7v6ty4v9gfxe7r0r0gr4sspdrh7gc6y4w9swdyhy9h9mgjqd44h3z5g6epfletsxkm0f35dr4zqwms8um"
         },
         {
           "type": "private",
-          "id": "1043517705812122183352787197382565931248101026178319145662823369007065593620field",
-          "value": "ciphertext1qgq2dawejca8ywhfm4j0cjft2jr5jm94g86yh6ga63zuxnahsa2eur6wgveeuu66rnft5stxwkum83nk3as7ukwkt69ccfvfnxkmx707zqsggj8l"
+          "id": "5702072204372985714389352165913600463585086340357384315087144256555092744122field",
+          "value": "ciphertext1qgq83fpcglthfunkspv97rxj9ky3ts7u0994wd7xnfvpy6krkjdf7p6u6hraf93revrgzswzg8lrmgzhy73e9n9ayyd4757zrugsxu03q5tvjctd"
         },
         {
           "type": "private",
-          "id": "3336846143410693652961885514652627166408266716035452116354183434316607902009field",
-          "value": "ciphertext1qgqt5h00wneddavaf80kjc96dqgx6jx7u7gmnf23avxe0anejvgzyq2lxlz5hvz3s7dgum9zqnpvjqf54jyhyrlxxncejhjq0pe69q68qgs0pp8n"
-        }
-      ],
-      "tpk": "3068831351743405691969429266219668515579922413004105968786374094762939635262group",
-      "tcm": "439005278619003483345885230129056065666903417873926830962028502684745003015field",
-      "scm": "2741018383278221024661073352600163402476179589197075995659072539703317069333field"
-    }
-  ],
-  "global_state_root": "sr1qqqqqqqqqqqqqqqqqqqqqqqqqqqqqqqqqqqqqqqqqqqqqqqqqqqq6gk0xu"
-}
+          "id": "1103754568956441981627442156423690578333910745004291245888793774653343621317field",
+          "value": "ciphertext1qgqf676hq0zey79j4vex9j8r7dxlu36fmdjgez6vakqf95y7eg7azrv7r7yhhqn4f2s7puhln05vawzqcwr7st2cmzh8aeg7jxy8j474qvt9s6e7"
+        }
+      ],
+      "tpk": "6838050402083592367515869547007272624111061174708028339432350957519822426237group",
+      "tcm": "6735950385326710153657245501969490508447021559566631158535358666175457439895field",
+      "scm": "2238511267097530226753579814091738303828962831320733810559296347804455866839field"
+    }
+  ],
+  "global_state_root": "sr1qqqqqqqqqqqqqqqqqqqqqqqqqqqqqqqqqqqqqqqqqqqqqqqqqqqq6gk0xu"
+}
