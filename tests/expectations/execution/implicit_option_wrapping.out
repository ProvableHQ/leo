program implicit_wrapping.aleo;

struct Optional__8hhrPm4c3KB:
    is_some as boolean;
    val as u8;

struct Foo:
    x as Optional__8hhrPm4c3KB;

struct Optional__IDgMhRtf8KJ:
    is_some as boolean;
    val as Foo;

struct Wrapper:
    arr as [Optional__IDgMhRtf8KJ; 2u32];

struct Bar:
    x as [Optional__8hhrPm4c3KB; 3u32];

struct Optional__Lb0sxVVCPo1:
    is_some as boolean;
    val as Wrapper;

struct Optional__3ewuyRC5LBk:
    is_some as boolean;
    val as [Wrapper; 3u32];

function basic_implicit_return:
    cast true 5u8 into r0 as Optional__8hhrPm4c3KB;
    assert.eq r0.is_some true;
    cast true 5u8 into r1 as Optional__8hhrPm4c3KB;
    output r1.val as u8.private;

function basic_implicit_argument:
    cast true 42u8 into r0 as Optional__8hhrPm4c3KB;
    ternary r0.is_some r0.val 100u8 into r1;
    output r1 as u8.private;

function basic_implicit_ternary:
    input r0 as boolean.private;
    cast true 10u8 into r1 as Optional__8hhrPm4c3KB;
    cast false 0u8 into r2 as Optional__8hhrPm4c3KB;
    ternary r0 r1.is_some r2.is_some into r3;
    ternary r0 r1.val r2.val into r4;
    cast r3 r4 into r5 as Optional__8hhrPm4c3KB;
    ternary r5.is_some r5.val 42u8 into r6;
    output r6 as u8.private;

function basic_implicit_reassignment:
    cast false 0u8 into r0 as Optional__8hhrPm4c3KB;
    cast false 0u8 into r1 as Optional__8hhrPm4c3KB;
    cast false 0u8 into r2 as Optional__8hhrPm4c3KB;
    cast r0 r1 r2 into r3 as [Optional__8hhrPm4c3KB; 3u32];
    cast r3 into r4 as Bar;
    cast true 99u8 into r5 as Optional__8hhrPm4c3KB;
    cast r5 r4.x[1u32] r4.x[2u32] into r6 as [Optional__8hhrPm4c3KB; 3u32];
    assert.eq r6[0u32].is_some true;
    output r6[0u32].val as u8.private;

function complex_implicit_return:
    cast true 8u8 into r0 as Optional__8hhrPm4c3KB;
    cast r0 into r1 as Foo;
    cast true r1 into r2 as Optional__IDgMhRtf8KJ;
    cast false 0u8 into r3 as Optional__8hhrPm4c3KB;
    cast r3 into r4 as Foo;
    cast false r4 into r5 as Optional__IDgMhRtf8KJ;
    cast r2 r5 into r6 as [Optional__IDgMhRtf8KJ; 2u32];
    cast r6 into r7 as Wrapper;
    cast true r7 into r8 as Optional__Lb0sxVVCPo1;
    assert.eq r8.is_some true;
    cast true 8u8 into r9 as Optional__8hhrPm4c3KB;
    cast r9 into r10 as Foo;
    cast true r10 into r11 as Optional__IDgMhRtf8KJ;
    cast false 0u8 into r12 as Optional__8hhrPm4c3KB;
    cast r12 into r13 as Foo;
    cast false r13 into r14 as Optional__IDgMhRtf8KJ;
    cast r11 r14 into r15 as [Optional__IDgMhRtf8KJ; 2u32];
    cast r15 into r16 as Wrapper;
    cast true r16 into r17 as Optional__Lb0sxVVCPo1;
    assert.eq r17.val.arr[0u32].is_some true;
    cast true 8u8 into r18 as Optional__8hhrPm4c3KB;
    cast r18 into r19 as Foo;
    cast true r19 into r20 as Optional__IDgMhRtf8KJ;
    cast false 0u8 into r21 as Optional__8hhrPm4c3KB;
    cast r21 into r22 as Foo;
    cast false r22 into r23 as Optional__IDgMhRtf8KJ;
    cast r20 r23 into r24 as [Optional__IDgMhRtf8KJ; 2u32];
    cast r24 into r25 as Wrapper;
    cast true r25 into r26 as Optional__Lb0sxVVCPo1;
    assert.eq r26.val.arr[0u32].val.x.is_some true;
    cast true 8u8 into r27 as Optional__8hhrPm4c3KB;
    cast r27 into r28 as Foo;
    cast true r28 into r29 as Optional__IDgMhRtf8KJ;
    cast false 0u8 into r30 as Optional__8hhrPm4c3KB;
    cast r30 into r31 as Foo;
    cast false r31 into r32 as Optional__IDgMhRtf8KJ;
    cast r29 r32 into r33 as [Optional__IDgMhRtf8KJ; 2u32];
    cast r33 into r34 as Wrapper;
    cast true r34 into r35 as Optional__Lb0sxVVCPo1;
    output r35.val.arr[0u32].val.x.val as u8.private;

function complex_implicit_argument:
    cast false 0u8 into r0 as Optional__8hhrPm4c3KB;
    cast r0 into r1 as Foo;
    cast true r1 into r2 as Optional__IDgMhRtf8KJ;
    cast false 0u8 into r3 as Optional__8hhrPm4c3KB;
    cast r3 into r4 as Foo;
    cast false r4 into r5 as Optional__IDgMhRtf8KJ;
    cast r2 r5 into r6 as [Optional__IDgMhRtf8KJ; 2u32];
    cast r6 into r7 as Wrapper;
    cast true r7 into r8 as Optional__Lb0sxVVCPo1;
    assert.eq r8.is_some true;
    assert.eq r8.val.arr[0u32].is_some true;
    ternary r8.val.arr[0u32].val.x.is_some r8.val.arr[0u32].val.x.val 42u8 into r9;
    output r9 as u8.private;

function complex_implicit_ternary:
    input r0 as boolean.private;
    cast true 99u8 into r1 as Optional__8hhrPm4c3KB;
    cast r1 into r2 as Foo;
    cast true r2 into r3 as Optional__IDgMhRtf8KJ;
    cast false 0u8 into r4 as Optional__8hhrPm4c3KB;
    cast r4 into r5 as Foo;
    cast false r5 into r6 as Optional__IDgMhRtf8KJ;
    cast r3 r6 into r7 as [Optional__IDgMhRtf8KJ; 2u32];
    cast r7 into r8 as Wrapper;
    cast true r8 into r9 as Optional__Lb0sxVVCPo1;
    cast false 0u8 into r10 as Optional__8hhrPm4c3KB;
    cast r10 into r11 as Foo;
    cast false r11 into r12 as Optional__IDgMhRtf8KJ;
    cast r12 r12 into r13 as [Optional__IDgMhRtf8KJ; 2u32];
    cast r13 into r14 as Wrapper;
    cast false r14 into r15 as Optional__Lb0sxVVCPo1;
    ternary r0 r9.val.arr[0u32].val.x.is_some r15.val.arr[0u32].val.x.is_some into r16;
    ternary r0 r9.val.arr[0u32].val.x.val r15.val.arr[0u32].val.x.val into r17;
    cast r16 r17 into r18 as Optional__8hhrPm4c3KB;
    cast r18 into r19 as Foo;
    ternary r0 r9.val.arr[0u32].is_some r15.val.arr[0u32].is_some into r20;
    cast r20 r19 into r21 as Optional__IDgMhRtf8KJ;
    ternary r0 r9.val.arr[1u32].val.x.is_some r15.val.arr[1u32].val.x.is_some into r22;
    ternary r0 r9.val.arr[1u32].val.x.val r15.val.arr[1u32].val.x.val into r23;
    cast r22 r23 into r24 as Optional__8hhrPm4c3KB;
    cast r24 into r25 as Foo;
    ternary r0 r9.val.arr[1u32].is_some r15.val.arr[1u32].is_some into r26;
    cast r26 r25 into r27 as Optional__IDgMhRtf8KJ;
    cast r21 r27 into r28 as [Optional__IDgMhRtf8KJ; 2u32];
    cast r28 into r29 as Wrapper;
    ternary r0 r9.is_some r15.is_some into r30;
    cast r30 r29 into r31 as Optional__Lb0sxVVCPo1;
    assert.eq r31.is_some true;
    assert.eq r31.val.arr[0u32].is_some true;
    ternary r31.val.arr[0u32].val.x.is_some r31.val.arr[0u32].val.x.val 69u8 into r32;
    output r32 as u8.private;

function complex_implicit_reassignment:
    cast true 7u8 into r0 as Optional__8hhrPm4c3KB;
    cast r0 into r1 as Foo;
    cast true r1 into r2 as Optional__IDgMhRtf8KJ;
    cast false 0u8 into r3 as Optional__8hhrPm4c3KB;
    cast r3 into r4 as Foo;
    cast false r4 into r5 as Optional__IDgMhRtf8KJ;
    cast r2 r5 into r6 as [Optional__IDgMhRtf8KJ; 2u32];
    cast r6 into r7 as Wrapper;
    cast true r7 into r8 as Optional__Lb0sxVVCPo1;
    assert.eq r8.is_some true;
    assert.eq r8.val.arr[0u32].is_some true;
    assert.eq r8.val.arr[0u32].val.x.is_some true;
    output r8.val.arr[0u32].val.x.val as u8.private;

function complex_array_wrapping:
    cast true 1u8 into r0 as Optional__8hhrPm4c3KB;
    cast r0 into r1 as Foo;
    cast true r1 into r2 as Optional__IDgMhRtf8KJ;
    cast false 0u8 into r3 as Optional__8hhrPm4c3KB;
    cast r3 into r4 as Foo;
    cast false r4 into r5 as Optional__IDgMhRtf8KJ;
    cast r2 r5 into r6 as [Optional__IDgMhRtf8KJ; 2u32];
    cast r6 into r7 as Wrapper;
    cast false 0u8 into r8 as Optional__8hhrPm4c3KB;
    cast r8 into r9 as Foo;
    cast false r9 into r10 as Optional__IDgMhRtf8KJ;
    cast false 0u8 into r11 as Optional__8hhrPm4c3KB;
    cast r11 into r12 as Foo;
    cast false r12 into r13 as Optional__IDgMhRtf8KJ;
    cast r10 r13 into r14 as [Optional__IDgMhRtf8KJ; 2u32];
    cast r14 into r15 as Wrapper;
    cast true 2u8 into r16 as Optional__8hhrPm4c3KB;
    cast r16 into r17 as Foo;
    cast true r17 into r18 as Optional__IDgMhRtf8KJ;
    cast false 0u8 into r19 as Optional__8hhrPm4c3KB;
    cast r19 into r20 as Foo;
    cast false r20 into r21 as Optional__IDgMhRtf8KJ;
    cast r18 r21 into r22 as [Optional__IDgMhRtf8KJ; 2u32];
    cast r22 into r23 as Wrapper;
    cast r7 r15 r23 into r24 as [Wrapper; 3u32];
    cast true r24 into r25 as Optional__3ewuyRC5LBk;
    assert.eq r25.is_some true;
    assert.eq r25.val[0u32].arr[0u32].is_some true;
    assert.eq r25.val[0u32].arr[0u32].val.x.is_some true;
    output r25.val[0u32].arr[0u32].val.x.val as u8.private;

function complex_array_access:
    cast true 10u8 into r0 as Optional__8hhrPm4c3KB;
    cast r0 into r1 as Foo;
    cast true r1 into r2 as Optional__IDgMhRtf8KJ;
    cast false 0u8 into r3 as Optional__8hhrPm4c3KB;
    cast r3 into r4 as Foo;
    cast false r4 into r5 as Optional__IDgMhRtf8KJ;
    cast r2 r5 into r6 as [Optional__IDgMhRtf8KJ; 2u32];
    cast r6 into r7 as Wrapper;
    cast true 20u8 into r8 as Optional__8hhrPm4c3KB;
    cast r8 into r9 as Foo;
    cast true r9 into r10 as Optional__IDgMhRtf8KJ;
    cast false 0u8 into r11 as Optional__8hhrPm4c3KB;
    cast r11 into r12 as Foo;
    cast false r12 into r13 as Optional__IDgMhRtf8KJ;
    cast r10 r13 into r14 as [Optional__IDgMhRtf8KJ; 2u32];
    cast r14 into r15 as Wrapper;
    cast false 0u8 into r16 as Optional__8hhrPm4c3KB;
    cast r16 into r17 as Foo;
    cast false r17 into r18 as Optional__IDgMhRtf8KJ;
    cast false 0u8 into r19 as Optional__8hhrPm4c3KB;
    cast r19 into r20 as Foo;
    cast false r20 into r21 as Optional__IDgMhRtf8KJ;
    cast r18 r21 into r22 as [Optional__IDgMhRtf8KJ; 2u32];
    cast r22 into r23 as Wrapper;
    cast r7 r15 r23 into r24 as [Wrapper; 3u32];
    cast true r24 into r25 as Optional__3ewuyRC5LBk;
    assert.eq r25.is_some true;
    assert.eq r25.val[1u32].arr[0u32].is_some true;
    assert.eq r25.val[1u32].arr[0u32].val.x.is_some true;
    output r25.val[1u32].arr[0u32].val.x.val as u8.private;

constructor:
    assert.eq edition 0u16;
verified: true
status: accepted
{
  "transitions": [
    {
<<<<<<< HEAD
      "id": "au1g5z29dymyyrgrl78hzdwnu2r84q7csnx9vwhr5plm8k95vkq8q9qjxvtaq",
=======
      "id": "au1nh6xzsy0wckz3gz8wusedtqdcjpfqzwmhkulr40urllj2ymesqxs22umzg",
>>>>>>> 7152ab29
      "program": "implicit_wrapping.aleo",
      "function": "basic_implicit_return",
      "inputs": [],
      "outputs": [
        {
          "type": "private",
<<<<<<< HEAD
          "id": "1977550964822858032376434225391074546453123610367485738448004749229999241423field",
          "value": "ciphertext1qyqrfjsx306g3gh36wf7zpmufk0smxjtge0etfadtuaguaymelspgpgcadehr"
        }
      ],
      "tpk": "1609316231822148156674696621231782495911316622580191130122333167812254066758group",
      "tcm": "1999567113372369790986972137063752844640836251354674946131823567078353600797field",
      "scm": "2948267660352542592663504131742007634275879303108488981161279521983086253576field"
=======
          "id": "1169875806205030096088772695914367204773776798768173796891465527876576031403field",
          "value": "ciphertext1qyqz3s9jdznppqap3c9n7h2je76mh9g53ghemgjrt7gz53jl2lla7pczy2ww0"
        }
      ],
      "tpk": "8045333644662569733123736141650925722493544555721080181950970581792992433744group",
      "tcm": "8003053691101629753380494164498748165315469569965225763027239474008187447281field",
      "scm": "7560894703292365771496456874909105107196960990313963936770554063089520389055field"
>>>>>>> 7152ab29
    }
  ],
  "global_state_root": "sr1qqqqqqqqqqqqqqqqqqqqqqqqqqqqqqqqqqqqqqqqqqqqqqqqqqqq6gk0xu"
}

verified: true
status: accepted
{
  "transitions": [
    {
<<<<<<< HEAD
      "id": "au1emlvue2w04nl8tp6560pas4gtn3fplt2jv3kepwcpl6ag4ffsugsxa5wa8",
=======
      "id": "au17rpmpslzmlzmaetvm9yj4j5waetg0jgzp0vzjxxa3sfzzchwdv8qtmmduq",
>>>>>>> 7152ab29
      "program": "implicit_wrapping.aleo",
      "function": "basic_implicit_argument",
      "inputs": [],
      "outputs": [
        {
          "type": "private",
<<<<<<< HEAD
          "id": "5364792292496209593056825054000083864993207404890091284026281940488116568381field",
          "value": "ciphertext1qyqrmdntf3qlq3y0v9f5n73q0tk774dty4n562jhd7e0w2gsh7t3sps9l08m2"
        }
      ],
      "tpk": "5170930057351746238103596452100912851323888364810383288760469789438443068586group",
      "tcm": "4405709861985940822339907608478984467801674096943607595955906983477355196146field",
      "scm": "8159059474196797542688259542614139380697617024331252897386937371747333136889field"
=======
          "id": "39219174966609382706945154004192240435573301836758241154000119779525802353field",
          "value": "ciphertext1qyq0yq76vm08nscmsu7tu2q4xdkkzjl242ffa9w2qlevzxd9g8rmxqsts5f85"
        }
      ],
      "tpk": "5306224305346442449483742176808946063494825538188643502285902672205048348803group",
      "tcm": "6521213678877832683609820183106845880733807818725829104271894229561536849280field",
      "scm": "5790219391225417958344591480052477794296759439105952409485118920320275755279field"
>>>>>>> 7152ab29
    }
  ],
  "global_state_root": "sr1qqqqqqqqqqqqqqqqqqqqqqqqqqqqqqqqqqqqqqqqqqqqqqqqqqqq6gk0xu"
}

verified: true
status: accepted
{
  "transitions": [
    {
<<<<<<< HEAD
      "id": "au16dfspzawks2k6r6c7z5qg9pf6ztg45darmvxfhuz4xgsda880gqqtdfkft",
=======
      "id": "au1ms8jg6tmzrvdnr7l4tjqp8jq22mpt60ne902kjvd8ww5vfr6qsps7xu470",
>>>>>>> 7152ab29
      "program": "implicit_wrapping.aleo",
      "function": "basic_implicit_ternary",
      "inputs": [
        {
          "type": "private",
<<<<<<< HEAD
          "id": "1306555899055782089831104173546029074146053953850613356550623482375733928028field",
          "value": "ciphertext1qyq82jwmmatlswv9tqpa7ulg72n42vqm5f078j3hq6q88vpp9l62zzqg0mlfr"
=======
          "id": "2072543776461677693940752349406110857517083392839290385550394528079304690390field",
          "value": "ciphertext1qyqp4thwsmkkz6y9ftgw65mggjyzy2yh0ggz6ufjw9u73ehlpy4xczsrrr9yq"
>>>>>>> 7152ab29
        }
      ],
      "outputs": [
        {
          "type": "private",
<<<<<<< HEAD
          "id": "7976741777688150048329502814194052196384754895759377274249327927579103776945field",
          "value": "ciphertext1qyqfxarj3asa95zacsj7qcwfk3k5tqfexf3w2dcsn4p5wv5r3a72srqflt8zd"
        }
      ],
      "tpk": "6729527426586848375541767131055199714384585808611397737773664760458396025974group",
      "tcm": "512126408295705692284562240424807215569625274910500504578589237776592524525field",
      "scm": "6884080250993186421831323465631736466295846536553122622999256974161340904123field"
=======
          "id": "7812462245629892685937888257153353315752756517541356639471992414890510997835field",
          "value": "ciphertext1qyq0ua5j4e833vl8w4s96t5xmw3s9ey9mksygsapqpgtls8qr5395zca68sc8"
        }
      ],
      "tpk": "2191608368860675671033668066934282815316158412671099297776151328487551307419group",
      "tcm": "5974133142206881343337916835986305880902879487137470625549962128639773085016field",
      "scm": "4667818688041245650029833846899489946286240676630308324737283192893159251294field"
>>>>>>> 7152ab29
    }
  ],
  "global_state_root": "sr1qqqqqqqqqqqqqqqqqqqqqqqqqqqqqqqqqqqqqqqqqqqqqqqqqqqq6gk0xu"
}

verified: true
status: accepted
{
  "transitions": [
    {
      "id": "au1sudfvrejhpls89zrl23hr7yzh453nv4zkun8unnk6qk8z22ktc9qvvhc3y",
      "program": "implicit_wrapping.aleo",
      "function": "basic_implicit_ternary",
      "inputs": [
        {
          "type": "private",
          "id": "2975256360308507907823720202239634801584505102644666729090079385561677653602field",
          "value": "ciphertext1qyqrlueg88l7pgkyl9hfqg2wave9tp0scc75nqthwtkhx643gkegjzqajc0ax"
        }
      ],
      "outputs": [
        {
          "type": "private",
          "id": "1562717736022111701087197551252787455713718172183993305556641828977063784642field",
          "value": "ciphertext1qyq2qkepxpytskds6fj0av00k6r8wm757dw0e3yyzx8upnp3czeu7qq73u0cd"
        }
      ],
      "tpk": "5404317062232781277688313758636999955719785203038018014350083250208555910367group",
      "tcm": "423935082707036817810709899587432393916150588099207181260036001281337292240field",
      "scm": "6231464781718180635928497899533648318891585905090420862168662863141483760385field"
    }
  ],
  "global_state_root": "sr1qqqqqqqqqqqqqqqqqqqqqqqqqqqqqqqqqqqqqqqqqqqqqqqqqqqq6gk0xu"
}

verified: true
status: accepted
{
  "transitions": [
    {
      "id": "au109s7hlga3skdj4469ue0nr3da3cxfmgedkvsajy42wftv8ysqurqefeq5q",
      "program": "implicit_wrapping.aleo",
      "function": "basic_implicit_reassignment",
      "inputs": [],
      "outputs": [
        {
          "type": "private",
          "id": "7754036396360281406140544385214325907685939056724158787908949400072647801667field",
          "value": "ciphertext1qyq9gwzv2td86qwl2kw336a3a4yjxkpvxn75utv7g7hfw7dwrlk0xqswxfapc"
        }
      ],
      "tpk": "727350802053284841786607201451834662839541877670975277663573536999725329558group",
      "tcm": "6873859545456792285352817648032892316587944939048605030829601482317117154100field",
      "scm": "2425056112707281862752010537938183016765327350907037188784327808756456804544field"
    }
  ],
  "global_state_root": "sr1qqqqqqqqqqqqqqqqqqqqqqqqqqqqqqqqqqqqqqqqqqqqqqqqqqqq6gk0xu"
}

verified: true
status: accepted
{
  "transitions": [
    {
      "id": "au170gy8yfrg72vjyd39m7dufttjq3976cu9vareytw490js38jxvpqk3pl6d",
      "program": "implicit_wrapping.aleo",
      "function": "complex_implicit_return",
      "inputs": [],
      "outputs": [
        {
          "type": "private",
          "id": "5365929221374978266578766308694216177239122878028726507157837909729208373392field",
          "value": "ciphertext1qyqdz2jgg735vg57gh5szwgzhrrwj9vd25jqaszavm92888emagesyq5ht7uu"
        }
      ],
      "tpk": "1717629515977713781855127394722726419734635039349216923566936920787069147619group",
      "tcm": "5629492128779058484480358645442919007415902338096530601948232444995135525729field",
      "scm": "5805826551644557036937089832287188141146692055022148646743584626634566181293field"
    }
  ],
  "global_state_root": "sr1qqqqqqqqqqqqqqqqqqqqqqqqqqqqqqqqqqqqqqqqqqqqqqqqqqqq6gk0xu"
}

verified: true
status: accepted
{
  "transitions": [
    {
      "id": "au16n9srgjdt4dkm09uvmxcjxmlr0y9m76hxuy2m2zssatg5e8fxs8qstez3n",
      "program": "implicit_wrapping.aleo",
      "function": "complex_implicit_argument",
      "inputs": [],
      "outputs": [
        {
          "type": "private",
          "id": "4678325124751237937645316971612057280488126299188234090593074723882182161036field",
          "value": "ciphertext1qyqfsk3z4haseqlxnws8raln67jyrry67rnm7tep8gslqlasmey2kyshxw0q2"
        }
      ],
      "tpk": "1882738065816862319464930113337713732593722669839454030195097270938466391427group",
      "tcm": "2565242347087006618032890472846112588098515557033350350115345693097053160999field",
      "scm": "8154618495133744656240008744327257095360899148176487407081943581204942046077field"
    }
  ],
  "global_state_root": "sr1qqqqqqqqqqqqqqqqqqqqqqqqqqqqqqqqqqqqqqqqqqqqqqqqqqqq6gk0xu"
}

verified: true
status: accepted
{
  "transitions": [
    {
      "id": "au1y6hze9pajrcjdls9c2g970kszytuzezx0j50w7ju0l2k2yaymgpswz0jm8",
      "program": "implicit_wrapping.aleo",
      "function": "complex_implicit_ternary",
      "inputs": [
        {
          "type": "private",
          "id": "7109252951245221815182501577499386688354675794712920454635337583045003700433field",
          "value": "ciphertext1qyq9v6ztrd38yx8x7tgw94dnmelz99tw002n6ytpjh42ex4h2kvfkzgmpq7zy"
        }
      ],
      "outputs": [
        {
          "type": "private",
          "id": "5031669005321613868456578731990473881608302578009420001271604127575425858791field",
          "value": "ciphertext1qyqg9ndtw2479839am0jzzktw6a5wth3ft5mnt34aeuzfsg8f38cyzsluteky"
        }
      ],
      "tpk": "2222056885535592045466207391494938643535719698530969877616246660014082008867group",
      "tcm": "161106283521828481624121713304251201659390971084928286812901425421484669115field",
      "scm": "3879208571382641240000616080541985232342881368613600435228961989038481136506field"
    }
  ],
  "global_state_root": "sr1qqqqqqqqqqqqqqqqqqqqqqqqqqqqqqqqqqqqqqqqqqqqqqqqqqqq6gk0xu"
}

verified: true
status: accepted
{
  "transitions": [
    {
      "id": "au1v6jefph33s0tatcftm68da0qdzafupvluqwqtn52ly0lqkx7tcyqdxxu2d",
      "program": "implicit_wrapping.aleo",
      "function": "complex_implicit_reassignment",
      "inputs": [],
      "outputs": [
        {
          "type": "private",
          "id": "1446284695850727110204955164090076323699442294941580288811454521750834874218field",
          "value": "ciphertext1qyqpy5nc8egh5hja8l8ett8x9mmyk9tdjpmm0tuyty0qw006c4qpqrq9ne49p"
        }
      ],
      "tpk": "2542594746833314419604863891562732361018537830181257662197072701807188082957group",
      "tcm": "2924317234787533584076574715893345857319802392289355898480959903146058889372field",
      "scm": "2732441395574473052694438374670616385229680897900238596297804754667512287753field"
    }
  ],
  "global_state_root": "sr1qqqqqqqqqqqqqqqqqqqqqqqqqqqqqqqqqqqqqqqqqqqqqqqqqqqq6gk0xu"
}

verified: true
status: accepted
{
  "transitions": [
    {
      "id": "au12qtv4j9spd658jmu9cdvtnwndrxsm5mzt5lgcw8hzap5fkww4vrss2cqyu",
      "program": "implicit_wrapping.aleo",
      "function": "complex_array_wrapping",
      "inputs": [],
      "outputs": [
        {
          "type": "private",
          "id": "2350633562548859652319913259260536742810529979633056881929033736681094587037field",
          "value": "ciphertext1qyqgrr8nevserjhsng9vsmg7c8rrgucvqh3steurg8x657ztr96tuqc9uuh0y"
        }
      ],
      "tpk": "1833923933663529135649006809141782528562682717218915129719401603383660592150group",
      "tcm": "5801611034996658181964708161318360777409649559207336822413196342404318101534field",
      "scm": "6610861412728654009943789207446403614474400378103866782770765643546799203754field"
    }
  ],
  "global_state_root": "sr1qqqqqqqqqqqqqqqqqqqqqqqqqqqqqqqqqqqqqqqqqqqqqqqqqqqq6gk0xu"
}

verified: true
status: accepted
{
  "transitions": [
    {
      "id": "au1py6xzahamnwjz9q46zgwfnu4rlrpm9npcvpx2xadtzwa27ydtupq4yc8u7",
      "program": "implicit_wrapping.aleo",
      "function": "complex_array_access",
      "inputs": [],
      "outputs": [
        {
          "type": "private",
          "id": "5741753872366779169489251540823139894220333878480622987249957087521808897863field",
          "value": "ciphertext1qyqxvxqpp5lrdanj8nkfr7fnaeurahrcg2rmzpfhfjep6420xr8jspq8gl046"
        }
      ],
      "tpk": "5696801034384546942096559683489401773685973524699242309188085167217626444408group",
      "tcm": "341344258692511401941258258231811379760984047716844387943791563768849923972field",
      "scm": "600232354535910167441201020878303763463739276477902587212671623685128064384field"
    }
  ],
  "global_state_root": "sr1qqqqqqqqqqqqqqqqqqqqqqqqqqqqqqqqqqqqqqqqqqqqqqqqqqqq6gk0xu"
}
<|MERGE_RESOLUTION|>--- conflicted
+++ resolved
@@ -238,121 +238,74 @@
 {
   "transitions": [
     {
-<<<<<<< HEAD
-      "id": "au1g5z29dymyyrgrl78hzdwnu2r84q7csnx9vwhr5plm8k95vkq8q9qjxvtaq",
-=======
-      "id": "au1nh6xzsy0wckz3gz8wusedtqdcjpfqzwmhkulr40urllj2ymesqxs22umzg",
->>>>>>> 7152ab29
+      "id": "au1frs99g6xu20lkadscqul3l3f9sxp5wlh0vc68me0zrzkxrywlupseazs5f",
       "program": "implicit_wrapping.aleo",
       "function": "basic_implicit_return",
       "inputs": [],
       "outputs": [
         {
           "type": "private",
-<<<<<<< HEAD
-          "id": "1977550964822858032376434225391074546453123610367485738448004749229999241423field",
-          "value": "ciphertext1qyqrfjsx306g3gh36wf7zpmufk0smxjtge0etfadtuaguaymelspgpgcadehr"
-        }
-      ],
-      "tpk": "1609316231822148156674696621231782495911316622580191130122333167812254066758group",
-      "tcm": "1999567113372369790986972137063752844640836251354674946131823567078353600797field",
-      "scm": "2948267660352542592663504131742007634275879303108488981161279521983086253576field"
-=======
-          "id": "1169875806205030096088772695914367204773776798768173796891465527876576031403field",
-          "value": "ciphertext1qyqz3s9jdznppqap3c9n7h2je76mh9g53ghemgjrt7gz53jl2lla7pczy2ww0"
-        }
-      ],
-      "tpk": "8045333644662569733123736141650925722493544555721080181950970581792992433744group",
-      "tcm": "8003053691101629753380494164498748165315469569965225763027239474008187447281field",
-      "scm": "7560894703292365771496456874909105107196960990313963936770554063089520389055field"
->>>>>>> 7152ab29
-    }
-  ],
-  "global_state_root": "sr1qqqqqqqqqqqqqqqqqqqqqqqqqqqqqqqqqqqqqqqqqqqqqqqqqqqq6gk0xu"
-}
-
-verified: true
-status: accepted
-{
-  "transitions": [
-    {
-<<<<<<< HEAD
-      "id": "au1emlvue2w04nl8tp6560pas4gtn3fplt2jv3kepwcpl6ag4ffsugsxa5wa8",
-=======
-      "id": "au17rpmpslzmlzmaetvm9yj4j5waetg0jgzp0vzjxxa3sfzzchwdv8qtmmduq",
->>>>>>> 7152ab29
+          "id": "4989189532107518625909604431676509681168979046660559926922634939601096072828field",
+          "value": "ciphertext1qyqdzd5gqh33y60226vfvu4ykwfzxuunj0k2fn3qkhde644l65y9qpgravfm7"
+        }
+      ],
+      "tpk": "5219460553290981766791992987284232195595697688982319505233433182699924582802group",
+      "tcm": "6897605116784541246845249687578277443970213521187966792164626585933810321187field",
+      "scm": "4072481398296948288079880673763406730476903249188897762505428925943580053861field"
+    }
+  ],
+  "global_state_root": "sr1qqqqqqqqqqqqqqqqqqqqqqqqqqqqqqqqqqqqqqqqqqqqqqqqqqqq6gk0xu"
+}
+
+verified: true
+status: accepted
+{
+  "transitions": [
+    {
+      "id": "au14rmy807wxu996fz7v3jqwc3pkt42xgjxpeuwcuk0098gejytdsgq9d2jyw",
       "program": "implicit_wrapping.aleo",
       "function": "basic_implicit_argument",
       "inputs": [],
       "outputs": [
         {
           "type": "private",
-<<<<<<< HEAD
-          "id": "5364792292496209593056825054000083864993207404890091284026281940488116568381field",
-          "value": "ciphertext1qyqrmdntf3qlq3y0v9f5n73q0tk774dty4n562jhd7e0w2gsh7t3sps9l08m2"
-        }
-      ],
-      "tpk": "5170930057351746238103596452100912851323888364810383288760469789438443068586group",
-      "tcm": "4405709861985940822339907608478984467801674096943607595955906983477355196146field",
-      "scm": "8159059474196797542688259542614139380697617024331252897386937371747333136889field"
-=======
-          "id": "39219174966609382706945154004192240435573301836758241154000119779525802353field",
-          "value": "ciphertext1qyq0yq76vm08nscmsu7tu2q4xdkkzjl242ffa9w2qlevzxd9g8rmxqsts5f85"
-        }
-      ],
-      "tpk": "5306224305346442449483742176808946063494825538188643502285902672205048348803group",
-      "tcm": "6521213678877832683609820183106845880733807818725829104271894229561536849280field",
-      "scm": "5790219391225417958344591480052477794296759439105952409485118920320275755279field"
->>>>>>> 7152ab29
-    }
-  ],
-  "global_state_root": "sr1qqqqqqqqqqqqqqqqqqqqqqqqqqqqqqqqqqqqqqqqqqqqqqqqqqqq6gk0xu"
-}
-
-verified: true
-status: accepted
-{
-  "transitions": [
-    {
-<<<<<<< HEAD
-      "id": "au16dfspzawks2k6r6c7z5qg9pf6ztg45darmvxfhuz4xgsda880gqqtdfkft",
-=======
-      "id": "au1ms8jg6tmzrvdnr7l4tjqp8jq22mpt60ne902kjvd8ww5vfr6qsps7xu470",
->>>>>>> 7152ab29
+          "id": "2906432012207348093026861476746092623711571152507860518741619429068820494719field",
+          "value": "ciphertext1qyqracm4a220jequ8mw0ejl3nvzkm45ns6pgq8f8jeeg8k7avdn2zzqsyue7q"
+        }
+      ],
+      "tpk": "8188509663068046401330261025097048548719198316459110235758131742997661686813group",
+      "tcm": "6571670837059256890908664708863592809908028683356999531310664607680013857075field",
+      "scm": "1264480902468006992124886581023105287172655394258796864443085083253350131502field"
+    }
+  ],
+  "global_state_root": "sr1qqqqqqqqqqqqqqqqqqqqqqqqqqqqqqqqqqqqqqqqqqqqqqqqqqqq6gk0xu"
+}
+
+verified: true
+status: accepted
+{
+  "transitions": [
+    {
+      "id": "au1725p72j0smh4ewc6znl09ljuz78qjhrm0y9zql0flauzasckespsky0nv2",
       "program": "implicit_wrapping.aleo",
       "function": "basic_implicit_ternary",
       "inputs": [
         {
           "type": "private",
-<<<<<<< HEAD
-          "id": "1306555899055782089831104173546029074146053953850613356550623482375733928028field",
-          "value": "ciphertext1qyq82jwmmatlswv9tqpa7ulg72n42vqm5f078j3hq6q88vpp9l62zzqg0mlfr"
-=======
-          "id": "2072543776461677693940752349406110857517083392839290385550394528079304690390field",
-          "value": "ciphertext1qyqp4thwsmkkz6y9ftgw65mggjyzy2yh0ggz6ufjw9u73ehlpy4xczsrrr9yq"
->>>>>>> 7152ab29
-        }
-      ],
-      "outputs": [
-        {
-          "type": "private",
-<<<<<<< HEAD
-          "id": "7976741777688150048329502814194052196384754895759377274249327927579103776945field",
-          "value": "ciphertext1qyqfxarj3asa95zacsj7qcwfk3k5tqfexf3w2dcsn4p5wv5r3a72srqflt8zd"
-        }
-      ],
-      "tpk": "6729527426586848375541767131055199714384585808611397737773664760458396025974group",
-      "tcm": "512126408295705692284562240424807215569625274910500504578589237776592524525field",
-      "scm": "6884080250993186421831323465631736466295846536553122622999256974161340904123field"
-=======
-          "id": "7812462245629892685937888257153353315752756517541356639471992414890510997835field",
-          "value": "ciphertext1qyq0ua5j4e833vl8w4s96t5xmw3s9ey9mksygsapqpgtls8qr5395zca68sc8"
-        }
-      ],
-      "tpk": "2191608368860675671033668066934282815316158412671099297776151328487551307419group",
-      "tcm": "5974133142206881343337916835986305880902879487137470625549962128639773085016field",
-      "scm": "4667818688041245650029833846899489946286240676630308324737283192893159251294field"
->>>>>>> 7152ab29
+          "id": "5731741518331029847414631588562793449640277303553185189666677218908677906706field",
+          "value": "ciphertext1qyqygkxphfu4ap3fjmdeuydechrlzt9epwqs8nhu34lsnf76ckulsrs70gs9p"
+        }
+      ],
+      "outputs": [
+        {
+          "type": "private",
+          "id": "7419414579426825601984543056570954659659247739959531115080946459363535774296field",
+          "value": "ciphertext1qyqgy0f3qy29fz9n7e09rjzundeenqaum6qk4u4l8sdunfxqzrapjpqxhfzj4"
+        }
+      ],
+      "tpk": "4181013576203909363147091088969966845590923690628190707481122820979486716382group",
+      "tcm": "4433632771693726938199012777757014873567145116766834603215942612587177439759field",
+      "scm": "1964948703636424083464046438426763563744791652121304340394566548688878596160field"
     }
   ],
   "global_state_root": "sr1qqqqqqqqqqqqqqqqqqqqqqqqqqqqqqqqqqqqqqqqqqqqqqqqqqqq6gk0xu"
