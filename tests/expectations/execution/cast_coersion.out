program test.aleo;

struct foo:
    data as field;

function main:
    input r0 as boolean.private;
    input r1 as group.private;
    input r2 as address.private;
    cast r1 into r3 as field;
    cast r3 into r4 as foo;
    cast 1field into r5 as foo;
    cast r2 into r6 as field;
    cast r6 into r7 as foo;
    ternary r0 r4.data r4.data into r8;
    cast r8 into r9 as foo;
    ternary r0 r5.data r7.data into r10;
    cast r10 into r11 as foo;
    output r9 as foo.private;
    output r11 as foo.private;

constructor:
    assert.eq edition 0u16;
verified: true
status: accepted
{
  "transitions": [
    {
<<<<<<< HEAD
      "id": "au13eu2dm6vlddn86rypagstqrc0hsfluqzj3jljkl4e540fja6tggskppdja",
=======
      "id": "au1ghw5gkhnm47vyxa2u39n6sz74grhe3kyrg8hnt00le449x7mfq9q9e524w",
>>>>>>> 7152ab29
      "program": "test.aleo",
      "function": "main",
      "inputs": [
        {
          "type": "private",
<<<<<<< HEAD
          "id": "5642446782452724402597673262053260584461593512407237774041644097332935580712field",
          "value": "ciphertext1qyqz4ryc5v99pjtfep5s5tgweeyh74wwsmg37z49auvpa4alhxd26zgdy34uu"
        },
        {
          "type": "private",
          "id": "1539513754063315541000746471207439103121197682678726181497335160977950659841field",
          "value": "ciphertext1qgqwrm70j6pe3eg2k5633c9t22j4zq4f930gygr76t5kmm5rvaua2ygauetjcg0hke35umfxn2r73eqjq4s6kh6zy8tw7379accs7ppmpvkyxmwj"
        },
        {
          "type": "private",
          "id": "6994230838462341232315178700009329574033916612575383920325604701408631240081field",
          "value": "ciphertext1qgqf0vs0rtp42vnmautx0qn0wcdhp0lts9qvaa77g67fp7t7agy9kyr3epwj3kp9zq0dm4p0q8nfqtu9pwdxj6mn4r34kcmaxw75dqc2pvzskrav"
=======
          "id": "3824743901857652031451523951016979218507677110755628499297200632652707924389field",
          "value": "ciphertext1qyqqlsjwnfaapy677nwt3dqskwsw3jdtuuee3mlg9lvulx9aspakqzgg4tws2"
        },
        {
          "type": "private",
          "id": "654046811624424106773388831316455024325847792261204377400474570910804937500field",
          "value": "ciphertext1qgqre7q6sprvjn09lp5trlhqt2c3a5d4aht4e8zlzgpettjvx9y9jppkp4wnpz9nppvra9vextmpu92qss05a77jlnntrd8evqazwttxqv8sh4ug"
        },
        {
          "type": "private",
          "id": "7714399010096036113305479052791033167975673421318181202951734427921756023973field",
          "value": "ciphertext1qgqz8u46jts35j7mpuyv4akc5n2d6dhk53wpd8rewvt4rrans4t37yfzljn2xcvt3hdvglctqe6z7tlgh6qcxk8anv9ay2ln0c60tf8tpcn3ykt7"
>>>>>>> 7152ab29
        }
      ],
      "outputs": [
        {
          "type": "private",
<<<<<<< HEAD
          "id": "5436182143080354815348712806403956823353291891401564274287133914578437468814field",
          "value": "ciphertext1qgqzlnaqupekk3zjcj4sp7sel0f86rdfeugcqt6rwdwqk90myev9qra9xnc7cfv8sj0z0zl3k2zhx5e0n0dntad0mmgd5ae4f75u2hm3zq7ket5p"
        },
        {
          "type": "private",
          "id": "5817234436233977859348558470107247054776955730801736078876671348315506754118field",
          "value": "ciphertext1qgqf5vgy3wfa6plj9cr3htkypuha834u8uc98dsh5e7tfr4agre3zz2rqzaq509hqc4v6cchcqv7hj7wnmh90yakm9q68csza9nzywj0qvelzzwk"
        }
      ],
      "tpk": "646845558375549784210274777130855824181163268394681480044719393150424514386group",
      "tcm": "1243628559964918142865270245615125496351442891132677521326723785700962029784field",
      "scm": "2559927265699398296538975311650968277856962949475786755284838310149958990503field"
=======
          "id": "4429736788791322446999747726876191908985128344033635783533081239020822704119field",
          "value": "ciphertext1qgq0c67h39k3gyar3g6mp0unpxue5af8cjwwzjchkau53k269uducpup5j5rdttmn9qzf6nxa88w9kdudghk23capuhy3ysgn8dkq8wcq5yqtj6u"
        },
        {
          "type": "private",
          "id": "7972245690071779116946032987173823055028342001719850967987461521713017381465field",
          "value": "ciphertext1qgqd6tn0hhl8pv7xkwe8e7xvqkhvgj72cy6ex4xlttw8qx37dwg7uyfa7dvj3e5flqhmrll9mf423pwu2wzuypg7w2r8nrtrqast93x2qqla9rpl"
        }
      ],
      "tpk": "30514353860360097940005696810740023414743844952780572133945633569309695859group",
      "tcm": "1513092064181594415926242258916126225780273536110651577987201180250827053068field",
      "scm": "4425669666413094712284924598708626823457737068590260746508480387164025087777field"
>>>>>>> 7152ab29
    }
  ],
  "global_state_root": "sr1qqqqqqqqqqqqqqqqqqqqqqqqqqqqqqqqqqqqqqqqqqqqqqqqqqqq6gk0xu"
}

verified: true
status: accepted
{
  "transitions": [
    {
<<<<<<< HEAD
      "id": "au1e9j5lss6p6lsdh69ezwd79xynr0sqla67utkpcfcgs52cwvv3s8qaq3n8c",
=======
      "id": "au1q8crefn9y6pl7fwk2dfewuzyyehmupe66xtf6xc5seu7fp94cg8sycyl6z",
>>>>>>> 7152ab29
      "program": "test.aleo",
      "function": "main",
      "inputs": [
        {
          "type": "private",
<<<<<<< HEAD
          "id": "3250055897302985830309151042689216370792049577907387191707058544840920100121field",
          "value": "ciphertext1qyq8xqvr0rvh3thadj0smurfmvzf33vvehe0sgeyhujllukysxcyurq4lc0ye"
        },
        {
          "type": "private",
          "id": "1613554067069020037170549176995112872589765109576998301151274972266904028522field",
          "value": "ciphertext1qgqte79hxwursyg85ptrvf8kwhsm5v6e2zgxhkun0ugnrqs7amusjy80t9kmxe6nlfrreve76maasqg3rjsjgq87jv7z8srclhds4zyfpqv55lwr"
        },
        {
          "type": "private",
          "id": "7672851793510135745920819531852904813286255347531915970671527460306499962359field",
          "value": "ciphertext1qgq2lqe3vl9wzwcuc3f8yqjugj2hdnkm9vjrc922qtgqjcqyl4c9vqxpfc8h6c60vpgvnssu3jt92td6433tr7d0avq95ghlzrhkge8hpghzea45"
=======
          "id": "3710061426989254541182385485322313508193678673094244511409970965791720715189field",
          "value": "ciphertext1qyqtpgpf9kew6x3zttzvz7l8y3ceysk03vvc2sxjjesy50wn94evzzgqj6xef"
        },
        {
          "type": "private",
          "id": "6113696576868322051087158101379939621374616357337913776356978026507330754425field",
          "value": "ciphertext1qgqgmf30q759aj4962xhp5tp2kxv93av7rlda3v4lqmk86jqn0kvjpp48nrsd937y6kysyp6u39yujsq9466fd48ss89j2lrau55tte9pyt3xn4w"
        },
        {
          "type": "private",
          "id": "1637247216015239631026692221240656429561968730984236867433849261791618649681field",
          "value": "ciphertext1qgq8ywukqe4rx5falcuxnc0f0d5qfmehu04w5sch7x9nr44seynzxqzcfcgmkaf5mspnamj54v3x6hgjwvuruexlddy08q3sptk8g3njq5n0zexd"
>>>>>>> 7152ab29
        }
      ],
      "outputs": [
        {
          "type": "private",
<<<<<<< HEAD
          "id": "3808083175832555544697380723165987043079544924187959190920724833093149845527field",
          "value": "ciphertext1qgqvh29ul5d7zaa2l4gzhrnnwnpwv3fxw5mmytht889fgruyf0v95rrd3v8dr3mp9gv4tyr2dgfcf6vm6j8y7typhx4nc3npnqcphqu3qu82kh48"
        },
        {
          "type": "private",
          "id": "6386781033732307496626425811534888082195562791222850379007034476901459027862field",
          "value": "ciphertext1qgqyqezaljkajgl2cv94h9q79t68xwalt4m7hhllkzvfvqzgyuf4jz64qf6gmxln98ugajftuqk04lj8elcjxetn7km770clsw94pdknqc4erqxk"
        }
      ],
      "tpk": "962103680883008835335736280260387705623120452538220142950652433768802059722group",
      "tcm": "66248129035430163764320814515496266365040031932492383740287051112663064919field",
      "scm": "7583647726964034586954900732883607037962528482595061159567255046123163966399field"
=======
          "id": "6976422839240509456691009292422439327016866016327726293145835026780937992080field",
          "value": "ciphertext1qgqry6mn5jx0qm659kn4sn7qmkruthykdstxhk2u7dww7xtwnm2dcz8cxdmtfna7qdyqs6wm3r3kj2m43p4x6vxy8wx8umzwsw4wqy7rzqw99hhe"
        },
        {
          "type": "private",
          "id": "8266317317424758368708654818109803546135647359684608682358085063936881658142field",
          "value": "ciphertext1qgqzwtclu7lxccsze0acm3d85gajjamjz03rzkrrqp966gt6egzz5rvnzt2f85pdy8ps3a20ld2yq8zsmpynx2jmv5yv6kuu537pa6s3qcasdcul"
        }
      ],
      "tpk": "6239818123699964955596529398986678740746939563932848992068936069781443007437group",
      "tcm": "1743163699488179795546778341675572121987143141677683095153770402195193011707field",
      "scm": "5636232713735803615032112720601676007016717835419885575955960130343175715319field"
>>>>>>> 7152ab29
    }
  ],
  "global_state_root": "sr1qqqqqqqqqqqqqqqqqqqqqqqqqqqqqqqqqqqqqqqqqqqqqqqqqqqq6gk0xu"
}

verified: true
status: accepted
{
  "transitions": [
    {
<<<<<<< HEAD
      "id": "au1gnnprfwax7lamd3zy6p0jjyt2ndf992qfd8c2uy07kqt62sems8shr0520",
=======
      "id": "au1s925ee0d06xzsv55ggs537lfpy48dx4gqvm4m3v5hg4sr25z5uqqwvs5q5",
>>>>>>> 7152ab29
      "program": "test.aleo",
      "function": "main",
      "inputs": [
        {
          "type": "private",
<<<<<<< HEAD
          "id": "3714148363888911072854608742552604840998942048171079107241592569335586929784field",
          "value": "ciphertext1qyqfjtltnf7g6fl3pygcdq3wsddxq5c4g2yxgsdzr9s4d9r8jjfxxys7nw4pa"
        },
        {
          "type": "private",
          "id": "91976205331269960808869843620600349862664453707449244289755106593415851325field",
          "value": "ciphertext1qgq2x69kwhlgmn5jzae5qz7738mnc460e0xekfern070llmf05jevraffeu2z48ctg23q4fym4lyxprkh4qse62873h8urw8vtdyvnpqzg684vh8"
        },
        {
          "type": "private",
          "id": "7604560815718873898702115714129216923184526313835696370051454596030175459270field",
          "value": "ciphertext1qgqt0ap3rmrx99xhyfdzhggrnujsq7a9kyj7mwladunv3ltgg8q0gpnmcushve6cuv54ld4eyy4djh2jtjuf8e93r73qj5cqc7mcvdk6pccx528k"
=======
          "id": "2547456290452720938601652668064971477023254659337131931675308336730451477063field",
          "value": "ciphertext1qyq9246svp76x089fg7ay0haqtwzwsura80eeduazs3hvvclt7vvvqql2zke3"
        },
        {
          "type": "private",
          "id": "6718542654423365189978990919699689660157230458068652159456706695057329510732field",
          "value": "ciphertext1qgqyw4d6lsgltmag0d4nn6c53zjrpa7gwgxfgaqwwdvug2c7a758zzdtz0ppcdcjrmwg97vlum7jarpzw9888whyrf7v5390l7sp8tm7zqrydn8j"
        },
        {
          "type": "private",
          "id": "3023357622429278747805113992757658517806507373521993176798362562419031659257field",
          "value": "ciphertext1qgqfxa8l6vxdp7pepdknl90tskfe0r4j84hacwkj2hzcdq74lf70zrfnut26az2d4wzkne4gavrma3sdj4cxnd0uxylhw2mkkx7hl50kpvekgy42"
>>>>>>> 7152ab29
        }
      ],
      "outputs": [
        {
          "type": "private",
<<<<<<< HEAD
          "id": "2958247309931783595235610150666905668740027643233007691952237220981137361492field",
          "value": "ciphertext1qgq8f4273tvy6txr4ycrrs2vtdrjnmkqwyv9g4jys5cvr6h3rrdn7zfvj93r8metwvdlkahmh99zcrg6w8mlmwka7m49c8v042au53ylqqweswp8"
        },
        {
          "type": "private",
          "id": "6079920330557929172873804647389731890488670305407419789123366042406752966342field",
          "value": "ciphertext1qgqxzrd6vyp4hyqsert58xzql43freyzpz4sgdmxmldyauhzaj9fjpwccgdwjv5pmlanazmkffznca82we5pgzl9rz70wlq963kmccyhpq7en3sc"
        }
      ],
      "tpk": "995995868750371228575334212585644820502701346440411339595102735780556912933group",
      "tcm": "98502188267964834629641329710005318921720027127486789210228716353920442997field",
      "scm": "6699203763479562792518811839980932805323704239192842605819013526234063021035field"
=======
          "id": "1605909711363941286989570087897519903046860277698909412354872214147931931527field",
          "value": "ciphertext1qgqqqtfvzx4c2r8ujmpqsvy6ydttxkas3qqsllyvsf4c7h6f4khcjydcu4hn82zpz2tcn6pzmqtn5vwv5tztyd95a9gme87whche0eq7qgt533qc"
        },
        {
          "type": "private",
          "id": "7476484630997827431210149172433261669787792517776636439329343547913617673240field",
          "value": "ciphertext1qgq0tyddjsgxr0cjnmjcqcwa28jfzf7guu7yu8fy8wcur99v58euur9yn893jdsfurxxu88g23u3crx7mljfns3dlgyg8u6gmld52gu7p5s8n7xq"
        }
      ],
      "tpk": "3688161818267956416175828861037664164054555334519099108533537206863867347000group",
      "tcm": "7071727911603026674240130424077925619589692469435635249305333371003144809252field",
      "scm": "3003997454711856611809864871493147860264070467156206866977197672488745433448field"
>>>>>>> 7152ab29
    }
  ],
  "global_state_root": "sr1qqqqqqqqqqqqqqqqqqqqqqqqqqqqqqqqqqqqqqqqqqqqqqqqqqqq6gk0xu"
}

verified: true
status: accepted
{
  "transitions": [
    {
<<<<<<< HEAD
      "id": "au13cjrynw22vdchv04scwey5p2j3pglj0n02y308edlvp9322k75xsp7kkfv",
=======
      "id": "au1x3snneaug2c3ss5kncawueh273cwp3yucmuvg30dup6ax8sekcpqszv04d",
>>>>>>> 7152ab29
      "program": "test.aleo",
      "function": "main",
      "inputs": [
        {
          "type": "private",
<<<<<<< HEAD
          "id": "2050153836326028980456603140510031839460361236524587643035942647944852543125field",
          "value": "ciphertext1qyqrqj7fatxnt6zuqfn7y7dmxxp7v4c6rty9j6egpmfak72cnpmy2pqhsecqc"
        },
        {
          "type": "private",
          "id": "1253721130958500790767759893855805528791360344171506794147880118439878833937field",
          "value": "ciphertext1qgq2u3vu430fmnxgmw6suxtyx6yz9haa30kc0a62lsezrufxw3hy2q8r6jp46qhxfe0ef0zx9ktm42wrhwa25e6sz9hmt98m3fjug2gfq5h504mh"
        },
        {
          "type": "private",
          "id": "3004097733474083677470173974707176476488396497853761051863861735322353732074field",
          "value": "ciphertext1qgqw5guu8aztaru8xqg7zl4t9g0a895x5gqmcpals3t0dt4lpykj5qt94u5xzahtvfkd80ed5pv07ealafcgfghy9g0y04gk7kmgj6a6qgxx0h4a"
=======
          "id": "2068207341282944979300746980301884084457594675183389636554168671200915445366field",
          "value": "ciphertext1qyqy70c2nu55anxngfwq9ev73fyxy80s96qnun3m3r7ygjzkzgk8zzspq8dej"
        },
        {
          "type": "private",
          "id": "1872696739406257283496083770149776274097586095410754854758494719289245874820field",
          "value": "ciphertext1qgqd05rlnjfpsh4c0e3pcut84kmsq7zm6y9p7jmrjcyx83a5ame7cr0v4x20krmvauvzyfu84hxh6ujnnc4x8u0tk7k2mzd74capwfh6qvv5slyj"
        },
        {
          "type": "private",
          "id": "2159368659961601031420429963364509227539688389554033403019091748212709042942field",
          "value": "ciphertext1qgqd8e7wps5xjqv7g2m2aepvyx36cv4ukxnvlt8pr3enuueg7xxdkqm0ysxlslmechvsa2kculfm84385l3hq6xcz0vyyj2q7jwcpw9gpsh2r67k"
>>>>>>> 7152ab29
        }
      ],
      "outputs": [
        {
          "type": "private",
<<<<<<< HEAD
          "id": "3855961094888159087426971566479677047149388852466262289474844268332247110446field",
          "value": "ciphertext1qgqzn0axyhd0rr0xqr6aj3tqgg9fhxjx793tdtpcqyjyzpd7khn4grnymm46cs0ktqq5nhkrmj707etg55a8mlv6ex5mdawrqu3dtgd3pytq9qtx"
        },
        {
          "type": "private",
          "id": "5917818815955145019752901381607779418011104716637031658011605965555549104441field",
          "value": "ciphertext1qgqrhtuuzwznd5qghp93cjne5z4z0rnuz730ucad9v2hq7cm35gjzql2ysl6suep8sg2a6pms7al9yawfrjzkru20sn2u8lsc9psxnelzytzwkg3"
        }
      ],
      "tpk": "3928699411450320327229213535299816623802170334185085473822204226199029043319group",
      "tcm": "1698307967365270617870771087484615856330321865170946163424137057701382210844field",
      "scm": "5847427633274024472231358471023443617561005984907498797134234493768174034036field"
=======
          "id": "754267036357334097333063303635852419227010606676501728344955937046082691373field",
          "value": "ciphertext1qgqdt54vl746qzfw5kksyng489sr3hz5mn04cldg4ha7pndghud6wrk3l8u23uktymmj059vee5mwprhr8598dhahwl8unqp4796hzgeqgmjqu5c"
        },
        {
          "type": "private",
          "id": "3273950401888570607346923078372196862580512451653115445291875568032404270835field",
          "value": "ciphertext1qgqynsnkvreudkg3rvcx9vjgfc0xjt3ds8l8fzkcja9ahcdqkllnkzm0njy29fedxlnserqu8m5wx89rlxs3thdx7ej6y306ln9ks2ypqc3ndz8w"
        }
      ],
      "tpk": "265798651642328121860892229131390360376856470667031708688081924940108849795group",
      "tcm": "2185172643037289527276407881112734051184620663546495071693997972417030019231field",
      "scm": "5032566090211159756895570158480097026280151901086518417277775184484934659941field"
>>>>>>> 7152ab29
    }
  ],
  "global_state_root": "sr1qqqqqqqqqqqqqqqqqqqqqqqqqqqqqqqqqqqqqqqqqqqqqqqqqqqq6gk0xu"
}
<|MERGE_RESOLUTION|>--- conflicted
+++ resolved
@@ -26,313 +26,177 @@
 {
   "transitions": [
     {
-<<<<<<< HEAD
-      "id": "au13eu2dm6vlddn86rypagstqrc0hsfluqzj3jljkl4e540fja6tggskppdja",
-=======
-      "id": "au1ghw5gkhnm47vyxa2u39n6sz74grhe3kyrg8hnt00le449x7mfq9q9e524w",
->>>>>>> 7152ab29
-      "program": "test.aleo",
-      "function": "main",
-      "inputs": [
-        {
-          "type": "private",
-<<<<<<< HEAD
-          "id": "5642446782452724402597673262053260584461593512407237774041644097332935580712field",
-          "value": "ciphertext1qyqz4ryc5v99pjtfep5s5tgweeyh74wwsmg37z49auvpa4alhxd26zgdy34uu"
-        },
-        {
-          "type": "private",
-          "id": "1539513754063315541000746471207439103121197682678726181497335160977950659841field",
-          "value": "ciphertext1qgqwrm70j6pe3eg2k5633c9t22j4zq4f930gygr76t5kmm5rvaua2ygauetjcg0hke35umfxn2r73eqjq4s6kh6zy8tw7379accs7ppmpvkyxmwj"
-        },
-        {
-          "type": "private",
-          "id": "6994230838462341232315178700009329574033916612575383920325604701408631240081field",
-          "value": "ciphertext1qgqf0vs0rtp42vnmautx0qn0wcdhp0lts9qvaa77g67fp7t7agy9kyr3epwj3kp9zq0dm4p0q8nfqtu9pwdxj6mn4r34kcmaxw75dqc2pvzskrav"
-=======
-          "id": "3824743901857652031451523951016979218507677110755628499297200632652707924389field",
-          "value": "ciphertext1qyqqlsjwnfaapy677nwt3dqskwsw3jdtuuee3mlg9lvulx9aspakqzgg4tws2"
-        },
-        {
-          "type": "private",
-          "id": "654046811624424106773388831316455024325847792261204377400474570910804937500field",
-          "value": "ciphertext1qgqre7q6sprvjn09lp5trlhqt2c3a5d4aht4e8zlzgpettjvx9y9jppkp4wnpz9nppvra9vextmpu92qss05a77jlnntrd8evqazwttxqv8sh4ug"
-        },
-        {
-          "type": "private",
-          "id": "7714399010096036113305479052791033167975673421318181202951734427921756023973field",
-          "value": "ciphertext1qgqz8u46jts35j7mpuyv4akc5n2d6dhk53wpd8rewvt4rrans4t37yfzljn2xcvt3hdvglctqe6z7tlgh6qcxk8anv9ay2ln0c60tf8tpcn3ykt7"
->>>>>>> 7152ab29
-        }
-      ],
-      "outputs": [
-        {
-          "type": "private",
-<<<<<<< HEAD
-          "id": "5436182143080354815348712806403956823353291891401564274287133914578437468814field",
-          "value": "ciphertext1qgqzlnaqupekk3zjcj4sp7sel0f86rdfeugcqt6rwdwqk90myev9qra9xnc7cfv8sj0z0zl3k2zhx5e0n0dntad0mmgd5ae4f75u2hm3zq7ket5p"
-        },
-        {
-          "type": "private",
-          "id": "5817234436233977859348558470107247054776955730801736078876671348315506754118field",
-          "value": "ciphertext1qgqf5vgy3wfa6plj9cr3htkypuha834u8uc98dsh5e7tfr4agre3zz2rqzaq509hqc4v6cchcqv7hj7wnmh90yakm9q68csza9nzywj0qvelzzwk"
-        }
-      ],
-      "tpk": "646845558375549784210274777130855824181163268394681480044719393150424514386group",
-      "tcm": "1243628559964918142865270245615125496351442891132677521326723785700962029784field",
-      "scm": "2559927265699398296538975311650968277856962949475786755284838310149958990503field"
-=======
-          "id": "4429736788791322446999747726876191908985128344033635783533081239020822704119field",
-          "value": "ciphertext1qgq0c67h39k3gyar3g6mp0unpxue5af8cjwwzjchkau53k269uducpup5j5rdttmn9qzf6nxa88w9kdudghk23capuhy3ysgn8dkq8wcq5yqtj6u"
-        },
-        {
-          "type": "private",
-          "id": "7972245690071779116946032987173823055028342001719850967987461521713017381465field",
-          "value": "ciphertext1qgqd6tn0hhl8pv7xkwe8e7xvqkhvgj72cy6ex4xlttw8qx37dwg7uyfa7dvj3e5flqhmrll9mf423pwu2wzuypg7w2r8nrtrqast93x2qqla9rpl"
-        }
-      ],
-      "tpk": "30514353860360097940005696810740023414743844952780572133945633569309695859group",
-      "tcm": "1513092064181594415926242258916126225780273536110651577987201180250827053068field",
-      "scm": "4425669666413094712284924598708626823457737068590260746508480387164025087777field"
->>>>>>> 7152ab29
-    }
-  ],
-  "global_state_root": "sr1qqqqqqqqqqqqqqqqqqqqqqqqqqqqqqqqqqqqqqqqqqqqqqqqqqqq6gk0xu"
-}
-
-verified: true
-status: accepted
-{
-  "transitions": [
-    {
-<<<<<<< HEAD
-      "id": "au1e9j5lss6p6lsdh69ezwd79xynr0sqla67utkpcfcgs52cwvv3s8qaq3n8c",
-=======
-      "id": "au1q8crefn9y6pl7fwk2dfewuzyyehmupe66xtf6xc5seu7fp94cg8sycyl6z",
->>>>>>> 7152ab29
-      "program": "test.aleo",
-      "function": "main",
-      "inputs": [
-        {
-          "type": "private",
-<<<<<<< HEAD
-          "id": "3250055897302985830309151042689216370792049577907387191707058544840920100121field",
-          "value": "ciphertext1qyq8xqvr0rvh3thadj0smurfmvzf33vvehe0sgeyhujllukysxcyurq4lc0ye"
-        },
-        {
-          "type": "private",
-          "id": "1613554067069020037170549176995112872589765109576998301151274972266904028522field",
-          "value": "ciphertext1qgqte79hxwursyg85ptrvf8kwhsm5v6e2zgxhkun0ugnrqs7amusjy80t9kmxe6nlfrreve76maasqg3rjsjgq87jv7z8srclhds4zyfpqv55lwr"
-        },
-        {
-          "type": "private",
-          "id": "7672851793510135745920819531852904813286255347531915970671527460306499962359field",
-          "value": "ciphertext1qgq2lqe3vl9wzwcuc3f8yqjugj2hdnkm9vjrc922qtgqjcqyl4c9vqxpfc8h6c60vpgvnssu3jt92td6433tr7d0avq95ghlzrhkge8hpghzea45"
-=======
-          "id": "3710061426989254541182385485322313508193678673094244511409970965791720715189field",
-          "value": "ciphertext1qyqtpgpf9kew6x3zttzvz7l8y3ceysk03vvc2sxjjesy50wn94evzzgqj6xef"
-        },
-        {
-          "type": "private",
-          "id": "6113696576868322051087158101379939621374616357337913776356978026507330754425field",
-          "value": "ciphertext1qgqgmf30q759aj4962xhp5tp2kxv93av7rlda3v4lqmk86jqn0kvjpp48nrsd937y6kysyp6u39yujsq9466fd48ss89j2lrau55tte9pyt3xn4w"
-        },
-        {
-          "type": "private",
-          "id": "1637247216015239631026692221240656429561968730984236867433849261791618649681field",
-          "value": "ciphertext1qgq8ywukqe4rx5falcuxnc0f0d5qfmehu04w5sch7x9nr44seynzxqzcfcgmkaf5mspnamj54v3x6hgjwvuruexlddy08q3sptk8g3njq5n0zexd"
->>>>>>> 7152ab29
-        }
-      ],
-      "outputs": [
-        {
-          "type": "private",
-<<<<<<< HEAD
-          "id": "3808083175832555544697380723165987043079544924187959190920724833093149845527field",
-          "value": "ciphertext1qgqvh29ul5d7zaa2l4gzhrnnwnpwv3fxw5mmytht889fgruyf0v95rrd3v8dr3mp9gv4tyr2dgfcf6vm6j8y7typhx4nc3npnqcphqu3qu82kh48"
-        },
-        {
-          "type": "private",
-          "id": "6386781033732307496626425811534888082195562791222850379007034476901459027862field",
-          "value": "ciphertext1qgqyqezaljkajgl2cv94h9q79t68xwalt4m7hhllkzvfvqzgyuf4jz64qf6gmxln98ugajftuqk04lj8elcjxetn7km770clsw94pdknqc4erqxk"
-        }
-      ],
-      "tpk": "962103680883008835335736280260387705623120452538220142950652433768802059722group",
-      "tcm": "66248129035430163764320814515496266365040031932492383740287051112663064919field",
-      "scm": "7583647726964034586954900732883607037962528482595061159567255046123163966399field"
-=======
-          "id": "6976422839240509456691009292422439327016866016327726293145835026780937992080field",
-          "value": "ciphertext1qgqry6mn5jx0qm659kn4sn7qmkruthykdstxhk2u7dww7xtwnm2dcz8cxdmtfna7qdyqs6wm3r3kj2m43p4x6vxy8wx8umzwsw4wqy7rzqw99hhe"
-        },
-        {
-          "type": "private",
-          "id": "8266317317424758368708654818109803546135647359684608682358085063936881658142field",
-          "value": "ciphertext1qgqzwtclu7lxccsze0acm3d85gajjamjz03rzkrrqp966gt6egzz5rvnzt2f85pdy8ps3a20ld2yq8zsmpynx2jmv5yv6kuu537pa6s3qcasdcul"
-        }
-      ],
-      "tpk": "6239818123699964955596529398986678740746939563932848992068936069781443007437group",
-      "tcm": "1743163699488179795546778341675572121987143141677683095153770402195193011707field",
-      "scm": "5636232713735803615032112720601676007016717835419885575955960130343175715319field"
->>>>>>> 7152ab29
-    }
-  ],
-  "global_state_root": "sr1qqqqqqqqqqqqqqqqqqqqqqqqqqqqqqqqqqqqqqqqqqqqqqqqqqqq6gk0xu"
-}
-
-verified: true
-status: accepted
-{
-  "transitions": [
-    {
-<<<<<<< HEAD
-      "id": "au1gnnprfwax7lamd3zy6p0jjyt2ndf992qfd8c2uy07kqt62sems8shr0520",
-=======
-      "id": "au1s925ee0d06xzsv55ggs537lfpy48dx4gqvm4m3v5hg4sr25z5uqqwvs5q5",
->>>>>>> 7152ab29
-      "program": "test.aleo",
-      "function": "main",
-      "inputs": [
-        {
-          "type": "private",
-<<<<<<< HEAD
-          "id": "3714148363888911072854608742552604840998942048171079107241592569335586929784field",
-          "value": "ciphertext1qyqfjtltnf7g6fl3pygcdq3wsddxq5c4g2yxgsdzr9s4d9r8jjfxxys7nw4pa"
-        },
-        {
-          "type": "private",
-          "id": "91976205331269960808869843620600349862664453707449244289755106593415851325field",
-          "value": "ciphertext1qgq2x69kwhlgmn5jzae5qz7738mnc460e0xekfern070llmf05jevraffeu2z48ctg23q4fym4lyxprkh4qse62873h8urw8vtdyvnpqzg684vh8"
-        },
-        {
-          "type": "private",
-          "id": "7604560815718873898702115714129216923184526313835696370051454596030175459270field",
-          "value": "ciphertext1qgqt0ap3rmrx99xhyfdzhggrnujsq7a9kyj7mwladunv3ltgg8q0gpnmcushve6cuv54ld4eyy4djh2jtjuf8e93r73qj5cqc7mcvdk6pccx528k"
-=======
-          "id": "2547456290452720938601652668064971477023254659337131931675308336730451477063field",
-          "value": "ciphertext1qyq9246svp76x089fg7ay0haqtwzwsura80eeduazs3hvvclt7vvvqql2zke3"
-        },
-        {
-          "type": "private",
-          "id": "6718542654423365189978990919699689660157230458068652159456706695057329510732field",
-          "value": "ciphertext1qgqyw4d6lsgltmag0d4nn6c53zjrpa7gwgxfgaqwwdvug2c7a758zzdtz0ppcdcjrmwg97vlum7jarpzw9888whyrf7v5390l7sp8tm7zqrydn8j"
-        },
-        {
-          "type": "private",
-          "id": "3023357622429278747805113992757658517806507373521993176798362562419031659257field",
-          "value": "ciphertext1qgqfxa8l6vxdp7pepdknl90tskfe0r4j84hacwkj2hzcdq74lf70zrfnut26az2d4wzkne4gavrma3sdj4cxnd0uxylhw2mkkx7hl50kpvekgy42"
->>>>>>> 7152ab29
-        }
-      ],
-      "outputs": [
-        {
-          "type": "private",
-<<<<<<< HEAD
-          "id": "2958247309931783595235610150666905668740027643233007691952237220981137361492field",
-          "value": "ciphertext1qgq8f4273tvy6txr4ycrrs2vtdrjnmkqwyv9g4jys5cvr6h3rrdn7zfvj93r8metwvdlkahmh99zcrg6w8mlmwka7m49c8v042au53ylqqweswp8"
-        },
-        {
-          "type": "private",
-          "id": "6079920330557929172873804647389731890488670305407419789123366042406752966342field",
-          "value": "ciphertext1qgqxzrd6vyp4hyqsert58xzql43freyzpz4sgdmxmldyauhzaj9fjpwccgdwjv5pmlanazmkffznca82we5pgzl9rz70wlq963kmccyhpq7en3sc"
-        }
-      ],
-      "tpk": "995995868750371228575334212585644820502701346440411339595102735780556912933group",
-      "tcm": "98502188267964834629641329710005318921720027127486789210228716353920442997field",
-      "scm": "6699203763479562792518811839980932805323704239192842605819013526234063021035field"
-=======
-          "id": "1605909711363941286989570087897519903046860277698909412354872214147931931527field",
-          "value": "ciphertext1qgqqqtfvzx4c2r8ujmpqsvy6ydttxkas3qqsllyvsf4c7h6f4khcjydcu4hn82zpz2tcn6pzmqtn5vwv5tztyd95a9gme87whche0eq7qgt533qc"
-        },
-        {
-          "type": "private",
-          "id": "7476484630997827431210149172433261669787792517776636439329343547913617673240field",
-          "value": "ciphertext1qgq0tyddjsgxr0cjnmjcqcwa28jfzf7guu7yu8fy8wcur99v58euur9yn893jdsfurxxu88g23u3crx7mljfns3dlgyg8u6gmld52gu7p5s8n7xq"
-        }
-      ],
-      "tpk": "3688161818267956416175828861037664164054555334519099108533537206863867347000group",
-      "tcm": "7071727911603026674240130424077925619589692469435635249305333371003144809252field",
-      "scm": "3003997454711856611809864871493147860264070467156206866977197672488745433448field"
->>>>>>> 7152ab29
-    }
-  ],
-  "global_state_root": "sr1qqqqqqqqqqqqqqqqqqqqqqqqqqqqqqqqqqqqqqqqqqqqqqqqqqqq6gk0xu"
-}
-
-verified: true
-status: accepted
-{
-  "transitions": [
-    {
-<<<<<<< HEAD
-      "id": "au13cjrynw22vdchv04scwey5p2j3pglj0n02y308edlvp9322k75xsp7kkfv",
-=======
-      "id": "au1x3snneaug2c3ss5kncawueh273cwp3yucmuvg30dup6ax8sekcpqszv04d",
->>>>>>> 7152ab29
-      "program": "test.aleo",
-      "function": "main",
-      "inputs": [
-        {
-          "type": "private",
-<<<<<<< HEAD
-          "id": "2050153836326028980456603140510031839460361236524587643035942647944852543125field",
-          "value": "ciphertext1qyqrqj7fatxnt6zuqfn7y7dmxxp7v4c6rty9j6egpmfak72cnpmy2pqhsecqc"
-        },
-        {
-          "type": "private",
-          "id": "1253721130958500790767759893855805528791360344171506794147880118439878833937field",
-          "value": "ciphertext1qgq2u3vu430fmnxgmw6suxtyx6yz9haa30kc0a62lsezrufxw3hy2q8r6jp46qhxfe0ef0zx9ktm42wrhwa25e6sz9hmt98m3fjug2gfq5h504mh"
-        },
-        {
-          "type": "private",
-          "id": "3004097733474083677470173974707176476488396497853761051863861735322353732074field",
-          "value": "ciphertext1qgqw5guu8aztaru8xqg7zl4t9g0a895x5gqmcpals3t0dt4lpykj5qt94u5xzahtvfkd80ed5pv07ealafcgfghy9g0y04gk7kmgj6a6qgxx0h4a"
-=======
-          "id": "2068207341282944979300746980301884084457594675183389636554168671200915445366field",
-          "value": "ciphertext1qyqy70c2nu55anxngfwq9ev73fyxy80s96qnun3m3r7ygjzkzgk8zzspq8dej"
-        },
-        {
-          "type": "private",
-          "id": "1872696739406257283496083770149776274097586095410754854758494719289245874820field",
-          "value": "ciphertext1qgqd05rlnjfpsh4c0e3pcut84kmsq7zm6y9p7jmrjcyx83a5ame7cr0v4x20krmvauvzyfu84hxh6ujnnc4x8u0tk7k2mzd74capwfh6qvv5slyj"
-        },
-        {
-          "type": "private",
-          "id": "2159368659961601031420429963364509227539688389554033403019091748212709042942field",
-          "value": "ciphertext1qgqd8e7wps5xjqv7g2m2aepvyx36cv4ukxnvlt8pr3enuueg7xxdkqm0ysxlslmechvsa2kculfm84385l3hq6xcz0vyyj2q7jwcpw9gpsh2r67k"
->>>>>>> 7152ab29
-        }
-      ],
-      "outputs": [
-        {
-          "type": "private",
-<<<<<<< HEAD
-          "id": "3855961094888159087426971566479677047149388852466262289474844268332247110446field",
-          "value": "ciphertext1qgqzn0axyhd0rr0xqr6aj3tqgg9fhxjx793tdtpcqyjyzpd7khn4grnymm46cs0ktqq5nhkrmj707etg55a8mlv6ex5mdawrqu3dtgd3pytq9qtx"
-        },
-        {
-          "type": "private",
-          "id": "5917818815955145019752901381607779418011104716637031658011605965555549104441field",
-          "value": "ciphertext1qgqrhtuuzwznd5qghp93cjne5z4z0rnuz730ucad9v2hq7cm35gjzql2ysl6suep8sg2a6pms7al9yawfrjzkru20sn2u8lsc9psxnelzytzwkg3"
-        }
-      ],
-      "tpk": "3928699411450320327229213535299816623802170334185085473822204226199029043319group",
-      "tcm": "1698307967365270617870771087484615856330321865170946163424137057701382210844field",
-      "scm": "5847427633274024472231358471023443617561005984907498797134234493768174034036field"
-=======
-          "id": "754267036357334097333063303635852419227010606676501728344955937046082691373field",
-          "value": "ciphertext1qgqdt54vl746qzfw5kksyng489sr3hz5mn04cldg4ha7pndghud6wrk3l8u23uktymmj059vee5mwprhr8598dhahwl8unqp4796hzgeqgmjqu5c"
-        },
-        {
-          "type": "private",
-          "id": "3273950401888570607346923078372196862580512451653115445291875568032404270835field",
-          "value": "ciphertext1qgqynsnkvreudkg3rvcx9vjgfc0xjt3ds8l8fzkcja9ahcdqkllnkzm0njy29fedxlnserqu8m5wx89rlxs3thdx7ej6y306ln9ks2ypqc3ndz8w"
-        }
-      ],
-      "tpk": "265798651642328121860892229131390360376856470667031708688081924940108849795group",
-      "tcm": "2185172643037289527276407881112734051184620663546495071693997972417030019231field",
-      "scm": "5032566090211159756895570158480097026280151901086518417277775184484934659941field"
->>>>>>> 7152ab29
-    }
-  ],
-  "global_state_root": "sr1qqqqqqqqqqqqqqqqqqqqqqqqqqqqqqqqqqqqqqqqqqqqqqqqqqqq6gk0xu"
-}
+      "id": "au1cqqvzwxqfr7vv9turjftdm8nmpqf35snpq7p9zpankuutzjmuqpqry69fg",
+      "program": "test.aleo",
+      "function": "main",
+      "inputs": [
+        {
+          "type": "private",
+          "id": "2925270782007876071693456019634781112257765211265857476378014833310629139249field",
+          "value": "ciphertext1qyq0vstz52ds42wsq0nmupkknfqtq3xqnv5r7vm05pkaec4j7yxr2yqv90m4x"
+        },
+        {
+          "type": "private",
+          "id": "2860897331505739866315368328161921867511320729503651313064713309858085323577field",
+          "value": "ciphertext1qgqvehv6rjzwmlr86shhyp4zy5la0tgfdvl5uqtrwa653yppzz4qsr4l0xvhy6rzyp6vp43acvhpxjp070ytmdf3qht0d9j385my2ul2zyaseter"
+        },
+        {
+          "type": "private",
+          "id": "4999503444238120396306081937619358685435367150023830675589523431742301865711field",
+          "value": "ciphertext1qgqz47f257u8e988jtt636jzn4vnxr4fwm2exm66q3wpa3a2v8apgrsdleqy7gyflev73r9r8v244kj4vcyuq7aj56kjyh5vzqyfwfpvpgk5awee"
+        }
+      ],
+      "outputs": [
+        {
+          "type": "private",
+          "id": "1444893717174499620905243462960128741509521910474806802063853703983877416609field",
+          "value": "ciphertext1qgqw6n7ms6vsjsu3xtuc0jrurscsaljvtnzfmf0znpj9v947s853qrwcx9xy33cw2uagk3zypx5efd5jk6fr7qw382r7sflxrvvha9azpcdvtkm0"
+        },
+        {
+          "type": "private",
+          "id": "61618749281454843953216592165708713293138506686908422022366921260340034519field",
+          "value": "ciphertext1qgqx6tt5gntmqgcks8p9tnpsccferc3v6d5z490dhgk0vgk85ww9zrr06y8knualn2rzgrhvexdcq0azk42r7shad04xzvsy2mfszj28pcaeeht8"
+        }
+      ],
+      "tpk": "1444645341092403476487494476002418697100335155885101952479391639946017180651group",
+      "tcm": "4022403563861184297614023962235527543582740910367521074490491735545033214384field",
+      "scm": "3417975694024015777881958321467766515389598186664770604065996729417176359954field"
+    }
+  ],
+  "global_state_root": "sr1qqqqqqqqqqqqqqqqqqqqqqqqqqqqqqqqqqqqqqqqqqqqqqqqqqqq6gk0xu"
+}
+
+verified: true
+status: accepted
+{
+  "transitions": [
+    {
+      "id": "au14edyrjhxpug4gw99ewee5dmdwtdm43ngr5z4gs2kqpkxw6fjcuyqmtf7m4",
+      "program": "test.aleo",
+      "function": "main",
+      "inputs": [
+        {
+          "type": "private",
+          "id": "225053976902125055093378835167103914446241462223657570173986616662613120202field",
+          "value": "ciphertext1qyqzuz0gja8gunul9xxwf5ytglg0x7jzaenq66yqt6hdvdae9jap7rcuaj5zt"
+        },
+        {
+          "type": "private",
+          "id": "2667154543229287544772242665172127946799418921653008392585896574113765803736field",
+          "value": "ciphertext1qgqzn905quhnkkspaf5ffw00zzdck9yg5n45x5zjllp9wgn5pnu8jp0gkw49dmwx0qryddfpxl833f8tcfw45wv7x6psfr7gudnm0trxzgyua3l0"
+        },
+        {
+          "type": "private",
+          "id": "8099818093034878790008262528112400054219616882653584657644051415833839484142field",
+          "value": "ciphertext1qgqw0quc5m9a0qhnr549vuxkaw2lsj8pm5g7m32tecc0757ge5shjphga8e32tqz0tm4r98we6huujh7pr3nsfeenm65025ltyggqf36qsk8lynd"
+        }
+      ],
+      "outputs": [
+        {
+          "type": "private",
+          "id": "7821028778109471817048385865523953032605969821000936727961758632760374153843field",
+          "value": "ciphertext1qgq25p72jv4rp6ff7hltserzwzjwx0vgk5kt323sydgy8x93xs3x5pzc2fafdmkpcwd5a05jf5mshjwh7dj4qjg68gxktvdx60ws5w0spse2qjwl"
+        },
+        {
+          "type": "private",
+          "id": "2539098027451482538968809060438804417485833729345972785489012206566647502287field",
+          "value": "ciphertext1qgq2a4mzztzh4ljy3ulnu8u98qwz28kms4ymyvkste357zau0apeyrmdel0v5d57997mw925zzl2txjc6tcapgyacvxwsjufcx7jt7k6qu6rvkp4"
+        }
+      ],
+      "tpk": "5333996352322146947609062922893642432056594457975279765685920652310422077308group",
+      "tcm": "4639420844342330386630890936993927208667106243743130530231485948406898973335field",
+      "scm": "3562489181758646425845613846994348992699577722070603000753748987500261885813field"
+    }
+  ],
+  "global_state_root": "sr1qqqqqqqqqqqqqqqqqqqqqqqqqqqqqqqqqqqqqqqqqqqqqqqqqqqq6gk0xu"
+}
+
+verified: true
+status: accepted
+{
+  "transitions": [
+    {
+      "id": "au1wlzrd6ry05l6frepsazty4flckrs6vwvjjtqh3qjywug5enkyszqknepvu",
+      "program": "test.aleo",
+      "function": "main",
+      "inputs": [
+        {
+          "type": "private",
+          "id": "2539671588266596884202454766622028767890301562800722261362758293380587495787field",
+          "value": "ciphertext1qyqtn3wrg7zpaee5yfg30h6dpjdgj3pk6waje5e4x9leuc9vfgg4wzgt2a36t"
+        },
+        {
+          "type": "private",
+          "id": "8311614107598314713897626789725824427041295496772000703925956499433417717740field",
+          "value": "ciphertext1qgqt5pn3f699juhuzmrv3ngvpg27fkvs6k8dx663grk3wra7fr03yp3574nnhfytvt29xcuq09k2zadqu7zdlu93lrwe5cyl6j2fx73kzgvpuk4r"
+        },
+        {
+          "type": "private",
+          "id": "7306469790135480510061888034828858415430580583420339855209142082904010455969field",
+          "value": "ciphertext1qgqw77trpsdhu8tv5cwlap44guqqraad83c6mua4ea843v0ngpng2rga8za5duv68wxxyuzdmjedzheu9vh4j7wsqpkhtqhaynpstpusqsa56f4x"
+        }
+      ],
+      "outputs": [
+        {
+          "type": "private",
+          "id": "73153329760271026088516467366404248100172454990933721487885473624337629187field",
+          "value": "ciphertext1qgqxdtfaepjmg02jpma860g03f6qv88xhuzta9r4zdvyujpddqx6cpe9ejp0c3mepspamcl20q8k5jsxw502rgrnztklkpxwf8scg3zezqa6683r"
+        },
+        {
+          "type": "private",
+          "id": "671776943071850145922706071793493981204511975959675935254486839048662344493field",
+          "value": "ciphertext1qgqqykmh9n7unnh755swgxc90w5qvcdh8fsjd4cz28d0qmy0rxheup0tvvhv4wvceepv2ssc0su9np9mv8490jezf874agsaxzjfnvfzqsg67pat"
+        }
+      ],
+      "tpk": "5623939375370113176807847970868338423051619619079701989793351608702871663308group",
+      "tcm": "3115626148467644753336031260345426670116043779960205533822326463953447681522field",
+      "scm": "5859547987553762207530814930390101454273119791045956140104619458660487650506field"
+    }
+  ],
+  "global_state_root": "sr1qqqqqqqqqqqqqqqqqqqqqqqqqqqqqqqqqqqqqqqqqqqqqqqqqqqq6gk0xu"
+}
+
+verified: true
+status: accepted
+{
+  "transitions": [
+    {
+      "id": "au15x43hq8waetgu2umswp3dzv8a6p8y869rd6exdmwlh9tychttuysg2fm73",
+      "program": "test.aleo",
+      "function": "main",
+      "inputs": [
+        {
+          "type": "private",
+          "id": "1304997133879302801543214535917954903028503653111753490702471841628351525477field",
+          "value": "ciphertext1qyqx6wgzxg7800mpk74jswfcjzsntvg2r9gyn2e070ldrxlq52xw6zccnxekc"
+        },
+        {
+          "type": "private",
+          "id": "1108380551630570138178376437791015575656501718337584136986495278064569995946field",
+          "value": "ciphertext1qgqww5fl2ew4vf3cev7myvkwv3zyndq4kvnhzxcdk7np6uezgjqwwr5akca0sx9d4mh98zhp6rkm67utlswmge22d8qmy7nap8dyg5tjpguy2agp"
+        },
+        {
+          "type": "private",
+          "id": "2004391989308104620854533197641239850347564972116816680058009836347175644149field",
+          "value": "ciphertext1qgq9ctpm562prgm086hxmdweu0qeh89hvydzc6med298n82ypxmauqjxaffqnjhqtsk77fyu0guts5m3f9579dm3t7x2qnm9tcff6gfkpsrgw04y"
+        }
+      ],
+      "outputs": [
+        {
+          "type": "private",
+          "id": "979480092270410829368561635499535288511240153500579261311077621106478169062field",
+          "value": "ciphertext1qgq0y4hrqsyy8ctuahv0lhx93revu3kdu5080d3qhevpehezr6w2uqheud92gfkte075fzu85qfyg09xh4lhy43gl69dtxzatd9lcnerq5epk9ys"
+        },
+        {
+          "type": "private",
+          "id": "4327753809200069014724971746985815382532476203145736895359443935436303114832field",
+          "value": "ciphertext1qgq8zs3mwl4gt9s8y5pmp7cpe35n7h6vawudmmef44khk96f42t0qz7vc66uhqcjk8yjq7kcajnmemy6xxlgwsdw8jkrg79fwjv5ku88qcgl88r5"
+        }
+      ],
+      "tpk": "2399350775127619831397517118734669769479845424186759247320096068183651816028group",
+      "tcm": "1841380421675802420701838335279103326601962499045906596462404490845634029079field",
+      "scm": "5646956497666210871578743704848828393871415951943649196760229190799864794210field"
+    }
+  ],
+  "global_state_root": "sr1qqqqqqqqqqqqqqqqqqqqqqqqqqqqqqqqqqqqqqqqqqqqqqqqqqqq6gk0xu"
+}
